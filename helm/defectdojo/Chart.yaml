--- conflicted
+++ resolved
@@ -2,11 +2,7 @@
 appVersion: "2.34.0-dev"
 description: A Helm chart for Kubernetes to install DefectDojo
 name: defectdojo
-<<<<<<< HEAD
 version: 1.6.124-dev
-=======
-version: 1.6.123-dev
->>>>>>> 5b277a5a
 icon: https://www.defectdojo.org/img/favicon.ico
 maintainers:
   - name: madchap
