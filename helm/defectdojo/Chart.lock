--- conflicted
+++ resolved
@@ -4,28 +4,15 @@
   version: 9.19.1
 - name: postgresql
   repository: https://charts.bitnami.com/bitnami
-<<<<<<< HEAD
-  version: 15.5.9
-=======
   version: 15.5.6
->>>>>>> 91de2e8a
 - name: postgresql-ha
   repository: https://charts.bitnami.com/bitnami
   version: 9.4.11
 - name: rabbitmq
   repository: https://charts.bitnami.com/bitnami
-<<<<<<< HEAD
-  version: 14.3.3
-- name: redis
-  repository: https://charts.bitnami.com/bitnami
-  version: 19.5.5
-digest: sha256:8b025085ec71a05b7b62f4b85a1afdabf884d5fa878494671989ec03939872c8
-generated: "2024-06-24T18:31:53.752292333Z"
-=======
   version: 14.4.3
 - name: redis
   repository: https://charts.bitnami.com/bitnami
   version: 19.5.4
 digest: sha256:dfc4c827cf13859928ebf770e5a384721ea67ecedab22fd7baf0e6ede28c6fd4
-generated: "2024-06-17T17:37:48.301414062Z"
->>>>>>> 91de2e8a
+generated: "2024-06-17T17:37:48.301414062Z"