from django.conf import settings
from django.conf.urls import include, url
from django.conf.urls.static import static
from django.contrib import admin
from rest_framework_swagger.views import get_swagger_view
from tastypie.api import Api
from tastypie_swagger.views import SwaggerView, ResourcesView, SchemaView
from rest_framework.routers import DefaultRouter
from rest_framework.authtoken import views as tokenviews

from dojo import views
from dojo.api import UserResource, ProductResource, EngagementResource, \
    TestResource, FindingResource, ScanSettingsResource, ScanResource, \
    StubFindingResource, FindingTemplateResource, ImportScanResource, \
    ReImportScanResource, JiraResource, JIRA_ConfResource, EndpointResource, \
    JIRA_IssueResource, ToolProductSettingsResource, Tool_ConfigurationResource, \
    Tool_TypeResource, LanguagesResource, LanguageTypeResource, App_AnalysisResource, \
    BuildDetails
from dojo.api_v2.views import EndPointViewSet, EngagementViewSet, \
    FindingTemplatesViewSet, FindingViewSet, JiraConfigurationsViewSet, \
    JiraIssuesViewSet, JiraViewSet, ProductViewSet, ScanSettingsViewSet, \
    ScansViewSet, StubFindingsViewSet, TestsViewSet, \
    ToolConfigurationsViewSet, ToolProductSettingsViewSet, ToolTypesViewSet, \
    UsersViewSet, ImportScanView, ReImportScanView

from dojo.utils import get_system_setting
from dojo.development_environment.urls import urlpatterns as dev_env_urls
from dojo.endpoint.urls import urlpatterns as endpoint_urls
from dojo.engagement.urls import urlpatterns as eng_urls
from dojo.finding.urls import urlpatterns as finding_urls
from dojo.home.urls import urlpatterns as home_urls
from dojo.metrics.urls import urlpatterns as metrics_urls
from dojo.product.urls import urlpatterns as prod_urls
from dojo.product_type.urls import urlpatterns as pt_urls
from dojo.reports.urls import urlpatterns as reports_urls
from dojo.scan.urls import urlpatterns as scan_urls
from dojo.search.urls import urlpatterns as search_urls
from dojo.test.urls import urlpatterns as test_urls
from dojo.test_type.urls import urlpatterns as test_type_urls
from dojo.user.urls import urlpatterns as user_urls
from dojo.jira_link.urls import urlpatterns as jira_urls
from dojo.tool_type.urls import urlpatterns as tool_type_urls
from dojo.tool_config.urls import urlpatterns as tool_config_urls
from dojo.tool_product.urls import urlpatterns as tool_product_urls
from dojo.cred.urls import urlpatterns as cred_urls
from dojo.system_settings.urls import urlpatterns as system_settings_urls
from dojo.notifications.urls import urlpatterns as notifications_urls
from dojo.object.urls import urlpatterns as object_urls
from dojo.benchmark.urls import urlpatterns as benchmark_urls
<<<<<<< HEAD
from dojo.rules.urls import urlpatterns as rule_urls
import sys
=======
>>>>>>> e97c1379

admin.autodiscover()

"""
        Bind multiple resources together to form a coherent API.
"""
v1_api = Api(api_name='v1', )
v1_api.register(UserResource())
v1_api.register(ProductResource())
v1_api.register(EngagementResource())
v1_api.register(TestResource())
v1_api.register(FindingResource())
v1_api.register(FindingTemplateResource())
v1_api.register(ScanSettingsResource())
v1_api.register(ScanResource())
v1_api.register(StubFindingResource())
v1_api.register(ImportScanResource())
v1_api.register(ReImportScanResource())
v1_api.register(EndpointResource())
v1_api.register(JiraResource())
v1_api.register(JIRA_ConfResource())
v1_api.register(JIRA_IssueResource())
v1_api.register(ToolProductSettingsResource())
v1_api.register(Tool_ConfigurationResource())
v1_api.register(Tool_TypeResource())
v1_api.register(LanguagesResource())
v1_api.register(LanguageTypeResource())
v1_api.register(App_AnalysisResource())
v1_api.register(BuildDetails())
# v1_api.register(IPScanResource())

# v2 api written in django-rest-framework
v2_api = DefaultRouter()
v2_api.register(r'endpoints', EndPointViewSet)
v2_api.register(r'engagements', EngagementViewSet)
v2_api.register(r'finding_templates', FindingTemplatesViewSet)
v2_api.register(r'findings', FindingViewSet)
v2_api.register(r'jira_configurations', JiraConfigurationsViewSet)
v2_api.register(r'jira_finding_mappings', JiraIssuesViewSet)
v2_api.register(r'jira_product_configurations', JiraViewSet)
v2_api.register(r'products', ProductViewSet)
v2_api.register(r'scan_settings', ScanSettingsViewSet)
v2_api.register(r'scans', ScansViewSet)
v2_api.register(r'stub_findings', StubFindingsViewSet)
v2_api.register(r'tests', TestsViewSet)
v2_api.register(r'tool_configurations', ToolConfigurationsViewSet)
v2_api.register(r'tool_product_settings', ToolProductSettingsViewSet)
v2_api.register(r'tool_types', ToolTypesViewSet)
v2_api.register(r'users', UsersViewSet)
v2_api.register(r'import-scan', ImportScanView, base_name='importscan')
v2_api.register(r'reimport-scan', ReImportScanView, base_name='reimportscan')


ur = []
ur += dev_env_urls
ur += endpoint_urls
ur += eng_urls
ur += finding_urls
ur += home_urls
ur += metrics_urls
ur += prod_urls
ur += pt_urls
ur += reports_urls
ur += scan_urls
ur += search_urls
ur += test_type_urls
ur += test_urls
ur += user_urls
ur += jira_urls
ur += tool_type_urls
ur += tool_config_urls
ur += tool_product_urls
ur += cred_urls
ur += system_settings_urls
ur += notifications_urls
ur += object_urls
ur += benchmark_urls
ur += rule_urls

swagger_urls = [
    url(r'^$', SwaggerView.as_view(), name='index'),
    url(r'^resources/$', ResourcesView.as_view(), name='resources'),
    url(r'^schema/(?P<resource>\S+)$', SchemaView.as_view()),
    url(r'^schema/$', SchemaView.as_view(), name='schema'),
]

schema_view = get_swagger_view(title='Defect Dojo API v2')

urlpatterns = [
    #  django admin
    url(r'^%sadmin/' % get_system_setting('url_prefix'), include(admin.site.urls)),
    #  tastypie api
    url(r'^%sapi/' % get_system_setting('url_prefix'), include(v1_api.urls)),
    #  Django Rest Framework API v2
    url(r'^%sapi/v2/' % get_system_setting('url_prefix'), include(v2_api.urls)),
    # api doc urls
    url(r'%sapi/v1/doc/' % get_system_setting('url_prefix'),
        include(swagger_urls, namespace='tastypie_swagger'),
        kwargs={
            "tastypie_api_module": "dojo.urls.v1_api",
            "namespace": "tastypie_swagger",
            "version": "1.0"}),
    # action history
    url(r'^%shistory/(?P<cid>\d+)/(?P<oid>\d+)$' % get_system_setting('url_prefix'), views.action_history,
        name='action_history'),
    url(r'^%s' % get_system_setting('url_prefix'), include(ur)),
    url(r'^api/v2/api-token-auth/', tokenviews.obtain_auth_token),
    url(r'^api/v2/doc/', schema_view, name="api_v2_schema"),
]

if settings.DEBUG:
    urlpatterns += static(settings.MEDIA_URL, document_root=settings.MEDIA_ROOT)<|MERGE_RESOLUTION|>--- conflicted
+++ resolved
@@ -47,11 +47,8 @@
 from dojo.notifications.urls import urlpatterns as notifications_urls
 from dojo.object.urls import urlpatterns as object_urls
 from dojo.benchmark.urls import urlpatterns as benchmark_urls
-<<<<<<< HEAD
 from dojo.rules.urls import urlpatterns as rule_urls
-import sys
-=======
->>>>>>> e97c1379
+
 
 admin.autodiscover()
 
