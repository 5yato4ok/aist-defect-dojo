import base64
import copy
import hashlib
import logging
import re
import warnings
from contextlib import suppress
from datetime import datetime, timedelta
from decimal import Decimal
from pathlib import Path
from uuid import uuid4

import dateutil
import hyperlink
import tagulous.admin
from auditlog.registry import auditlog
from dateutil.relativedelta import relativedelta
from django import forms
from django.conf import settings
from django.contrib import admin
from django.contrib.auth import get_user_model
from django.contrib.auth.models import Group
from django.core.exceptions import ValidationError
from django.core.files.base import ContentFile
from django.core.validators import MaxValueValidator, MinValueValidator, RegexValidator, validate_ipv46_address
from django.db import connection, models
from django.db.models import Count, JSONField, Q
from django.db.models.expressions import Case, When
from django.db.models.functions import Lower
from django.urls import reverse
from django.utils import timezone
from django.utils.deconstruct import deconstructible
from django.utils.functional import cached_property
from django.utils.html import escape
from django.utils.timezone import now
from django.utils.translation import gettext as _
from django_extensions.db.models import TimeStampedModel
from multiselectfield import MultiSelectField
from polymorphic.base import ManagerInheritanceWarning
from polymorphic.managers import PolymorphicManager
from polymorphic.models import PolymorphicModel
from pytz import all_timezones
from tagulous.models import TagField
from tagulous.models.managers import FakeTagRelatedManager

from dojo.validators import cvss3_validator

logger = logging.getLogger(__name__)
deduplicationLogger = logging.getLogger("dojo.specific-loggers.deduplication")

SEVERITY_CHOICES = (("Info", "Info"), ("Low", "Low"), ("Medium", "Medium"),
                    ("High", "High"), ("Critical", "Critical"))

SEVERITIES = [s[0] for s in SEVERITY_CHOICES]

EFFORT_FOR_FIXING_CHOICES = (("", ""), ("Low", "Low"), ("Medium", "Medium"), ("High", "High"))

# fields returned in statistics, typically all status fields
STATS_FIELDS = ["active", "verified", "duplicate", "false_p", "out_of_scope", "is_mitigated", "risk_accepted", "total"]
# default template with all values set to 0
DEFAULT_STATS = {sev.lower(): dict.fromkeys(STATS_FIELDS, 0) for sev in SEVERITIES}

IMPORT_CREATED_FINDING = "N"
IMPORT_CLOSED_FINDING = "C"
IMPORT_REACTIVATED_FINDING = "R"
IMPORT_UNTOUCHED_FINDING = "U"

IMPORT_ACTIONS = [
    (IMPORT_CREATED_FINDING, "created"),
    (IMPORT_CLOSED_FINDING, "closed"),
    (IMPORT_REACTIVATED_FINDING, "reactivated"),
    (IMPORT_UNTOUCHED_FINDING, "untouched"),
]


def _get_annotations_for_statistics():
    annotations = {stats_field.lower(): Count(Case(When(**{stats_field: True}, then=1))) for stats_field in STATS_FIELDS if stats_field != "total"}
    # add total
    annotations["total"] = Count("id")
    return annotations


def _get_statistics_for_queryset(qs, annotation_factory):
    # order by to get rid of default ordering that would mess with group_by
    # group by severity (lowercase)
    values = qs.annotate(sev=Lower("severity")).values("sev").order_by()
    # add annotation for each status field
    values = values.annotate(**annotation_factory())
    # make sure sev and total are included
    stat_fields = ["sev", "total", *STATS_FIELDS]
    # go for it
    values = values.values(*stat_fields)

    # not sure if there's a smarter way to convert a list of dicts into a dict of dicts
    # need to copy the DEFAULT_STATS otherwise it gets overwritten
    stats = copy.copy(DEFAULT_STATS)
    for row in values:
        sev = row.pop("sev")
        stats[sev] = row

    values_total = qs.values()
    values_total = values_total.aggregate(**annotation_factory())
    stats["total"] = values_total
    return stats


def _manage_inherited_tags(obj, incoming_inherited_tags, potentially_existing_tags=None):
    # get copies of the current tag lists
    if potentially_existing_tags is None:
        potentially_existing_tags = []
    current_inherited_tags = [] if isinstance(obj.inherited_tags, FakeTagRelatedManager) else [tag.name for tag in obj.inherited_tags.all()]
    tag_list = potentially_existing_tags if isinstance(obj.tags, FakeTagRelatedManager) or len(potentially_existing_tags) > 0 else [tag.name for tag in obj.tags.all()]
    # Clean existing tag list from the old inherited tags. This represents the tags on the object and not the product
    cleaned_tag_list = [tag for tag in tag_list if tag not in current_inherited_tags]
    # Add the incoming inherited tag list
    if incoming_inherited_tags:
        for tag in incoming_inherited_tags:
            if tag not in cleaned_tag_list:
                cleaned_tag_list.append(tag)
    # Update the current list of inherited tags. iteratively do this because of tagulous object restraints
    if isinstance(obj.inherited_tags, FakeTagRelatedManager):
        obj.inherited_tags.set_tag_list(incoming_inherited_tags)
        if incoming_inherited_tags:
            obj.tags.set_tag_list(cleaned_tag_list)
    else:
        obj.inherited_tags.set(incoming_inherited_tags)
        if incoming_inherited_tags:
            obj.tags.set(cleaned_tag_list)


def _copy_model_util(model_in_database, exclude_fields: list[str] | None = None):
    if exclude_fields is None:
        exclude_fields = []
    new_model_instance = model_in_database.__class__()
    for field in model_in_database._meta.fields:
        if field.name not in {"id", *exclude_fields}:
            setattr(new_model_instance, field.name, getattr(model_in_database, field.name))
    return new_model_instance


def tomorrow():
    """Returns a date representing the day after today."""
    return timezone.now().date() + timedelta(days=1)


@deconstructible
class UniqueUploadNameProvider:

    """
    A callable to be passed as upload_to parameter to FileField.

    Uploaded files will get random names based on UUIDs inside the given directory;
    strftime-style formatting is supported within the directory path. If keep_basename
    is True, the original file name is prepended to the UUID. If keep_ext is disabled,
    the filename extension will be dropped.
    """

    def __init__(self, directory=None, *, keep_basename=False, keep_ext=True):
        self.directory = directory
        self.keep_basename = keep_basename
        self.keep_ext = keep_ext

    def __call__(self, model_instance, filename):
        path = Path(filename)
        base = path.parent / path.stem
        ext = path.suffix
        filename = f"{base}_{uuid4()}" if self.keep_basename else str(uuid4())
        if self.keep_ext:
            filename += ext
        if self.directory is None:
            return filename
        return Path(now().strftime(self.directory)) / filename


class Regulation(models.Model):
    PRIVACY_CATEGORY = "privacy"
    FINANCE_CATEGORY = "finance"
    EDUCATION_CATEGORY = "education"
    MEDICAL_CATEGORY = "medical"
    CORPORATE_CATEGORY = "corporate"
    SECURITY_CATEGORY = "security"
    GOVERNMENT_CATEGORY = "government"
    OTHER_CATEGORY = "other"
    CATEGORY_CHOICES = (
        (PRIVACY_CATEGORY, _("Privacy")),
        (FINANCE_CATEGORY, _("Finance")),
        (EDUCATION_CATEGORY, _("Education")),
        (MEDICAL_CATEGORY, _("Medical")),
        (CORPORATE_CATEGORY, _("Corporate")),
        (SECURITY_CATEGORY, _("Security")),
        (GOVERNMENT_CATEGORY, _("Government")),
        (OTHER_CATEGORY, _("Other")),
    )

    name = models.CharField(max_length=128, unique=True, help_text=_("The name of the regulation."))
    acronym = models.CharField(max_length=20, unique=True, help_text=_("A shortened representation of the name."))
    category = models.CharField(max_length=16, choices=CATEGORY_CHOICES, help_text=_("The subject of the regulation."))
    jurisdiction = models.CharField(max_length=64, help_text=_("The territory over which the regulation applies."))
    description = models.TextField(blank=True, help_text=_("Information about the regulation's purpose."))
    reference = models.URLField(blank=True, help_text=_("An external URL for more information."))

    class Meta:
        ordering = ["name"]

    def __str__(self):
        return self.acronym + " (" + self.jurisdiction + ")"


User = get_user_model()


# proxy class for convenience and UI
class Dojo_User(User):
    class Meta:
        proxy = True
        ordering = ["first_name"]

    def get_full_name(self):
        return Dojo_User.generate_full_name(self)

    def __str__(self):
        return self.get_full_name()

    @staticmethod
    def wants_block_execution(user):
        # this return False if there is no user, i.e. in celery processes, unittests, etc.
        return hasattr(user, "usercontactinfo") and user.usercontactinfo.block_execution

    @staticmethod
    def force_password_reset(user):
        return hasattr(user, "usercontactinfo") and user.usercontactinfo.force_password_reset

    def disable_force_password_reset(user):
        if hasattr(user, "usercontactinfo"):
            user.usercontactinfo.force_password_reset = False
            user.usercontactinfo.save()

    def enable_force_password_reset(user):
        if hasattr(user, "usercontactinfo"):
            user.usercontactinfo.force_password_reset = True
            user.usercontactinfo.save()

    @staticmethod
    def generate_full_name(user):
        """Returns the first_name plus the last_name, with a space in between."""
        full_name = f"{user.first_name} {user.last_name} ({user.username})"
        return full_name.strip()


class UserContactInfo(models.Model):
    user = models.OneToOneField(Dojo_User, on_delete=models.CASCADE)
    title = models.CharField(blank=True, null=True, max_length=150)
    phone_regex = RegexValidator(regex=r"^\+?1?\d{9,15}$",
                                 message=_("Phone number must be entered in the format: '+999999999'. "
                                         "Up to 15 digits allowed."))
    phone_number = models.CharField(validators=[phone_regex], blank=True,
                                    max_length=15,
                                    help_text=_("Phone number must be entered in the format: '+999999999'. "
                                              "Up to 15 digits allowed."))
    cell_number = models.CharField(validators=[phone_regex], blank=True,
                                   max_length=15,
                                   help_text=_("Phone number must be entered in the format: '+999999999'. "
                                             "Up to 15 digits allowed."))
    twitter_username = models.CharField(blank=True, null=True, max_length=150)
    github_username = models.CharField(blank=True, null=True, max_length=150)
    slack_username = models.CharField(blank=True, null=True, max_length=150, help_text=_("Email address associated with your slack account"), verbose_name=_("Slack Email Address"))
    slack_user_id = models.CharField(blank=True, null=True, max_length=25)
    block_execution = models.BooleanField(default=False, help_text=_("Instead of async deduping a finding the findings will be deduped synchronously and will 'block' the user until completion."))
    force_password_reset = models.BooleanField(default=False, help_text=_("Forces this user to reset their password on next login."))


class Dojo_Group(models.Model):
    AZURE = "AzureAD"
    REMOTE = "Remote"
    SOCIAL_CHOICES = (
        (AZURE, _("AzureAD")),
        (REMOTE, _("Remote")),
    )
    name = models.CharField(max_length=255, unique=True)
    description = models.CharField(max_length=4000, null=True, blank=True)
    users = models.ManyToManyField(Dojo_User, through="Dojo_Group_Member", related_name="users", blank=True)
    auth_group = models.ForeignKey(Group, null=True, blank=True, on_delete=models.CASCADE)
    social_provider = models.CharField(max_length=10, choices=SOCIAL_CHOICES, blank=True, null=True, help_text=_("Group imported from a social provider."), verbose_name=_("Social Authentication Provider"))

    def __str__(self):
        return self.name


class Role(models.Model):
    name = models.CharField(max_length=255, unique=True)
    is_owner = models.BooleanField(default=False)

    class Meta:
        ordering = ("name",)

    def __str__(self):
        return self.name


class System_Settings(models.Model):
    enable_deduplication = models.BooleanField(
        default=False,
        blank=False,
        verbose_name=_("Deduplicate findings"),
        help_text=_("With this setting turned on, DefectDojo deduplicates findings by "
                  "comparing endpoints, cwe fields, and titles. "
                  "If two findings share a URL and have the same CWE or "
                  "title, DefectDojo marks the recent finding as a duplicate. "
                  "When deduplication is enabled, a list of "
                  "deduplicated findings is added to the engagement view."))
    delete_duplicates = models.BooleanField(default=False, blank=False, help_text=_("Requires next setting: maximum number of duplicates to retain."))
    max_dupes = models.IntegerField(blank=True, null=True, default=10,
                                    verbose_name=_("Max Duplicates"),
                                    help_text=_("When enabled, if a single "
                                              "issue reaches the maximum "
                                              "number of duplicates, the "
                                              "oldest will be deleted. Duplicate will not be deleted when left empty. A value of 0 will remove all duplicates."))

    email_from = models.CharField(max_length=200, default="no-reply@example.com", blank=True)

    enable_jira = models.BooleanField(default=False,
                                      verbose_name=_("Enable JIRA integration"),
                                      blank=False)

    enable_jira_web_hook = models.BooleanField(default=False,
                                      verbose_name=_("Enable JIRA web hook"),
                                      help_text=_("Please note: It is strongly recommended to use a secret below and / or IP whitelist the JIRA server using a proxy such as Nginx."),
                                      blank=False)

    disable_jira_webhook_secret = models.BooleanField(default=False,
                                      verbose_name=_("Disable web hook secret"),
                                      help_text=_("Allows incoming requests without a secret (discouraged legacy behaviour)"),
                                      blank=False)

    # will be set to random / uuid by initializer so null needs to be True
    jira_webhook_secret = models.CharField(max_length=64, blank=False, null=True, verbose_name=_("JIRA Webhook URL"),
                                           help_text=_("Secret needed in URL for incoming JIRA Webhook"))

    jira_choices = (("Critical", "Critical"),
                    ("High", "High"),
                    ("Medium", "Medium"),
                    ("Low", "Low"),
                    ("Info", "Info"))
    jira_minimum_severity = models.CharField(max_length=20, blank=True,
                                             null=True, choices=jira_choices,
                                             default="Low")
    jira_labels = models.CharField(max_length=200, blank=True, null=True,
                                   help_text=_("JIRA issue labels space seperated"))

    add_vulnerability_id_to_jira_label = models.BooleanField(default=False,
                                        verbose_name=_("Add vulnerability Id as a JIRA label"),
                                        blank=False)

    enable_github = models.BooleanField(default=False,
                                      verbose_name=_("Enable GITHUB integration"),
                                      blank=False)

    enable_slack_notifications = \
        models.BooleanField(default=False,
                            verbose_name=_("Enable Slack notifications"),
                            blank=False)
    slack_channel = models.CharField(max_length=100, default="", blank=True,
                    help_text=_("Optional. Needed if you want to send global notifications."))
    slack_token = models.CharField(max_length=100, default="", blank=True,
                                   help_text=_("Token required for interacting "
                                             "with Slack. Get one at "
                                             "https://api.slack.com/tokens"))
    slack_username = models.CharField(max_length=100, default="", blank=True,
                     help_text=_("Optional. Will take your bot name otherwise."))
    enable_msteams_notifications = \
        models.BooleanField(default=False,
                            verbose_name=_("Enable Microsoft Teams notifications"),
                            blank=False)
    msteams_url = models.CharField(max_length=400, default="", blank=True,
                                    help_text=_("The full URL of the "
                                              "incoming webhook"))
    enable_mail_notifications = models.BooleanField(default=False, blank=False)
    mail_notifications_to = models.CharField(max_length=200, default="",
                                             blank=True)

    enable_webhooks_notifications = \
        models.BooleanField(default=False,
                            verbose_name=_("Enable Webhook notifications"),
                            blank=False)
    webhooks_notifications_timeout = models.IntegerField(default=10,
                                          help_text=_("How many seconds will DefectDojo waits for response from webhook endpoint"))

    enforce_verified_status = models.BooleanField(
        default=True,
        verbose_name=_("Enforce Verified Status - Globally"),
        help_text=_(
            "When enabled, features such as product grading, jira "
            "integration, metrics, and reports will only interact "
            "with verified findings. This setting will override "
            "individually scoped verified toggles.",
        ),
    )
    enforce_verified_status_jira = models.BooleanField(
        default=True,
        verbose_name=_("Enforce Verified Status - Jira"),
        help_text=_("When enabled, findings must have a verified status to be pushed to jira."),
    )
    enforce_verified_status_product_grading = models.BooleanField(
        default=True,
        verbose_name=_("Enforce Verified Status - Product Grading"),
        help_text=_(
            "When enabled, findings must have a verified status to be considered as part of a product's grading.",
        ),
    )
    enforce_verified_status_metrics = models.BooleanField(
        default=True,
        verbose_name=_("Enforce Verified Status - Metrics"),
        help_text=_(
            "When enabled, findings must have a verified status to be counted in metric calculations, "
            "be included in reports, and filters.",
        ),
    )

    false_positive_history = models.BooleanField(
        default=False, help_text=_(
            "(EXPERIMENTAL) DefectDojo will automatically mark the finding as a "
            "false positive if an equal finding (according to its dedupe algorithm) "
            "has been previously marked as a false positive on the same product. "
            "ATTENTION: Although the deduplication algorithm is used to determine "
            "if a finding should be marked as a false positive, this feature will "
            "not work if deduplication is enabled since it doesn't make sense to use both.",
        ),
    )

    retroactive_false_positive_history = models.BooleanField(
        default=False, help_text=_(
            "(EXPERIMENTAL) FP History will also retroactively mark/unmark all "
            "existing equal findings in the same product as a false positives. "
            "Only works if the False Positive History feature is also enabled.",
        ),
    )

    url_prefix = models.CharField(max_length=300, default="", blank=True, help_text=_("URL prefix if DefectDojo is installed in it's own virtual subdirectory."))
    team_name = models.CharField(max_length=100, default="", blank=True)
    time_zone = models.CharField(max_length=50,
                                 choices=[(tz, tz) for tz in all_timezones],
                                 default="UTC", blank=False)
    enable_product_grade = models.BooleanField(default=False, verbose_name=_("Enable Product Grading"), help_text=_("Displays a grade letter next to a product to show the overall health."))
    product_grade = models.CharField(max_length=800, blank=True)
    product_grade_a = models.IntegerField(default=90,
                                          verbose_name=_("Grade A"),
                                          help_text=_("Percentage score for an "
                                                    "'A' >="))
    product_grade_b = models.IntegerField(default=80,
                                          verbose_name=_("Grade B"),
                                          help_text=_("Percentage score for a "
                                                    "'B' >="))
    product_grade_c = models.IntegerField(default=70,
                                          verbose_name=_("Grade C"),
                                          help_text=_("Percentage score for a "
                                                    "'C' >="))
    product_grade_d = models.IntegerField(default=60,
                                          verbose_name=_("Grade D"),
                                          help_text=_("Percentage score for a "
                                                    "'D' >="))
    product_grade_f = models.IntegerField(default=59,
                                          verbose_name=_("Grade F"),
                                          help_text=_("Percentage score for an "
                                                    "'F' <="))
    enable_product_tag_inheritance = models.BooleanField(
        default=False,
        blank=False,
        verbose_name=_("Enable Product Tag Inheritance"),
        help_text=_("Enables product tag inheritance globally for all products. Any tags added on a product will automatically be added to all Engagements, Tests, and Findings"))

    enable_benchmark = models.BooleanField(
        default=True,
        blank=False,
        verbose_name=_("Enable Benchmarks"),
        help_text=_("Enables Benchmarks such as the OWASP ASVS "
                  "(Application Security Verification Standard)"))

    enable_template_match = models.BooleanField(
        default=False,
        blank=False,
        verbose_name=_("Enable Remediation Advice"),
        help_text=_("Enables global remediation advice and matching on CWE and Title. The text will be replaced for mitigation, impact and references on a finding. Useful for providing consistent impact and remediation advice regardless of the scanner."))

    enable_similar_findings = models.BooleanField(
        default=True,
        blank=False,
        verbose_name=_("Enable Similar Findings"),
        help_text=_("Enable the query of similar findings on the view finding page. This feature can involve potentially large queries and negatively impact performance"))

    engagement_auto_close = models.BooleanField(
        default=False,
        blank=False,
        verbose_name=_("Enable Engagement Auto-Close"),
        help_text=_("Closes an engagement after 3 days (default) past due date including last update."))

    engagement_auto_close_days = models.IntegerField(
        default=3,
        blank=False,
        verbose_name=_("Engagement Auto-Close Days"),
        help_text=_("Closes an engagement after the specified number of days past due date including last update."))

    enable_finding_sla = models.BooleanField(
        default=True,
        blank=False,
        verbose_name=_("Enable Finding SLA's"),
        help_text=_("Enables Finding SLA's for time to remediate."))

    enable_notify_sla_active = models.BooleanField(
        default=False,
        blank=False,
        verbose_name=_("Enable Notify SLA's Breach for active Findings"),
        help_text=_("Enables Notify when time to remediate according to Finding SLA's is breached for active Findings."))

    enable_notify_sla_active_verified = models.BooleanField(
        default=False,
        blank=False,
        verbose_name=_("Enable Notify SLA's Breach for active, verified Findings"),
        help_text=_("Enables Notify when time to remediate according to Finding SLA's is breached for active, verified Findings."))

    enable_notify_sla_jira_only = models.BooleanField(
        default=False,
        blank=False,
        verbose_name=_("Enable Notify SLA's Breach only for Findings linked to JIRA"),
        help_text=_("Enables Notify when time to remediate according to Finding SLA's is breached for Findings that are linked to JIRA issues. Notification is disabled for Findings not linked to JIRA issues"))

    enable_notify_sla_exponential_backoff = models.BooleanField(
        default=False,
        blank=False,
        verbose_name=_("Enable an exponential backoff strategy for SLA breach notifications."),
        help_text=_("Enable an exponential backoff strategy for SLA breach notifications, e.g. 1, 2, 4, 8, etc. Otherwise it alerts every day"))

    allow_anonymous_survey_repsonse = models.BooleanField(
        default=False,
        blank=False,
        verbose_name=_("Allow Anonymous Survey Responses"),
        help_text=_("Enable anyone with a link to the survey to answer a survey"),
    )
    credentials = models.TextField(max_length=3000, blank=True)
    disclaimer_notifications = models.TextField(max_length=3000, default="", blank=True,
                                  verbose_name=_("Custom Disclaimer for Notifications"),
                                  help_text=_("Include this custom disclaimer on all notifications"))
    disclaimer_reports = models.TextField(max_length=5000, default="", blank=True,
                                  verbose_name=_("Custom Disclaimer for Reports"),
                                  help_text=_("Include this custom disclaimer on generated reports"))
    disclaimer_reports_forced = models.BooleanField(
        default=False,
        blank=False,
        verbose_name=_("Force to add disclaimer reports"),
        help_text=_("Disclaimer will be added to all reports even if user didn't selected 'Include disclaimer'."))
    disclaimer_notes = models.TextField(max_length=3000, default="", blank=True,
                                  verbose_name=_("Custom Disclaimer for Notes"),
                                  help_text=_("Include this custom disclaimer next to input form for notes"))
    risk_acceptance_form_default_days = models.IntegerField(null=True, blank=True, default=180, help_text=_("Default expiry period for risk acceptance form."))
    risk_acceptance_notify_before_expiration = models.IntegerField(null=True, blank=True, default=10,
                    verbose_name=_("Risk acceptance expiration heads up days"), help_text=_("Notify X days before risk acceptance expires. Leave empty to disable."))
    enable_credentials = models.BooleanField(
        default=True,
        blank=False,
        verbose_name=_("Enable credentials"),
        help_text=_("With this setting turned off, credentials will be disabled in the user interface."))
    enable_questionnaires = models.BooleanField(
        default=True,
        blank=False,
        verbose_name=_("Enable questionnaires"),
        help_text=_("With this setting turned off, questionnaires will be disabled in the user interface."))
    enable_checklists = models.BooleanField(
        default=True,
        blank=False,
        verbose_name=_("Enable checklists"),
        help_text=_("With this setting turned off, checklists will be disabled in the user interface."))
    enable_endpoint_metadata_import = models.BooleanField(
        default=True,
        blank=False,
        verbose_name=_("Enable Endpoint Metadata Import"),
        help_text=_("With this setting turned off, endpoint metadata import will be disabled in the user interface."))
    enable_user_profile_editable = models.BooleanField(
        default=True,
        blank=False,
        verbose_name=_("Enable user profile for writing"),
        help_text=_("When turned on users can edit their profiles"))
    enable_product_tracking_files = models.BooleanField(
        default=True,
        blank=False,
        verbose_name=_("Enable Product Tracking Files"),
        help_text=_("With this setting turned off, the product tracking files will be disabled in the user interface."))
    enable_finding_groups = models.BooleanField(
        default=True,
        blank=False,
        verbose_name=_("Enable Finding Groups"),
        help_text=_("With this setting turned off, the Finding Groups will be disabled."))
    enable_ui_table_based_searching = models.BooleanField(
        default=True,
        blank=False,
        verbose_name=_("Enable UI Table Based Filtering/Sorting"),
        help_text=_("With this setting enabled, table headings will contain sort buttons for the current page of data in addition to sorting buttons that consider data from all pages."))
    enable_calendar = models.BooleanField(
        default=True,
        blank=False,
        verbose_name=_("Enable Calendar"),
        help_text=_("With this setting turned off, the Calendar will be disabled in the user interface."))
    default_group = models.ForeignKey(
        Dojo_Group,
        null=True,
        blank=True,
        help_text=_("New users will be assigned to this group."),
        on_delete=models.RESTRICT)
    default_group_role = models.ForeignKey(
        Role,
        null=True,
        blank=True,
        help_text=_("New users will be assigned to their default group with this role."),
        on_delete=models.RESTRICT)
    default_group_email_pattern = models.CharField(
        max_length=200,
        default="",
        blank=True,
        help_text=_("New users will only be assigned to the default group, when their email address matches this regex pattern. This is optional condition."))
    minimum_password_length = models.IntegerField(
        default=9,
        verbose_name=_("Minimum password length"),
        help_text=_("Requires user to set passwords greater than minimum length."))
    maximum_password_length = models.IntegerField(
        default=48,
        verbose_name=_("Maximum password length"),
        help_text=_("Requires user to set passwords less than maximum length."))
    number_character_required = models.BooleanField(
        default=True,
        blank=False,
        verbose_name=_("Password must contain one digit"),
        help_text=_("Requires user passwords to contain at least one digit (0-9)."))
    special_character_required = models.BooleanField(
        default=True,
        blank=False,
        verbose_name=_("Password must contain one special character"),
        help_text=_("Requires user passwords to contain at least one special character (()[]{}|\\`~!@#$%^&*_-+=;:'\",<>./?)."))
    lowercase_character_required = models.BooleanField(
        default=True,
        blank=False,
        verbose_name=_("Password must contain one lowercase letter"),
        help_text=_("Requires user passwords to contain at least one lowercase letter (a-z)."))
    uppercase_character_required = models.BooleanField(
        default=True,
        blank=False,
        verbose_name=_("Password must contain one uppercase letter"),
        help_text=_("Requires user passwords to contain at least one uppercase letter (A-Z)."))
    non_common_password_required = models.BooleanField(
        default=True,
        blank=False,
        verbose_name=_("Password must not be common"),
        help_text=_("Requires user passwords to not be part of list of common passwords."))
    api_expose_error_details = models.BooleanField(
        default=False,
        blank=False,
        verbose_name=_("API expose error details"),
        help_text=_("When turned on, the API will expose error details in the response."))
    filter_string_matching = models.BooleanField(
        default=False,
        blank=False,
        verbose_name=_("Filter String Matching Optimization"),
        help_text=_(
            "When turned on, all filter operations in the UI will require string matches rather than ID. "
            "This is a performance enhancement to avoid fetching objects unnecessarily.",
        ))

    from dojo.middleware import System_Settings_Manager
    objects = System_Settings_Manager()


class SystemSettingsFormAdmin(forms.ModelForm):
    product_grade = forms.CharField(widget=forms.Textarea)

    class Meta:
        model = System_Settings
        fields = ["product_grade"]


class System_SettingsAdmin(admin.ModelAdmin):
    form = SystemSettingsFormAdmin
    fields = ("product_grade",)


def get_current_date():
    return timezone.now().date()


def get_current_datetime():
    return timezone.now()


class Dojo_Group_Member(models.Model):
    group = models.ForeignKey(Dojo_Group, on_delete=models.CASCADE)
    user = models.ForeignKey(Dojo_User, on_delete=models.CASCADE)
    role = models.ForeignKey(Role, on_delete=models.CASCADE, help_text=_("This role determines the permissions of the user to manage the group."), verbose_name=_("Group role"))


class Global_Role(models.Model):
    user = models.OneToOneField(Dojo_User, null=True, blank=True, on_delete=models.CASCADE)
    group = models.OneToOneField(Dojo_Group, null=True, blank=True, on_delete=models.CASCADE)
    role = models.ForeignKey(Role, on_delete=models.CASCADE, null=True, blank=True, help_text=_("The global role will be applied to all product types and products."), verbose_name=_("Global role"))


class Contact(models.Model):
    name = models.CharField(max_length=100)
    email = models.EmailField()
    team = models.CharField(max_length=100)
    is_admin = models.BooleanField(default=False)
    is_globally_read_only = models.BooleanField(default=False)
    updated = models.DateTimeField(auto_now=True)


class Note_Type(models.Model):
    name = models.CharField(max_length=100, unique=True)
    description = models.CharField(max_length=200)
    is_single = models.BooleanField(default=False, null=False)
    is_active = models.BooleanField(default=True, null=False)
    is_mandatory = models.BooleanField(default=True, null=False)

    def __str__(self):
        return self.name


class NoteHistory(models.Model):
    note_type = models.ForeignKey(Note_Type, null=True, blank=True, on_delete=models.CASCADE)
    data = models.TextField()
    time = models.DateTimeField(null=True, editable=False,
                                default=get_current_datetime)
    current_editor = models.ForeignKey(Dojo_User, editable=False, null=True, on_delete=models.CASCADE)

    def copy(self):
        copy = _copy_model_util(self)
        copy.save()
        return copy


class Notes(models.Model):
    note_type = models.ForeignKey(Note_Type, related_name="note_type", null=True, blank=True, on_delete=models.CASCADE)
    entry = models.TextField()
    date = models.DateTimeField(null=False, editable=False,
                                default=get_current_datetime)
    author = models.ForeignKey(Dojo_User, related_name="editor_notes_set", editable=False, on_delete=models.CASCADE)
    private = models.BooleanField(default=False)
    edited = models.BooleanField(default=False)
    editor = models.ForeignKey(Dojo_User, related_name="author_notes_set", editable=False, null=True, on_delete=models.CASCADE)
    edit_time = models.DateTimeField(null=True, editable=False,
                                default=get_current_datetime)
    history = models.ManyToManyField(NoteHistory, blank=True,
                                   editable=False)

    class Meta:
        ordering = ["-date"]

    def __str__(self):
        return self.entry

    def copy(self):
        copy = _copy_model_util(self)
        # Save the necessary ManyToMany relationships
        old_history = list(self.history.all())
        # Save the object before setting any ManyToMany relationships
        copy.save()
        # Copy the history
        for history in old_history:
            copy.history.add(history.copy())

        return copy


class FileUpload(models.Model):
    title = models.CharField(max_length=100, unique=True)
    file = models.FileField(upload_to=UniqueUploadNameProvider("uploaded_files"))

    def copy(self):
        copy = _copy_model_util(self)
        # Add unique modifier to file name
        copy.title = f"{self.title} - clone-{str(uuid4())[:8]}"
        # Create new unique file name
        current_url = self.file.url
        _, current_full_filename = current_url.rsplit("/", 1)
        _, extension = current_full_filename.split(".", 1)
        new_file = ContentFile(self.file.read(), name=f"{uuid4()}.{extension}")
        copy.file = new_file
        copy.save()

        return copy

    def get_accessible_url(self, obj, obj_id):
        if isinstance(obj, Engagement):
            obj_type = "Engagement"
        elif isinstance(obj, Test):
            obj_type = "Test"
        elif isinstance(obj, Finding):
            obj_type = "Finding"

        return f"access_file/{self.id}/{obj_id}/{obj_type}"

    def clean(self):
        if not self.title:
            self.title = "<No Title>"

        valid_extensions = settings.FILE_UPLOAD_TYPES

        # why does this not work with self.file....
        file_name = self.file.url if self.file else self.title
        if Path(file_name).suffix.lower() not in valid_extensions:
            if accepted_extensions := f"{', '.join(valid_extensions)}":
                msg = (
                    _("Unsupported extension. Supported extensions are as follows: %s") % accepted_extensions
                )
            else:
                msg = (
                    _("File uploads are prohibited due to the list of acceptable file extensions being empty")
                )
            raise ValidationError(msg)


class Product_Type(models.Model):

    """
    Product types represent the top level model, these can be business unit divisions, different offices or locations, development teams, or any other logical way of distinguishing “types” of products.
    `
       Examples:
         * IAM Team
         * Internal / 3rd Party
         * Main company / Acquisition
         * San Francisco / New York offices
    """

    name = models.CharField(max_length=255, unique=True)
    description = models.CharField(max_length=4000, null=True, blank=True)
    critical_product = models.BooleanField(default=False)
    key_product = models.BooleanField(default=False)
    updated = models.DateTimeField(auto_now=True, null=True)
    created = models.DateTimeField(auto_now_add=True, null=True)
    members = models.ManyToManyField(Dojo_User, through="Product_Type_Member", related_name="prod_type_members", blank=True)
    authorization_groups = models.ManyToManyField(Dojo_Group, through="Product_Type_Group", related_name="product_type_groups", blank=True)

    class Meta:
        ordering = ("name",)

    def __str__(self):
        return self.name

    def get_absolute_url(self):
        from django.urls import reverse
        return reverse("product_type", args=[str(self.id)])

    def get_breadcrumbs(self):
        return [{"title": str(self),
               "url": reverse("edit_product_type", args=(self.id,))}]

    @cached_property
    def critical_present(self):
        c_findings = Finding.objects.filter(
            test__engagement__product__prod_type=self, severity="Critical")
        if c_findings.count() > 0:
            return True
        return None

    @cached_property
    def high_present(self):
        c_findings = Finding.objects.filter(
            test__engagement__product__prod_type=self, severity="High")
        if c_findings.count() > 0:
            return True
        return None

    @cached_property
    def calc_health(self):
        h_findings = Finding.objects.filter(
            test__engagement__product__prod_type=self, severity="High")
        c_findings = Finding.objects.filter(
            test__engagement__product__prod_type=self, severity="Critical")
        health = 100
        if c_findings.count() > 0:
            health = 40
            health -= ((c_findings.count() - 1) * 5)
        if h_findings.count() > 0:
            if health == 100:
                health = 60
            health -= ((h_findings.count() - 1) * 2)
        if health < 5:
            return 5
        return health

    # only used by bulk risk acceptance api
    @property
    def unaccepted_open_findings(self):
        return Finding.objects.filter(risk_accepted=False, active=True, duplicate=False, test__engagement__product__prod_type=self)


class Product_Line(models.Model):
    name = models.CharField(max_length=300)
    description = models.CharField(max_length=2000)

    def __str__(self):
        return self.name


class Report_Type(models.Model):
    name = models.CharField(max_length=255)


class Test_Type(models.Model):
    name = models.CharField(max_length=200, unique=True)
    static_tool = models.BooleanField(default=False)
    dynamic_tool = models.BooleanField(default=False)
    active = models.BooleanField(default=True)
    dynamically_generated = models.BooleanField(
        default=False,
        help_text=_("Set to True for test types that are created at import time"))

    class Meta:
        ordering = ("name",)

    def __str__(self):
        return self.name

    def get_breadcrumbs(self):
        return [{"title": str(self),
               "url": None}]


class DojoMeta(models.Model):
    name = models.CharField(max_length=120)
    value = models.CharField(max_length=300)
    product = models.ForeignKey("Product",
                                on_delete=models.CASCADE,
                                null=True,
                                editable=False,
                                related_name="product_meta")
    endpoint = models.ForeignKey("Endpoint",
                                 on_delete=models.CASCADE,
                                 null=True,
                                 editable=False,
                                 related_name="endpoint_meta")
    finding = models.ForeignKey("Finding",
                                 on_delete=models.CASCADE,
                                 null=True,
                                 editable=False,
                                 related_name="finding_meta")

    class Meta:
        unique_together = (("product", "name"),
                           ("endpoint", "name"),
                           ("finding", "name"))

    def __str__(self):
        return f"{self.name}: {self.value}"

    """
    Verify that this metadata entry belongs only to one object.
    """
    def clean(self):

        ids = [self.product_id,
               self.endpoint_id,
               self.finding_id]
        ids_count = 0

        for obj_id in ids:
            if obj_id is not None:
                ids_count += 1

        if ids_count == 0:
            msg = "Metadata entries need either a product, an endpoint or a finding"
            raise ValidationError(msg)
        if ids_count > 1:
            msg = "Metadata entries may not have more than one relation, either a product, an endpoint either or a finding"
            raise ValidationError(msg)


class SLA_Configuration(models.Model):
    name = models.CharField(max_length=128, unique=True, blank=False, verbose_name=_("Custom SLA Name"),
        help_text=_("A unique name for the set of SLAs."))
    description = models.CharField(
        max_length=512,
        null=True,
        blank=True)
    critical = models.IntegerField(
        default=7,
        verbose_name=_("Critical Finding SLA Days"),
        help_text=_("The number of days to remediate a critical finding."))
    enforce_critical = models.BooleanField(
        default=True,
        verbose_name=_("Enforce Critical Finding SLA Days"),
        help_text=_("When enabled, critical findings will be assigned an SLA expiration date based on the critical finding SLA days within this SLA configuration."))
    high = models.IntegerField(
        default=30,
        verbose_name=_("High Finding SLA Days"),
        help_text=_("The number of days to remediate a high finding."))
    enforce_high = models.BooleanField(
        default=True,
        verbose_name=_("Enforce High Finding SLA Days"),
        help_text=_("When enabled, high findings will be assigned an SLA expiration date based on the high finding SLA days within this SLA configuration."))
    medium = models.IntegerField(
        default=90,
        verbose_name=_("Medium Finding SLA Days"),
        help_text=_("The number of days to remediate a medium finding."))
    enforce_medium = models.BooleanField(
        default=True,
        verbose_name=_("Enforce Medium Finding SLA Days"),
        help_text=_("When enabled, medium findings will be assigned an SLA expiration date based on the medium finding SLA days within this SLA configuration."))
    low = models.IntegerField(
        default=120,
        verbose_name=_("Low Finding SLA Days"),
        help_text=_("The number of days to remediate a low finding."))
    enforce_low = models.BooleanField(
        default=True,
        verbose_name=_("Enforce Low Finding SLA Days"),
        help_text=_("When enabled, low findings will be assigned an SLA expiration date based on the low finding SLA days within this SLA configuration."))
    async_updating = models.BooleanField(
        default=False,
        help_text=_("Findings under this SLA configuration are asynchronously being updated"))

    class Meta:
        ordering = ["name"]

    def __str__(self):
        return self.name

    def save(self, *args, **kwargs):
        # get the initial sla config before saving (if this is an existing sla config)
        initial_sla_config = None
        if self.pk is not None:
            initial_sla_config = SLA_Configuration.objects.get(pk=self.pk)
            # if initial config exists and async finding update is already running, revert sla config before saving
            if initial_sla_config and self.async_updating:
                self.critical = initial_sla_config.critical
                self.enforce_critical = initial_sla_config.enforce_critical
                self.high = initial_sla_config.high
                self.enforce_high = initial_sla_config.enforce_high
                self.medium = initial_sla_config.medium
                self.enforce_medium = initial_sla_config.enforce_medium
                self.low = initial_sla_config.low
                self.enforce_low = initial_sla_config.enforce_low

        super().save(*args, **kwargs)

        # if the initial sla config exists and async finding update is not running
        if initial_sla_config is not None and not self.async_updating:
            # check which sla days fields changed based on severity
            severities = []
            if (initial_sla_config.critical != self.critical) or (initial_sla_config.enforce_critical != self.enforce_critical):
                severities.append("Critical")
            if (initial_sla_config.high != self.high) or (initial_sla_config.enforce_high != self.enforce_high):
                severities.append("High")
            if (initial_sla_config.medium != self.medium) or (initial_sla_config.enforce_medium != self.enforce_medium):
                severities.append("Medium")
            if (initial_sla_config.low != self.low) or (initial_sla_config.enforce_low != self.enforce_low):
                severities.append("Low")
            # if severities have changed, update finding sla expiration dates with those severities
            if severities:
                # set the async updating flag to true for this sla config
                self.async_updating = True
                super().save(*args, **kwargs)
                # set the async updating flag to true for all products using this sla config
                products = Product.objects.filter(sla_configuration=self)
                for product in products:
                    product.async_updating = True
                    super(Product, product).save()
                # launch the async task to update all finding sla expiration dates
                from dojo.sla_config.helpers import update_sla_expiration_dates_sla_config_async
                update_sla_expiration_dates_sla_config_async(self, products, tuple(severities))

    def clean(self):
        sla_days = [self.critical, self.high, self.medium, self.low]

        for sla_day in sla_days:
            if sla_day < 1:
                msg = "SLA Days must be at least 1"
                raise ValidationError(msg)

    def delete(self, *args, **kwargs):
        logger.debug("%d sla configuration delete", self.id)

        if self.id != 1:
            super().delete(*args, **kwargs)
        else:
            msg = "Unable to delete default SLA Configuration"
            raise ValidationError(msg)

    def get_summary(self):
        return f"{self.name} - Critical: {self.critical}, High: {self.high}, Medium: {self.medium}, Low: {self.low}"


class Product(models.Model):
    WEB_PLATFORM = "web"
    IOT = "iot"
    DESKTOP_PLATFORM = "desktop"
    MOBILE_PLATFORM = "mobile"
    WEB_SERVICE_PLATFORM = "web service"
    PLATFORM_CHOICES = (
        (WEB_SERVICE_PLATFORM, _("API")),
        (DESKTOP_PLATFORM, _("Desktop")),
        (IOT, _("Internet of Things")),
        (MOBILE_PLATFORM, _("Mobile")),
        (WEB_PLATFORM, _("Web")),
    )

    CONSTRUCTION = "construction"
    PRODUCTION = "production"
    RETIREMENT = "retirement"
    LIFECYCLE_CHOICES = (
        (CONSTRUCTION, _("Construction")),
        (PRODUCTION, _("Production")),
        (RETIREMENT, _("Retirement")),
    )

    THIRD_PARTY_LIBRARY_ORIGIN = "third party library"
    PURCHASED_ORIGIN = "purchased"
    CONTRACTOR_ORIGIN = "contractor"
    INTERNALLY_DEVELOPED_ORIGIN = "internal"
    OPEN_SOURCE_ORIGIN = "open source"
    OUTSOURCED_ORIGIN = "outsourced"
    ORIGIN_CHOICES = (
        (THIRD_PARTY_LIBRARY_ORIGIN, _("Third Party Library")),
        (PURCHASED_ORIGIN, _("Purchased")),
        (CONTRACTOR_ORIGIN, _("Contractor Developed")),
        (INTERNALLY_DEVELOPED_ORIGIN, _("Internally Developed")),
        (OPEN_SOURCE_ORIGIN, _("Open Source")),
        (OUTSOURCED_ORIGIN, _("Outsourced")),
    )

    VERY_HIGH_CRITICALITY = "very high"
    HIGH_CRITICALITY = "high"
    MEDIUM_CRITICALITY = "medium"
    LOW_CRITICALITY = "low"
    VERY_LOW_CRITICALITY = "very low"
    NONE_CRITICALITY = "none"
    BUSINESS_CRITICALITY_CHOICES = (
        (VERY_HIGH_CRITICALITY, _("Very High")),
        (HIGH_CRITICALITY, _("High")),
        (MEDIUM_CRITICALITY, _("Medium")),
        (LOW_CRITICALITY, _("Low")),
        (VERY_LOW_CRITICALITY, _("Very Low")),
        (NONE_CRITICALITY, _("None")),
    )

    name = models.CharField(max_length=255, unique=True)
    description = models.CharField(max_length=4000)

    product_manager = models.ForeignKey(Dojo_User, null=True, blank=True,
                                        related_name="product_manager", on_delete=models.RESTRICT)
    technical_contact = models.ForeignKey(Dojo_User, null=True, blank=True,
                                          related_name="technical_contact", on_delete=models.RESTRICT)
    team_manager = models.ForeignKey(Dojo_User, null=True, blank=True,
                                     related_name="team_manager", on_delete=models.RESTRICT)

    created = models.DateTimeField(auto_now_add=True, null=True)
    prod_type = models.ForeignKey(Product_Type, related_name="prod_type",
                                  null=False, blank=False, on_delete=models.CASCADE)
    updated = models.DateTimeField(auto_now=True, null=True)
    sla_configuration = models.ForeignKey(SLA_Configuration,
                                          related_name="sla_config",
                                          null=False,
                                          blank=False,
                                          default=1,
                                          on_delete=models.RESTRICT)
    tid = models.IntegerField(default=0, editable=False)
    members = models.ManyToManyField(Dojo_User, through="Product_Member", related_name="product_members", blank=True)
    authorization_groups = models.ManyToManyField(Dojo_Group, through="Product_Group", related_name="product_groups", blank=True)
    prod_numeric_grade = models.IntegerField(null=True, blank=True)

    # Metadata
    business_criticality = models.CharField(max_length=9, choices=BUSINESS_CRITICALITY_CHOICES, blank=True, null=True)
    platform = models.CharField(max_length=11, choices=PLATFORM_CHOICES, blank=True, null=True)
    lifecycle = models.CharField(max_length=12, choices=LIFECYCLE_CHOICES, blank=True, null=True)
    origin = models.CharField(max_length=19, choices=ORIGIN_CHOICES, blank=True, null=True)
    user_records = models.PositiveIntegerField(blank=True, null=True, help_text=_("Estimate the number of user records within the application."))
    revenue = models.DecimalField(max_digits=15, decimal_places=2, blank=True, null=True, validators=[MinValueValidator(Decimal("0.00"))], help_text=_("Estimate the application's revenue."))
    external_audience = models.BooleanField(default=False, help_text=_("Specify if the application is used by people outside the organization."))
    internet_accessible = models.BooleanField(default=False, help_text=_("Specify if the application is accessible from the public internet."))
    regulations = models.ManyToManyField(Regulation, blank=True)

    tags = TagField(blank=True, force_lowercase=True, help_text=_("Add tags that help describe this product. Choose from the list or add new tags. Press Enter key to add."))
    enable_product_tag_inheritance = models.BooleanField(
        default=False,
        blank=False,
        verbose_name=_("Enable Product Tag Inheritance"),
        help_text=_("Enables product tag inheritance. Any tags added on a product will automatically be added to all Engagements, Tests, and Findings"))
    enable_simple_risk_acceptance = models.BooleanField(default=False, help_text=_("Allows simple risk acceptance by checking/unchecking a checkbox."))
    enable_full_risk_acceptance = models.BooleanField(default=True, help_text=_("Allows full risk acceptance using a risk acceptance form, expiration date, uploaded proof, etc."))

    disable_sla_breach_notifications = models.BooleanField(
        default=False,
        blank=False,
        verbose_name=_("Disable SLA breach notifications"),
        help_text=_("Disable SLA breach notifications if configured in the global settings"))
    async_updating = models.BooleanField(default=False,
                                            help_text=_("Findings under this Product or SLA configuration are asynchronously being updated"))

    class Meta:
        ordering = ("name",)

    def __str__(self):
        return self.name

    def save(self, *args, **kwargs):
        # get the product's sla config before saving (if this is an existing product)
        initial_sla_config = None
        if self.pk is not None:
            initial_sla_config = getattr(Product.objects.get(pk=self.pk), "sla_configuration", None)
            # if initial sla config exists and async finding update is already running, revert sla config before saving
            if initial_sla_config and self.async_updating:
                self.sla_configuration = initial_sla_config

        super().save(*args, **kwargs)

        # if the initial sla config exists and async finding update is not running
        if initial_sla_config is not None and not self.async_updating:
            # get the new sla config from the saved product
            new_sla_config = getattr(self, "sla_configuration", None)
            # if the sla config has changed, update finding sla expiration dates within this product
            if new_sla_config and (initial_sla_config != new_sla_config):
                # set the async updating flag to true for this product
                self.async_updating = True
                super().save(*args, **kwargs)
                # set the async updating flag to true for the sla config assigned to this product
                sla_config = getattr(self, "sla_configuration", None)
                if sla_config:
                    sla_config.async_updating = True
                    super(SLA_Configuration, sla_config).save()
                # launch the async task to update all finding sla expiration dates
                from dojo.sla_config.helpers import update_sla_expiration_dates_product_async
                update_sla_expiration_dates_product_async(self, sla_config)

    def get_absolute_url(self):
        from django.urls import reverse
        return reverse("view_product", args=[str(self.id)])

    @cached_property
    def findings_count(self):
        try:
            # if prefetched, it's already there
            return self.active_finding_count
        except AttributeError:
            # ideally it's always prefetched and we can remove this code in the future
            self.active_finding_count = Finding.objects.filter(active=True,
                                            test__engagement__product=self).count()
            return self.active_finding_count

    @cached_property
    def findings_active_verified_count(self):
        try:
            # if prefetched, it's already there
            return self.active_verified_finding_count
        except AttributeError:
            # ideally it's always prefetched and we can remove this code in the future
            self.active_verified_finding_count = Finding.objects.filter(active=True,
                                            verified=True,
                                            test__engagement__product=self).count()
            return self.active_verified_finding_count

    @cached_property
    def endpoint_host_count(self):
        # active_endpoints is (should be) prefetched
        endpoints = getattr(self, "active_endpoints", None)

        hosts = []
        for e in endpoints:
            if e.host in hosts:
                continue
            hosts.append(e.host)

        return len(hosts)

    @cached_property
    def endpoint_count(self):
        # active_endpoints is (should be) prefetched
        endpoints = getattr(self, "active_endpoints", None)
        if endpoints:
            return len(self.active_endpoints)
        return 0

    def open_findings(self, start_date=None, end_date=None):
        if start_date is None or end_date is None:
            return {}

        from dojo.utils import get_system_setting
        findings = Finding.objects.filter(test__engagement__product=self,
                                        mitigated__isnull=True,
                                        false_p=False,
                                        duplicate=False,
                                        out_of_scope=False,
                                        date__range=[start_date,
                                                    end_date])

        if get_system_setting("enforce_verified_status", True) or get_system_setting("enforce_verified_status_metrics", True):
            findings = findings.filter(verified=True)

        critical = findings.filter(severity="Critical").count()
        high = findings.filter(severity="High").count()
        medium = findings.filter(severity="Medium").count()
        low = findings.filter(severity="Low").count()

        return {"Critical": critical,
                "High": high,
                "Medium": medium,
                "Low": low,
                "Total": (critical + high + medium + low)}

    def get_breadcrumbs(self):
        return [{"title": str(self),
               "url": reverse("view_product", args=(self.id,))}]

    @property
    def get_product_type(self):
        return self.prod_type if self.prod_type is not None else "unknown"

    # only used in APIv2 serializers.py, query should be aligned with findings_count
    @cached_property
    def open_findings_list(self):
        findings = Finding.objects.filter(test__engagement__product=self,
                                          active=True)
        return [i.id for i in findings]

    @property
    def has_jira_configured(self):
        import dojo.jira_link.helper as jira_helper
        return jira_helper.has_jira_configured(self)

    def violates_sla(self):
        findings = Finding.objects.filter(test__engagement__product=self,
                                          active=True,
                                          sla_expiration_date__lt=timezone.now().date())
        return findings.count() > 0


class Product_Member(models.Model):
    product = models.ForeignKey(Product, on_delete=models.CASCADE)
    user = models.ForeignKey(Dojo_User, on_delete=models.CASCADE)
    role = models.ForeignKey(Role, on_delete=models.CASCADE)


class Product_Group(models.Model):
    product = models.ForeignKey(Product, on_delete=models.CASCADE)
    group = models.ForeignKey(Dojo_Group, on_delete=models.CASCADE)
    role = models.ForeignKey(Role, on_delete=models.CASCADE)


class Product_Type_Member(models.Model):
    product_type = models.ForeignKey(Product_Type, on_delete=models.CASCADE)
    user = models.ForeignKey(Dojo_User, on_delete=models.CASCADE)
    role = models.ForeignKey(Role, on_delete=models.CASCADE)


class Product_Type_Group(models.Model):
    product_type = models.ForeignKey(Product_Type, on_delete=models.CASCADE)
    group = models.ForeignKey(Dojo_Group, on_delete=models.CASCADE)
    role = models.ForeignKey(Role, on_delete=models.CASCADE)


class Tool_Type(models.Model):
    name = models.CharField(max_length=200)
    description = models.CharField(max_length=2000, null=True, blank=True)

    class Meta:
        ordering = ["name"]

    def __str__(self):
        return self.name


class Tool_Configuration(models.Model):
    name = models.CharField(max_length=200, null=False)
    description = models.CharField(max_length=2000, null=True, blank=True)
    url = models.CharField(max_length=2000, null=True, blank=True)
    tool_type = models.ForeignKey(Tool_Type, related_name="tool_type", on_delete=models.CASCADE)
    authentication_type = models.CharField(max_length=15,
                                           choices=(
                                               ("API", "API Key"),
                                               ("Password",
                                                "Username/Password"),
                                               ("SSH", "SSH")),
                                           null=True, blank=True)
    extras = models.CharField(max_length=255, null=True, blank=True, help_text=_("Additional definitions that will be "
                                                                              "consumed by scanner"))
    username = models.CharField(max_length=200, null=True, blank=True)
    password = models.CharField(max_length=600, null=True, blank=True)
    auth_title = models.CharField(max_length=200, null=True, blank=True,
                                  verbose_name=_("Title for SSH/API Key"))
    ssh = models.CharField(max_length=6000, null=True, blank=True)
    api_key = models.CharField(max_length=600, null=True, blank=True,
                               verbose_name=_("API Key"))

    class Meta:
        ordering = ["name"]

    def __str__(self):
        return self.name


class Product_API_Scan_Configuration(models.Model):
    product = models.ForeignKey(Product, null=False, blank=False, on_delete=models.CASCADE)
    tool_configuration = models.ForeignKey(Tool_Configuration, null=False, blank=False, on_delete=models.CASCADE)
    service_key_1 = models.CharField(max_length=200, null=True, blank=True)
    service_key_2 = models.CharField(max_length=200, null=True, blank=True)
    service_key_3 = models.CharField(max_length=200, null=True, blank=True)

    def __str__(self):
        name = self.tool_configuration.name
        if self.service_key_1 or self.service_key_2 or self.service_key_3:
            name += f" ({self.details})"
        return name

    @property
    def details(self):
        details = ""
        if self.service_key_1:
            details += f"{self.service_key_1}"
        if self.service_key_2:
            details += f" | {self.service_key_2}"
        if self.service_key_3:
            details += f" | {self.service_key_3}"
        return details


# declare form here as we can't import forms.py due to circular imports not even locally
class ToolConfigForm_Admin(forms.ModelForm):
    password = forms.CharField(widget=forms.PasswordInput, required=False)
    api_key = forms.CharField(widget=forms.PasswordInput, required=False)
    ssh = forms.CharField(widget=forms.PasswordInput, required=False)

    # django doesn't seem to have an easy way to handle password fields as PasswordInput requires reentry of passwords
    password_from_db = None
    ssh_from_db = None
    api_key_from_db = None

    def __init__(self, *args, **kwargs):
        super().__init__(*args, **kwargs)
        if self.instance:
            # keep password from db to use if the user entered no password
            self.password_from_db = self.instance.password
            self.ssh_from_db = self.instance.ssh
            self.api_key = self.instance.api_key

    def clean(self):
        cleaned_data = super().clean()
        if not cleaned_data["password"] and not cleaned_data["ssh"] and not cleaned_data["api_key"]:
            cleaned_data["password"] = self.password_from_db
            cleaned_data["ssh"] = self.ssh_from_db
            cleaned_data["api_key"] = self.api_key_from_db

        return cleaned_data


class Tool_Configuration_Admin(admin.ModelAdmin):
    form = ToolConfigForm_Admin


class Network_Locations(models.Model):
    location = models.CharField(max_length=500, help_text=_("Location of network testing: Examples: VPN, Internet or Internal."))

    def __str__(self):
        return self.location


class Engagement_Presets(models.Model):
    title = models.CharField(max_length=500, default=None, help_text=_("Brief description of preset."))
    test_type = models.ManyToManyField(Test_Type, default=None, blank=True)
    network_locations = models.ManyToManyField(Network_Locations, default=None, blank=True)
    notes = models.CharField(max_length=2000, help_text=_("Description of what needs to be tested or setting up environment for testing"), null=True, blank=True)
    scope = models.CharField(max_length=800, help_text=_("Scope of Engagement testing, IP's/Resources/URL's)"), default=None, blank=True)
    product = models.ForeignKey(Product, on_delete=models.CASCADE)
    created = models.DateTimeField(auto_now_add=True, null=False)

    class Meta:
        ordering = ["title"]

    def __str__(self):
        return self.title


ENGAGEMENT_STATUS_CHOICES = (("Not Started", "Not Started"),
                             ("Blocked", "Blocked"),
                             ("Cancelled", "Cancelled"),
                             ("Completed", "Completed"),
                             ("In Progress", "In Progress"),
                             ("On Hold", "On Hold"),
                             ("Waiting for Resource", "Waiting for Resource"))


class Engagement(models.Model):
    name = models.CharField(max_length=300, null=True, blank=True)
    description = models.CharField(max_length=2000, null=True, blank=True)
    version = models.CharField(max_length=100, null=True, blank=True, help_text=_("Version of the product the engagement tested."))
    first_contacted = models.DateField(null=True, blank=True)
    target_start = models.DateField(null=False, blank=False)
    target_end = models.DateField(null=False, blank=False)
    lead = models.ForeignKey(Dojo_User, editable=True, null=True, blank=True, on_delete=models.RESTRICT)
    requester = models.ForeignKey(Contact, null=True, blank=True, on_delete=models.CASCADE)
    preset = models.ForeignKey(Engagement_Presets, null=True, blank=True, help_text=_("Settings and notes for performing this engagement."), on_delete=models.CASCADE)
    reason = models.CharField(max_length=2000, null=True, blank=True)
    report_type = models.ForeignKey(Report_Type, null=True, blank=True, on_delete=models.CASCADE)
    product = models.ForeignKey(Product, on_delete=models.CASCADE)
    updated = models.DateTimeField(auto_now=True, null=True)
    created = models.DateTimeField(auto_now_add=True, null=True)
    active = models.BooleanField(default=True, editable=False)
    tracker = models.URLField(max_length=200, help_text=_("Link to epic or ticket system with changes to version."), editable=True, blank=True, null=True)
    test_strategy = models.URLField(editable=True, blank=True, null=True)
    threat_model = models.BooleanField(default=True)
    api_test = models.BooleanField(default=True)
    pen_test = models.BooleanField(default=True)
    check_list = models.BooleanField(default=True)
    notes = models.ManyToManyField(Notes, blank=True, editable=False)
    files = models.ManyToManyField(FileUpload, blank=True, editable=False)
    status = models.CharField(editable=True, max_length=2000, default="",
                              null=True,
                              choices=ENGAGEMENT_STATUS_CHOICES)
    progress = models.CharField(max_length=100,
                                default="threat_model", editable=False)
    tmodel_path = models.CharField(max_length=1000, default="none",
                                   editable=False, blank=True, null=True)
    risk_acceptance = models.ManyToManyField("Risk_Acceptance",
                                             default=None,
                                             editable=False,
                                             blank=True)
    done_testing = models.BooleanField(default=False, editable=False)
    engagement_type = models.CharField(editable=True, max_length=30, default="Interactive",
                                       null=True,
                                       choices=(("Interactive", "Interactive"),
                                                ("CI/CD", "CI/CD")))
    build_id = models.CharField(editable=True, max_length=150,
                                   null=True, blank=True, help_text=_("Build ID of the product the engagement tested."), verbose_name=_("Build ID"))
    commit_hash = models.CharField(editable=True, max_length=150,
                                   null=True, blank=True, help_text=_("Commit hash from repo"), verbose_name=_("Commit Hash"))
    branch_tag = models.CharField(editable=True, max_length=150,
                                   null=True, blank=True, help_text=_("Tag or branch of the product the engagement tested."), verbose_name=_("Branch/Tag"))
    build_server = models.ForeignKey(Tool_Configuration, verbose_name=_("Build Server"), help_text=_("Build server responsible for CI/CD test"), null=True, blank=True, related_name="build_server", on_delete=models.CASCADE)
    source_code_management_server = models.ForeignKey(Tool_Configuration, null=True, blank=True, verbose_name=_("SCM Server"), help_text=_("Source code server for CI/CD test"), related_name="source_code_management_server", on_delete=models.CASCADE)
    source_code_management_uri = models.URLField(max_length=600, null=True, blank=True, editable=True, verbose_name=_("Repo"), help_text=_("Resource link to source code"))
    orchestration_engine = models.ForeignKey(Tool_Configuration, verbose_name=_("Orchestration Engine"), help_text=_("Orchestration service responsible for CI/CD test"), null=True, blank=True, related_name="orchestration", on_delete=models.CASCADE)
    deduplication_on_engagement = models.BooleanField(default=False, verbose_name=_("Deduplication within this engagement only"), help_text=_("If enabled deduplication will only mark a finding in this engagement as duplicate of another finding if both findings are in this engagement. If disabled, deduplication is on the product level."))

    tags = TagField(blank=True, force_lowercase=True, help_text=_("Add tags that help describe this engagement. Choose from the list or add new tags. Press Enter key to add."))
    inherited_tags = TagField(blank=True, force_lowercase=True, help_text=_("Internal use tags sepcifically for maintaining parity with product. This field will be present as a subset in the tags field"))

    class Meta:
        ordering = ["-target_start"]
        indexes = [
            models.Index(fields=["product", "active"]),
        ]

    def __str__(self):
        return "Engagement {}: {} ({})".format(self.id if id else 0, self.name or "",
                                        self.target_start.strftime(
                                            "%b %d, %Y"))

    def get_absolute_url(self):
        from django.urls import reverse
        return reverse("view_engagement", args=[str(self.id)])

    def copy(self):
        copy = _copy_model_util(self)
        # Save the necessary ManyToMany relationships
        old_notes = list(self.notes.all())
        old_files = list(self.files.all())
        old_tags = list(self.tags.all())
        old_risk_acceptances = list(self.risk_acceptance.all())
        old_tests = list(Test.objects.filter(engagement=self))
        # Save the object before setting any ManyToMany relationships
        copy.save()
        # Copy the notes
        for notes in old_notes:
            copy.notes.add(notes.copy())
        # Copy the files
        for files in old_files:
            copy.files.add(files.copy())
        # Copy the tests
        for test in old_tests:
            test.copy(engagement=copy)
        # Copy the risk_acceptances
        for risk_acceptance in old_risk_acceptances:
            copy.risk_acceptance.add(risk_acceptance.copy(engagement=copy))
        # Assign any tags
        copy.tags.set(old_tags)

        return copy

    def is_overdue(self):
        overdue_grace_days = 10 if self.engagement_type == "CI/CD" else 0

        max_end_date = timezone.now() - relativedelta(days=overdue_grace_days)

        return self.target_end < max_end_date.date()

    def get_breadcrumbs(self):
        bc = self.product.get_breadcrumbs()
        bc += [{"title": str(self),
                "url": reverse("view_engagement", args=(self.id,))}]
        return bc

    # only used by bulk risk acceptance api
    @property
    def unaccepted_open_findings(self):
        from dojo.utils import get_system_setting

        findings = Finding.objects.filter(risk_accepted=False, active=True, duplicate=False, test__engagement=self)
        if get_system_setting("enforce_verified_status", True) or get_system_setting("enforce_verified_status_metrics", True):
            findings = findings.filter(verified=True)

        return findings

    def accept_risks(self, accepted_risks):
        self.risk_acceptance.add(*accepted_risks)

    @property
    def has_jira_issue(self):
        import dojo.jira_link.helper as jira_helper
        return jira_helper.has_jira_issue(self)

    @property
    def is_ci_cd(self):
        return self.engagement_type == "CI/CD"

    def delete(self, *args, **kwargs):
        logger.debug("%d engagement delete", self.id)
        from dojo.finding import helper
        helper.prepare_duplicates_for_delete(engagement=self)
        super().delete(*args, **kwargs)
        with suppress(Product.DoesNotExist):
            # Suppressing a potential issue created from async delete removing
            # related objects in a separate task
            calculate_grade(self.product)

    def inherit_tags(self, potentially_existing_tags):
        # get a copy of the tags to be inherited
        incoming_inherited_tags = [tag.name for tag in self.product.tags.all()]
        _manage_inherited_tags(self, incoming_inherited_tags, potentially_existing_tags=potentially_existing_tags)


class CWE(models.Model):
    url = models.CharField(max_length=1000)
    description = models.CharField(max_length=2000)
    number = models.IntegerField()


class Endpoint_Params(models.Model):
    param = models.CharField(max_length=150)
    value = models.CharField(max_length=150)
    method_type = (("GET", "GET"),
                   ("POST", "POST"))
    method = models.CharField(max_length=20, blank=False, null=True, choices=method_type)


class Endpoint_Status(models.Model):
    date = models.DateField(default=get_current_date)
    last_modified = models.DateTimeField(null=True, editable=False, default=get_current_datetime)
    mitigated = models.BooleanField(default=False, blank=True)
    mitigated_time = models.DateTimeField(editable=False, null=True, blank=True)
    mitigated_by = models.ForeignKey(Dojo_User, editable=True, null=True, on_delete=models.RESTRICT)
    false_positive = models.BooleanField(default=False, blank=True)
    out_of_scope = models.BooleanField(default=False, blank=True)
    risk_accepted = models.BooleanField(default=False, blank=True)
    endpoint = models.ForeignKey("Endpoint", null=False, blank=False, on_delete=models.CASCADE, related_name="status_endpoint")
    finding = models.ForeignKey("Finding", null=False, blank=False, on_delete=models.CASCADE, related_name="status_finding")

    class Meta:
        indexes = [
            models.Index(fields=["finding", "mitigated"]),
            models.Index(fields=["endpoint", "mitigated"]),
        ]
        constraints = [
            models.UniqueConstraint(fields=["finding", "endpoint"], name="endpoint-finding relation"),
        ]

    def __str__(self):
        return f"'{self.finding}' on '{self.endpoint}'"

    def copy(self, finding=None):
        copy = _copy_model_util(self)
        current_endpoint = self.endpoint
        if finding:
            copy.finding = finding
        copy.endpoint = current_endpoint
        copy.save()

        return copy

    @property
    def age(self):

        diff = self.mitigated_time.date() - self.date if self.mitigated else get_current_date() - self.date
        days = diff.days
        return max(0, days)


class Endpoint(models.Model):
    protocol = models.CharField(null=True, blank=True, max_length=20,
                                 help_text=_("The communication protocol/scheme such as 'http', 'ftp', 'dns', etc."))
    userinfo = models.CharField(null=True, blank=True, max_length=500,
                              help_text=_("User info as 'alice', 'bob', etc."))
    host = models.CharField(null=True, blank=True, max_length=500,
                            help_text=_("The host name or IP address. It must not include the port number. "
                                      "For example '127.0.0.1', 'localhost', 'yourdomain.com'."))
    port = models.IntegerField(null=True, blank=True,
                               help_text=_("The network port associated with the endpoint."))
    path = models.CharField(null=True, blank=True, max_length=500,
                            help_text=_("The location of the resource, it must not start with a '/'. For example "
                                      "endpoint/420/edit"))
    query = models.CharField(null=True, blank=True, max_length=1000,
                             help_text=_("The query string, the question mark should be omitted."
                                       "For example 'group=4&team=8'"))
    fragment = models.CharField(null=True, blank=True, max_length=500,
                                help_text=_("The fragment identifier which follows the hash mark. The hash mark should "
                                          "be omitted. For example 'section-13', 'paragraph-2'."))
    product = models.ForeignKey(Product, null=True, blank=True, on_delete=models.CASCADE)
    endpoint_params = models.ManyToManyField(Endpoint_Params, blank=True, editable=False)
    findings = models.ManyToManyField("Finding",
                                      blank=True,
                                      verbose_name=_("Findings"),
                                      through=Endpoint_Status)

    tags = TagField(blank=True, force_lowercase=True, help_text=_("Add tags that help describe this endpoint. Choose from the list or add new tags. Press Enter key to add."))
    inherited_tags = TagField(blank=True, force_lowercase=True, help_text=_("Internal use tags sepcifically for maintaining parity with product. This field will be present as a subset in the tags field"))

    class Meta:
        ordering = ["product", "host", "protocol", "port", "userinfo", "path", "query", "fragment"]
        indexes = [
            models.Index(fields=["product"]),
        ]

    def __hash__(self):
        return self.__str__().__hash__()

    def __eq__(self, other):
        if isinstance(other, Endpoint):
            # Check if the contents of the endpoint match
            contents_match = str(self) == str(other)
            # Determine if products should be used in the equation
            if self.product is not None and other.product is not None:
                # Check if the products are the same
                products_match = (self.product) == other.product
                # Check if the contents match
                return products_match and contents_match
            return contents_match

        return NotImplemented

    def __str__(self):
        try:
            if self.host:
                dummy_scheme = "dummy-scheme"  # workaround for https://github.com/python-hyper/hyperlink/blob/b8c9152cd826bbe8e6cc125648f3738235019705/src/hyperlink/_url.py#L988
                url = hyperlink.EncodedURL(
                    scheme=self.protocol or dummy_scheme,
                    userinfo=self.userinfo or "",
                    host=self.host,
                    port=self.port,
                    path=tuple(self.path.split("/")) if self.path else (),
                    query=tuple(
                        (
                            qe.split("=", 1)
                            if "=" in qe
                            else (qe, None)
                        )
                        for qe in self.query.split("&")
                    ) if self.query else (),  # inspired by https://github.com/python-hyper/hyperlink/blob/b8c9152cd826bbe8e6cc125648f3738235019705/src/hyperlink/_url.py#L1427
                    fragment=self.fragment or "",
                )
                # Return a normalized version of the URL to avoid differences where there shouldn't be any difference.
                # Example: https://google.com and https://google.com:443
                normalize_path = self.path  # it used to add '/' at the end of host
                clean_url = url.normalize(scheme=True, host=True, path=normalize_path, query=True, fragment=True, userinfo=True, percents=True).to_uri().to_text()
                if not self.protocol:
                    if clean_url[:len(dummy_scheme) + 3] == (dummy_scheme + "://"):
                        clean_url = clean_url[len(dummy_scheme) + 3:]
                    else:
                        msg = "hyperlink lib did not create URL as was expected"
                        raise ValueError(msg)
                return clean_url
            msg = "Missing host"
            raise ValueError(msg)
        except:
            url = ""
            if self.protocol:
                url += f"{self.protocol}://"
            if self.userinfo:
                url += f"{self.userinfo}@"
            if self.host:
                url += self.host
            if self.port:
                url += f":{self.port}"
            if self.path:
                url += "{}{}".format("/" if self.path[0] != "/" else "", self.path)
            if self.query:
                url += f"?{self.query}"
            if self.fragment:
                url += f"#{self.fragment}"
            return url

    def get_absolute_url(self):
        from django.urls import reverse
        return reverse("view_endpoint", args=[str(self.id)])

    def clean(self):
        errors = []
        null_char_list = ["0x00", "\x00"]
        db_type = connection.vendor
        if self.protocol or self.protocol == "":
            if not re.match(r"^[A-Za-z][A-Za-z0-9\.\-\+]+$", self.protocol):  # https://tools.ietf.org/html/rfc3986#section-3.1
                errors.append(ValidationError(f'Protocol "{self.protocol}" has invalid format'))
            if self.protocol == "":
                self.protocol = None

        if self.userinfo or self.userinfo == "":
            if not re.match(r"^[A-Za-z0-9\.\-_~%\!\$&\'\(\)\*\+,;=:]+$", self.userinfo):  # https://tools.ietf.org/html/rfc3986#section-3.2.1
                errors.append(ValidationError(f'Userinfo "{self.userinfo}" has invalid format'))
            if self.userinfo == "":
                self.userinfo = None

        if self.host:
            if not re.match(r"^[A-Za-z0-9_\-\+][A-Za-z0-9_\.\-\+]+$", self.host):
                try:
                    validate_ipv46_address(self.host)
                except ValidationError:
                    errors.append(ValidationError(f'Host "{self.host}" has invalid format'))
        else:
            errors.append(ValidationError("Host must not be empty"))

        if self.port or self.port == 0:
            try:
                int_port = int(self.port)
                if not (0 <= int_port < 65536):
                    errors.append(ValidationError(f'Port "{self.port}" has invalid format - out of range'))
                self.port = int_port
            except ValueError:
                errors.append(ValidationError(f'Port "{self.port}" has invalid format - it is not a number'))

        if self.path or self.path == "":
            while len(self.path) > 0 and self.path[0] == "/":  # Endpoint store "root-less" path
                self.path = self.path[1:]
            if any(null_char in self.path for null_char in null_char_list):
                old_value = self.path
                if "postgres" in db_type:
                    action_string = "Postgres does not accept NULL character. Attempting to replace with %00..."
                    for remove_str in null_char_list:
                        self.path = self.path.replace(remove_str, "%00")
                    logger.error(f'Path "{old_value}" has invalid format - It contains the NULL character. The following action was taken: {action_string}')
            if self.path == "":
                self.path = None

        if self.query or self.query == "":
            if len(self.query) > 0 and self.query[0] == "?":
                self.query = self.query[1:]
            if any(null_char in self.query for null_char in null_char_list):
                old_value = self.query
                if "postgres" in db_type:
                    action_string = "Postgres does not accept NULL character. Attempting to replace with %00..."
                    for remove_str in null_char_list:
                        self.query = self.query.replace(remove_str, "%00")
                    logger.error(f'Query "{old_value}" has invalid format - It contains the NULL character. The following action was taken: {action_string}')
            if self.query == "":
                self.query = None

        if self.fragment or self.fragment == "":
            if len(self.fragment) > 0 and self.fragment[0] == "#":
                self.fragment = self.fragment[1:]
            if any(null_char in self.fragment for null_char in null_char_list):
                old_value = self.fragment
                if "postgres" in db_type:
                    action_string = "Postgres does not accept NULL character. Attempting to replace with %00..."
                    for remove_str in null_char_list:
                        self.fragment = self.fragment.replace(remove_str, "%00")
                    logger.error(f'Fragment "{old_value}" has invalid format - It contains the NULL character. The following action was taken: {action_string}')
            if self.fragment == "":
                self.fragment = None

        if errors:
            raise ValidationError(errors)

    @property
    def is_broken(self):
        try:
            self.clean()
        except:
            return True
        else:
            return not self.product

    @property
    def mitigated(self):
        return not self.vulnerable

    @property
    def vulnerable(self):
        return Endpoint_Status.objects.filter(
            endpoint=self,
            mitigated=False,
            false_positive=False,
            out_of_scope=False,
            risk_accepted=False,
        ).count() > 0

    @property
    def findings_count(self):
        return self.findings.all().count()

    def active_findings(self):
        return self.findings.filter(
            active=True,
            out_of_scope=False,
            mitigated__isnull=True,
            false_p=False,
            duplicate=False,
            status_finding__false_positive=False,
            status_finding__out_of_scope=False,
            status_finding__risk_accepted=False,
        ).order_by("numerical_severity")

    def active_verified_findings(self):
        return self.findings.filter(
            active=True,
            verified=True,
            out_of_scope=False,
            mitigated__isnull=True,
            false_p=False,
            duplicate=False,
            status_finding__false_positive=False,
            status_finding__out_of_scope=False,
            status_finding__risk_accepted=False,
        ).order_by("numerical_severity")

    @property
    def active_findings_count(self):
        return self.active_findings().count()

    @property
    def active_verified_findings_count(self):
        return self.active_verified_findings().count()

    def host_endpoints(self):
        return Endpoint.objects.filter(host=self.host,
                                       product=self.product).distinct()

    @property
    def host_endpoints_count(self):
        return self.host_endpoints().count()

    def host_mitigated_endpoints(self):
        meps = Endpoint_Status.objects \
                  .filter(endpoint__in=self.host_endpoints()) \
                  .filter(Q(mitigated=True)
                          | Q(false_positive=True)
                          | Q(out_of_scope=True)
                          | Q(risk_accepted=True)
                          | Q(finding__out_of_scope=True)
                          | Q(finding__mitigated__isnull=False)
                          | Q(finding__false_p=True)
                          | Q(finding__duplicate=True)
                          | Q(finding__active=False))
        return Endpoint.objects.filter(status_endpoint__in=meps).distinct()

    @property
    def host_mitigated_endpoints_count(self):
        return self.host_mitigated_endpoints().count()

    def host_findings(self):
        return Finding.objects.filter(endpoints__in=self.host_endpoints()).distinct()

    @property
    def host_findings_count(self):
        return self.host_findings().count()

    def host_active_findings(self):
        return Finding.objects.filter(
            active=True,
            out_of_scope=False,
            mitigated__isnull=True,
            false_p=False,
            duplicate=False,
            status_finding__false_positive=False,
            status_finding__out_of_scope=False,
            status_finding__risk_accepted=False,
            endpoints__in=self.host_endpoints(),
        ).order_by("numerical_severity")

    def host_active_verified_findings(self):
        return Finding.objects.filter(
            active=True,
            verified=True,
            out_of_scope=False,
            mitigated__isnull=True,
            false_p=False,
            duplicate=False,
            status_finding__false_positive=False,
            status_finding__out_of_scope=False,
            status_finding__risk_accepted=False,
            endpoints__in=self.host_endpoints(),
        ).order_by("numerical_severity")

    @property
    def host_active_findings_count(self):
        return self.host_active_findings().count()

    @property
    def host_active_verified_findings_count(self):
        return self.host_active_verified_findings().count()

    def get_breadcrumbs(self):
        bc = self.product.get_breadcrumbs()
        bc += [{"title": self.host,
                "url": reverse("view_endpoint", args=(self.id,))}]
        return bc

    @staticmethod
    def from_uri(uri):
        try:
            url = hyperlink.parse(url=uri)
        except UnicodeDecodeError:
            from urllib.parse import urlparse
            url = hyperlink.parse(url="//" + urlparse(uri).netloc)
        except hyperlink.URLParseError as e:
            msg = f"Invalid URL format: {e}"
            raise ValidationError(msg)

        query_parts = []  # inspired by https://github.com/python-hyper/hyperlink/blob/b8c9152cd826bbe8e6cc125648f3738235019705/src/hyperlink/_url.py#L1768
        for k, v in url.query:
            if v is None:
                query_parts.append(k)
            else:
                query_parts.append(f"{k}={v}")
        query_string = "&".join(query_parts)

        protocol = url.scheme if url.scheme != "" else None
        userinfo = ":".join(url.userinfo) if url.userinfo not in {(), ("",)} else None
        host = url.host if url.host != "" else None
        port = url.port
        path = "/".join(url.path)[:500] if url.path not in {None, (), ("",)} else None
        query = query_string[:1000] if query_string is not None and query_string != "" else None
        fragment = url.fragment[:500] if url.fragment is not None and url.fragment != "" else None

        return Endpoint(
            protocol=protocol,
            userinfo=userinfo,
            host=host,
            port=port,
            path=path,
            query=query,
            fragment=fragment,
        )

    def inherit_tags(self, potentially_existing_tags):
        # get a copy of the tags to be inherited
        incoming_inherited_tags = [tag.name for tag in self.product.tags.all()]
        _manage_inherited_tags(self, incoming_inherited_tags, potentially_existing_tags=potentially_existing_tags)


class Development_Environment(models.Model):
    name = models.CharField(max_length=200)

    def __str__(self):
        return self.name

    def get_breadcrumbs(self):
        return [{"title": str(self),
                 "url": reverse("edit_dev_env", args=(self.id,))}]


class Sonarqube_Issue(models.Model):
    key = models.CharField(max_length=60, unique=True, help_text=_("SonarQube issue key"))
    status = models.CharField(max_length=20, help_text=_("SonarQube issue status"))
    type = models.CharField(max_length=20, help_text=_("SonarQube issue type"))

    def __str__(self):
        return self.key


class Sonarqube_Issue_Transition(models.Model):
    sonarqube_issue = models.ForeignKey(Sonarqube_Issue, on_delete=models.CASCADE, db_index=True)
    created = models.DateTimeField(auto_now_add=True, null=False)
    finding_status = models.CharField(max_length=100)
    sonarqube_status = models.CharField(max_length=50)
    transitions = models.CharField(max_length=100)

    class Meta:
        ordering = ("-created", )


class Test(models.Model):
    engagement = models.ForeignKey(Engagement, editable=False, on_delete=models.CASCADE)
    lead = models.ForeignKey(Dojo_User, editable=True, null=True, blank=True, on_delete=models.RESTRICT)
    test_type = models.ForeignKey(Test_Type, on_delete=models.CASCADE)
    scan_type = models.TextField(null=True)
    title = models.CharField(max_length=255, null=True, blank=True)
    description = models.TextField(null=True, blank=True)
    target_start = models.DateTimeField()
    target_end = models.DateTimeField()
    estimated_time = models.TimeField(null=True, blank=True, editable=False)
    actual_time = models.TimeField(null=True, blank=True, editable=False)
    percent_complete = models.IntegerField(null=True, blank=True,
                                           editable=True)
    notes = models.ManyToManyField(Notes, blank=True,
                                   editable=False)
    files = models.ManyToManyField(FileUpload, blank=True, editable=False)
    environment = models.ForeignKey(Development_Environment, null=True,
                                    blank=False, on_delete=models.RESTRICT)

    updated = models.DateTimeField(auto_now=True, null=True)
    created = models.DateTimeField(auto_now_add=True, null=True)

    tags = TagField(blank=True, force_lowercase=True, help_text=_("Add tags that help describe this test. Choose from the list or add new tags. Press Enter key to add."))
    inherited_tags = TagField(blank=True, force_lowercase=True, help_text=_("Internal use tags sepcifically for maintaining parity with product. This field will be present as a subset in the tags field"))

    version = models.CharField(max_length=100, null=True, blank=True)

    build_id = models.CharField(editable=True, max_length=150,
                                   null=True, blank=True, help_text=_("Build ID that was tested, a reimport may update this field."), verbose_name=_("Build ID"))
    commit_hash = models.CharField(editable=True, max_length=150,
                                   null=True, blank=True, help_text=_("Commit hash tested, a reimport may update this field."), verbose_name=_("Commit Hash"))
    branch_tag = models.CharField(editable=True, max_length=150,
                                   null=True, blank=True, help_text=_("Tag or branch that was tested, a reimport may update this field."), verbose_name=_("Branch/Tag"))
    api_scan_configuration = models.ForeignKey(Product_API_Scan_Configuration, null=True, editable=True, blank=True, on_delete=models.CASCADE, verbose_name=_("API Scan Configuration"))

    class Meta:
        indexes = [
            models.Index(fields=["engagement", "test_type"]),
        ]

    def __str__(self):
        if self.title:
            return f"{self.title} ({self.test_type})"
        return str(self.test_type)

    def get_absolute_url(self):
        from django.urls import reverse
        return reverse("view_test", args=[str(self.id)])

    def test_type_name(self) -> str:
        return self.test_type.name

    def get_breadcrumbs(self):
        bc = self.engagement.get_breadcrumbs()
        bc += [{"title": str(self),
                "url": reverse("view_test", args=(self.id,))}]
        return bc

    def copy(self, engagement=None):
        copy = _copy_model_util(self)
        # Save the necessary ManyToMany relationships
        old_notes = list(self.notes.all())
        old_files = list(self.files.all())
        old_tags = list(self.tags.all())
        old_findings = list(Finding.objects.filter(test=self))
        if engagement:
            copy.engagement = engagement
        # Save the object before setting any ManyToMany relationships
        copy.save()
        # Copy the notes
        for notes in old_notes:
            copy.notes.add(notes.copy())
        # Copy the files
        for files in old_files:
            copy.files.add(files.copy())
        # Copy the Findings
        for finding in old_findings:
            finding.copy(test=copy)
        # Assign any tags
        copy.tags.set(old_tags)

        return copy

    # only used by bulk risk acceptance api
    @property
    def unaccepted_open_findings(self):
        from dojo.utils import get_system_setting
        findings = Finding.objects.filter(risk_accepted=False, active=True, duplicate=False, test=self)
        if get_system_setting("enforce_verified_status", True) or get_system_setting("enforce_verified_status_metrics", True):
            findings = findings.filter(verified=True)

        return findings

    def accept_risks(self, accepted_risks):
        self.engagement.risk_acceptance.add(*accepted_risks)

    @property
    def deduplication_algorithm(self):
        deduplicationAlgorithm = settings.DEDUPE_ALGO_LEGACY

        if hasattr(settings, "DEDUPLICATION_ALGORITHM_PER_PARSER"):
            if (self.test_type.name in settings.DEDUPLICATION_ALGORITHM_PER_PARSER):
                deduplicationLogger.debug(f"using DEDUPLICATION_ALGORITHM_PER_PARSER for test_type.name: {self.test_type.name}")
                deduplicationAlgorithm = settings.DEDUPLICATION_ALGORITHM_PER_PARSER[self.test_type.name]
            elif (self.scan_type in settings.DEDUPLICATION_ALGORITHM_PER_PARSER):
                deduplicationLogger.debug(f"using DEDUPLICATION_ALGORITHM_PER_PARSER for scan_type: {self.scan_type}")
                deduplicationAlgorithm = settings.DEDUPLICATION_ALGORITHM_PER_PARSER[self.scan_type]
        else:
            deduplicationLogger.debug("Section DEDUPLICATION_ALGORITHM_PER_PARSER not found in settings.dist.py")

        deduplicationLogger.debug(f"DEDUPLICATION_ALGORITHM_PER_PARSER is: {deduplicationAlgorithm}")
        return deduplicationAlgorithm

    @property
    def hash_code_fields(self):
        hashCodeFields = None

        if hasattr(settings, "HASHCODE_FIELDS_PER_SCANNER"):
            if (self.test_type.name in settings.HASHCODE_FIELDS_PER_SCANNER):
                deduplicationLogger.debug(f"using HASHCODE_FIELDS_PER_SCANNER for test_type.name: {self.test_type.name}")
                hashCodeFields = settings.HASHCODE_FIELDS_PER_SCANNER[self.test_type.name]
            elif (self.scan_type in settings.HASHCODE_FIELDS_PER_SCANNER):
                deduplicationLogger.debug(f"using HASHCODE_FIELDS_PER_SCANNER for scan_type: {self.scan_type}")
                hashCodeFields = settings.HASHCODE_FIELDS_PER_SCANNER[self.scan_type]
            else:
                deduplicationLogger.warning(f"test_type name {self.test_type.name} and scan_type {self.scan_type} not found in HASHCODE_FIELDS_PER_SCANNER")
        else:
            deduplicationLogger.debug("Section HASHCODE_FIELDS_PER_SCANNER not found in settings.dist.py")

        deduplicationLogger.debug(f"HASHCODE_FIELDS_PER_SCANNER is: {hashCodeFields}")
        return hashCodeFields

    @property
    def hash_code_allows_null_cwe(self):
        hashCodeAllowsNullCwe = True

        if hasattr(settings, "HASHCODE_ALLOWS_NULL_CWE"):
            if (self.test_type.name in settings.HASHCODE_ALLOWS_NULL_CWE):
                deduplicationLogger.debug(f"using HASHCODE_ALLOWS_NULL_CWE for test_type.name: {self.test_type.name}")
                hashCodeAllowsNullCwe = settings.HASHCODE_ALLOWS_NULL_CWE[self.test_type.name]
            elif (self.scan_type in settings.HASHCODE_ALLOWS_NULL_CWE):
                deduplicationLogger.debug(f"using HASHCODE_ALLOWS_NULL_CWE for scan_type: {self.scan_type}")
                hashCodeAllowsNullCwe = settings.HASHCODE_ALLOWS_NULL_CWE[self.scan_type]
        else:
            deduplicationLogger.debug("Section HASHCODE_ALLOWS_NULL_CWE not found in settings.dist.py")

        deduplicationLogger.debug(f"HASHCODE_ALLOWS_NULL_CWE is: {hashCodeAllowsNullCwe}")
        return hashCodeAllowsNullCwe

    def delete(self, *args, **kwargs):
        logger.debug("%d test delete", self.id)
        super().delete(*args, **kwargs)
        with suppress(Engagement.DoesNotExist, Product.DoesNotExist):
            # Suppressing a potential issue created from async delete removing
            # related objects in a separate task
            calculate_grade(self.engagement.product)

    @property
    def statistics(self):
        """Queries the database, no prefetching, so could be slow for lists of model instances"""
        return _get_statistics_for_queryset(Finding.objects.filter(test=self), _get_annotations_for_statistics)

    def inherit_tags(self, potentially_existing_tags):
        # get a copy of the tags to be inherited
        incoming_inherited_tags = [tag.name for tag in self.engagement.product.tags.all()]
        _manage_inherited_tags(self, incoming_inherited_tags, potentially_existing_tags=potentially_existing_tags)


class Test_Import(TimeStampedModel):

    IMPORT_TYPE = "import"
    REIMPORT_TYPE = "reimport"

    test = models.ForeignKey(Test, editable=False, null=False, blank=False, on_delete=models.CASCADE)
    findings_affected = models.ManyToManyField("Finding", through="Test_Import_Finding_Action")
    import_settings = JSONField(null=True)
    type = models.CharField(max_length=64, null=False, blank=False, default="unknown")

    version = models.CharField(max_length=100, null=True, blank=True)
    build_id = models.CharField(editable=True, max_length=150,
                                   null=True, blank=True, help_text=_("Build ID that was tested, a reimport may update this field."), verbose_name=_("Build ID"))
    commit_hash = models.CharField(editable=True, max_length=150,
                                   null=True, blank=True, help_text=_("Commit hash tested, a reimport may update this field."), verbose_name=_("Commit Hash"))
    branch_tag = models.CharField(editable=True, max_length=150,
                                   null=True, blank=True, help_text=_("Tag or branch that was tested, a reimport may update this field."), verbose_name=_("Branch/Tag"))

    def get_queryset(self):
        logger.debug("prefetch test_import counts")
        super_query = super().get_queryset()
        super_query = super_query.annotate(created_findings_count=Count("findings", filter=Q(test_import_finding_action__action=IMPORT_CREATED_FINDING)))
        super_query = super_query.annotate(closed_findings_count=Count("findings", filter=Q(test_import_finding_action__action=IMPORT_CLOSED_FINDING)))
        super_query = super_query.annotate(reactivated_findings_count=Count("findings", filter=Q(test_import_finding_action__action=IMPORT_REACTIVATED_FINDING)))
        return super_query.annotate(untouched_findings_count=Count("findings", filter=Q(test_import_finding_action__action=IMPORT_UNTOUCHED_FINDING)))

    class Meta:
        ordering = ("-id",)
        indexes = [
            models.Index(fields=["created", "test", "type"]),
        ]

    def __str__(self):
        return self.created.strftime("%Y-%m-%d %H:%M:%S")

    @property
    def statistics(self):
        """Queries the database, no prefetching, so could be slow for lists of model instances"""
        stats = {}
        for action in IMPORT_ACTIONS:
            stats[action[1].lower()] = _get_statistics_for_queryset(Finding.objects.filter(test_import_finding_action__test_import=self, test_import_finding_action__action=action[0]), _get_annotations_for_statistics)
        return stats


class Test_Import_Finding_Action(TimeStampedModel):
    test_import = models.ForeignKey(Test_Import, editable=False, null=False, blank=False, on_delete=models.CASCADE)
    finding = models.ForeignKey("Finding", editable=False, null=False, blank=False, on_delete=models.CASCADE)
    action = models.CharField(max_length=100, null=True, blank=True, choices=IMPORT_ACTIONS)

    class Meta:
        indexes = [
            models.Index(fields=["finding", "action", "test_import"]),
        ]
        unique_together = (("test_import", "finding"))
        ordering = ("test_import", "action", "finding")

    def __str__(self):
        return f"{self.finding.id}: {self.action}"


class Finding(models.Model):
    title = models.CharField(max_length=511,
                             verbose_name=_("Title"),
                             help_text=_("A short description of the flaw."))
    date = models.DateField(default=get_current_date,
                            verbose_name=_("Date"),
                            help_text=_("The date the flaw was discovered."))
    sla_start_date = models.DateField(
                            blank=True,
                            null=True,
                            verbose_name=_("SLA Start Date"),
                            help_text=_("(readonly)The date used as start date for SLA calculation. Set by expiring risk acceptances. Empty by default, causing a fallback to 'date'."))
    sla_expiration_date = models.DateField(
                            blank=True,
                            null=True,
                            verbose_name=_("SLA Expiration Date"),
                            help_text=_("(readonly)The date SLA expires for this finding. Empty by default, causing a fallback to 'date'."))
    cwe = models.IntegerField(default=0, null=True, blank=True,
                              verbose_name=_("CWE"),
                              help_text=_("The CWE number associated with this flaw."))
    cve = models.CharField(max_length=50,
                           null=True,
                           blank=False,
                           verbose_name=_("Vulnerability Id"),
                           help_text=_("An id of a vulnerability in a security advisory associated with this finding. Can be a Common Vulnerabilities and Exposures (CVE) or from other sources."))
    epss_score = models.FloatField(default=None, null=True, blank=True,
                              verbose_name=_("EPSS Score"),
                              help_text=_("EPSS score for the CVE. Describes how likely it is the vulnerability will be exploited in the next 30 days."),
                              validators=[MinValueValidator(0.0), MaxValueValidator(1.0)])
    epss_percentile = models.FloatField(default=None, null=True, blank=True,
                              verbose_name=_("EPSS percentile"),
                              help_text=_("EPSS percentile for the CVE. Describes how many CVEs are scored at or below this one."),
                              validators=[MinValueValidator(0.0), MaxValueValidator(1.0)])
<<<<<<< HEAD
    known_exploited = models.BooleanField(default=False,
                                          verbose_name=_("Known Exploited"),
                                          help_text=_("Whether this vulnerability is known to have been exploited in the wild."))
    ransomware_used = models.BooleanField(default=False,
                                          verbose_name=_("Used in Ransomware"),
                                          help_text=_("Whether this vulnerability is known to have been leveraged as part of a ransomware campaign."))
    kev_date = models.DateField(null=True, blank=True,
                                verbose_name=_("KEV Date Added"),
                                help_text=_("The date the vulnerability was added to the KEV catalog."),
                                validators=[MaxValueValidator(tomorrow)])
    cvssv3_regex = RegexValidator(regex=r"^AV:[NALP]|AC:[LH]|PR:[UNLH]|UI:[NR]|S:[UC]|[CIA]:[NLH]", message="CVSS must be entered in format: 'AV:N/AC:L/PR:N/UI:N/S:C/C:H/I:H/A:H'")
    cvssv3 = models.TextField(validators=[cvssv3_regex],
=======
    cvssv3 = models.TextField(validators=[cvss3_validator],
>>>>>>> 7eb276ac
                              max_length=117,
                              null=True,
                              verbose_name=_("CVSS v3 vector"),
                              help_text=_("Common Vulnerability Scoring System version 3 (CVSSv3) score associated with this finding."))
    cvssv3_score = models.FloatField(null=True,
                                        blank=True,
                                        verbose_name=_("CVSSv3 score"),
                                        help_text=_("Numerical CVSSv3 score for the vulnerability. If the vector is given, the score is updated while saving the finding. The value must be between 0-10."),
                                        validators=[MinValueValidator(0.0), MaxValueValidator(10.0)])

    url = models.TextField(null=True,
                           blank=True,
                           editable=False,
                           verbose_name=_("URL"),
                           help_text=_("External reference that provides more information about this flaw."))  # not displayed and pretty much the same as references. To remove?
    severity = models.CharField(max_length=200,
                                verbose_name=_("Severity"),
                                help_text=_("The severity level of this flaw (Critical, High, Medium, Low, Info)."))
    description = models.TextField(verbose_name=_("Description"),
                                help_text=_("Longer more descriptive information about the flaw."))
    mitigation = models.TextField(verbose_name=_("Mitigation"),
                                null=True,
                                blank=True,
                                help_text=_("Text describing how to best fix the flaw."))
    impact = models.TextField(verbose_name=_("Impact"),
                                null=True,
                                blank=True,
                                help_text=_("Text describing the impact this flaw has on systems, products, enterprise, etc."))
    steps_to_reproduce = models.TextField(null=True,
                                          blank=True,
                                          verbose_name=_("Steps to Reproduce"),
                                          help_text=_("Text describing the steps that must be followed in order to reproduce the flaw / bug."))
    severity_justification = models.TextField(null=True,
                                              blank=True,
                                              verbose_name=_("Severity Justification"),
                                              help_text=_("Text describing why a certain severity was associated with this flaw."))
    endpoints = models.ManyToManyField(Endpoint,
                                       blank=True,
                                       verbose_name=_("Endpoints"),
                                       help_text=_("The hosts within the product that are susceptible to this flaw. + The status of the endpoint associated with this flaw (Vulnerable, Mitigated, ...)."),
                                       through=Endpoint_Status)
    references = models.TextField(null=True,
                                  blank=True,
                                  db_column="refs",
                                  verbose_name=_("References"),
                                  help_text=_("The external documentation available for this flaw."))
    test = models.ForeignKey(Test,
                             editable=False,
                             on_delete=models.CASCADE,
                             verbose_name=_("Test"),
                             help_text=_("The test that is associated with this flaw."))
    active = models.BooleanField(default=True,
                                 verbose_name=_("Active"),
                                 help_text=_("Denotes if this flaw is active or not."))
    # note that false positive findings cannot be verified
    # in defectdojo verified means: "we have verified the finding and it turns out that it's not a false positive"
    verified = models.BooleanField(default=False,
                                   verbose_name=_("Verified"),
                                   help_text=_("Denotes if this flaw has been manually verified by the tester."))
    false_p = models.BooleanField(default=False,
                                  verbose_name=_("False Positive"),
                                  help_text=_("Denotes if this flaw has been deemed a false positive by the tester."))
    duplicate = models.BooleanField(default=False,
                                    verbose_name=_("Duplicate"),
                                    help_text=_("Denotes if this flaw is a duplicate of other flaws reported."))
    duplicate_finding = models.ForeignKey("self",
                                          editable=False,
                                          null=True,
                                          related_name="original_finding",
                                          blank=True, on_delete=models.DO_NOTHING,
                                          verbose_name=_("Duplicate Finding"),
                                          help_text=_("Link to the original finding if this finding is a duplicate."))
    out_of_scope = models.BooleanField(default=False,
                                       verbose_name=_("Out Of Scope"),
                                       help_text=_("Denotes if this flaw falls outside the scope of the test and/or engagement."))
    risk_accepted = models.BooleanField(default=False,
                                       verbose_name=_("Risk Accepted"),
                                       help_text=_("Denotes if this finding has been marked as an accepted risk."))
    under_review = models.BooleanField(default=False,
                                       verbose_name=_("Under Review"),
                                       help_text=_("Denotes is this flaw is currently being reviewed."))

    last_status_update = models.DateTimeField(editable=False,
                                            null=True,
                                            blank=True,
                                            auto_now_add=True,
                                            verbose_name=_("Last Status Update"),
                                            help_text=_("Timestamp of latest status update (change in status related fields)."))

    review_requested_by = models.ForeignKey(Dojo_User,
                                            null=True,
                                            blank=True,
                                            related_name="review_requested_by",
                                            on_delete=models.RESTRICT,
                                            verbose_name=_("Review Requested By"),
                                            help_text=_("Documents who requested a review for this finding."))
    reviewers = models.ManyToManyField(Dojo_User,
                                       blank=True,
                                       verbose_name=_("Reviewers"),
                                       help_text=_("Documents who reviewed the flaw."))

    # Defect Tracking Review
    under_defect_review = models.BooleanField(default=False,
                                              verbose_name=_("Under Defect Review"),
                                              help_text=_("Denotes if this finding is under defect review."))
    defect_review_requested_by = models.ForeignKey(Dojo_User,
                                                   null=True,
                                                   blank=True,
                                                   related_name="defect_review_requested_by",
                                                   on_delete=models.RESTRICT,
                                                   verbose_name=_("Defect Review Requested By"),
                                                   help_text=_("Documents who requested a defect review for this flaw."))
    is_mitigated = models.BooleanField(default=False,
                                       verbose_name=_("Is Mitigated"),
                                       help_text=_("Denotes if this flaw has been fixed."))
    thread_id = models.IntegerField(default=0,
                                    editable=False,
                                    verbose_name=_("Thread ID"))
    mitigated = models.DateTimeField(editable=False,
                                     null=True,
                                     blank=True,
                                     verbose_name=_("Mitigated"),
                                     help_text=_("Denotes if this flaw has been fixed by storing the date it was fixed."))
    mitigated_by = models.ForeignKey(Dojo_User,
                                     null=True,
                                     editable=False,
                                     related_name="mitigated_by",
                                     on_delete=models.RESTRICT,
                                     verbose_name=_("Mitigated By"),
                                     help_text=_("Documents who has marked this flaw as fixed."))
    reporter = models.ForeignKey(Dojo_User,
                                 editable=False,
                                 default=1,
                                 related_name="reporter",
                                 on_delete=models.RESTRICT,
                                 verbose_name=_("Reporter"),
                                 help_text=_("Documents who reported the flaw."))
    notes = models.ManyToManyField(Notes,
                                   blank=True,
                                   editable=False,
                                   verbose_name=_("Notes"),
                                   help_text=_("Stores information pertinent to the flaw or the mitigation."))
    numerical_severity = models.CharField(max_length=4,
                                          verbose_name=_("Numerical Severity"),
                                          help_text=_("The numerical representation of the severity (S0, S1, S2, S3, S4)."))
    last_reviewed = models.DateTimeField(null=True,
                                         editable=False,
                                         verbose_name=_("Last Reviewed"),
                                         help_text=_("Provides the date the flaw was last 'touched' by a tester."))
    last_reviewed_by = models.ForeignKey(Dojo_User,
                                         null=True,
                                         editable=False,
                                         related_name="last_reviewed_by",
                                         on_delete=models.RESTRICT,
                                         verbose_name=_("Last Reviewed By"),
                                         help_text=_("Provides the person who last reviewed the flaw."))
    files = models.ManyToManyField(FileUpload,
                                   blank=True,
                                   editable=False,
                                   verbose_name=_("Files"),
                                   help_text=_("Files(s) related to the flaw."))
    param = models.TextField(null=True,
                             blank=True,
                             editable=False,
                             verbose_name=_("Parameter"),
                             help_text=_("Parameter used to trigger the issue (DAST)."))
    payload = models.TextField(null=True,
                               blank=True,
                               editable=False,
                               verbose_name=_("Payload"),
                               help_text=_("Payload used to attack the service / application and trigger the bug / problem."))
    hash_code = models.CharField(null=True,
                                 blank=True,
                                 editable=False,
                                 max_length=64,
                                 verbose_name=_("Hash Code"),
                                 help_text=_("A hash over a configurable set of fields that is used for findings deduplication."))
    line = models.IntegerField(null=True,
                               blank=True,
                               verbose_name=_("Line number"),
                               help_text=_("Source line number of the attack vector."))
    file_path = models.CharField(null=True,
                                 blank=True,
                                 max_length=4000,
                                 verbose_name=_("File path"),
                                 help_text=_("Identified file(s) containing the flaw."))
    component_name = models.CharField(null=True,
                                      blank=True,
                                      max_length=500,
                                      verbose_name=_("Component name"),
                                      help_text=_("Name of the affected component (library name, part of a system, ...)."))
    component_version = models.CharField(null=True,
                                         blank=True,
                                         max_length=100,
                                         verbose_name=_("Component version"),
                                         help_text=_("Version of the affected component."))
    found_by = models.ManyToManyField(Test_Type,
                                      editable=False,
                                      verbose_name=_("Found by"),
                                      help_text=_("The name of the scanner that identified the flaw."))
    static_finding = models.BooleanField(default=False,
                                         verbose_name=_("Static finding (SAST)"),
                                         help_text=_("Flaw has been detected from a Static Application Security Testing tool (SAST)."))
    dynamic_finding = models.BooleanField(default=True,
                                          verbose_name=_("Dynamic finding (DAST)"),
                                          help_text=_("Flaw has been detected from a Dynamic Application Security Testing tool (DAST)."))
    created = models.DateTimeField(auto_now_add=True,
                                   null=True,
                                   verbose_name=_("Created"),
                                   help_text=_("The date the finding was created inside DefectDojo."))
    scanner_confidence = models.IntegerField(null=True,
                                             blank=True,
                                             default=None,
                                             editable=False,
                                             verbose_name=_("Scanner confidence"),
                                             help_text=_("Confidence level of vulnerability which is supplied by the scanner."))
    sonarqube_issue = models.ForeignKey(Sonarqube_Issue,
                                        null=True,
                                        blank=True,
                                        help_text=_("The SonarQube issue associated with this finding."),
                                        verbose_name=_("SonarQube issue"),
                                        on_delete=models.CASCADE)
    unique_id_from_tool = models.CharField(null=True,
                                           blank=True,
                                           max_length=500,
                                           verbose_name=_("Unique ID from tool"),
                                           help_text=_("Vulnerability technical id from the source tool. Allows to track unique vulnerabilities over time across subsequent scans."))
    vuln_id_from_tool = models.CharField(null=True,
                                         blank=True,
                                         max_length=500,
                                         verbose_name=_("Vulnerability ID from tool"),
                                         help_text=_("Non-unique technical id from the source tool associated with the vulnerability type."))
    sast_source_object = models.CharField(null=True,
                                          blank=True,
                                          max_length=500,
                                          verbose_name=_("SAST Source Object"),
                                          help_text=_("Source object (variable, function...) of the attack vector."))
    sast_sink_object = models.CharField(null=True,
                                        blank=True,
                                        max_length=500,
                                        verbose_name=_("SAST Sink Object"),
                                        help_text=_("Sink object (variable, function...) of the attack vector."))
    sast_source_line = models.IntegerField(null=True,
                                           blank=True,
                                           verbose_name=_("SAST Source Line number"),
                                           help_text=_("Source line number of the attack vector."))
    sast_source_file_path = models.CharField(null=True,
                                             blank=True,
                                             max_length=4000,
                                             verbose_name=_("SAST Source File Path"),
                                             help_text=_("Source file path of the attack vector."))
    nb_occurences = models.IntegerField(null=True,
                                        blank=True,
                                        verbose_name=_("Number of occurences"),
                                        help_text=_("Number of occurences in the source tool when several vulnerabilites were found and aggregated by the scanner."))

    # this is useful for vulnerabilities on dependencies : helps answer the question "Did I add this vulnerability or was it discovered recently?"
    publish_date = models.DateField(null=True,
                                         blank=True,
                                         verbose_name=_("Publish date"),
                                         help_text=_("Date when this vulnerability was made publicly available."))

    # The service is used to generate the hash_code, so that it gets part of the deduplication of findings.
    service = models.CharField(null=True,
                               blank=True,
                               max_length=200,
                               verbose_name=_("Service"),
                               help_text=_("A service is a self-contained piece of functionality within a Product. This is an optional field which is used in deduplication of findings when set."))

    planned_remediation_date = models.DateField(null=True,
                                                editable=True,
                                                verbose_name=_("Planned Remediation Date"),
                                                help_text=_("The date the flaw is expected to be remediated."))

    planned_remediation_version = models.CharField(null=True,
                                        blank=True,
                                        max_length=99,
                                        verbose_name=_("Planned remediation version"),
                                        help_text=_("The target version when the vulnerability should be fixed / remediated"))

    effort_for_fixing = models.CharField(null=True,
                                blank=True,
                                max_length=99,
                                verbose_name=_("Effort for fixing"),
                                help_text=_("Effort for fixing / remediating the vulnerability (Low, Medium, High)"))

    tags = TagField(blank=True, force_lowercase=True, help_text=_("Add tags that help describe this finding. Choose from the list or add new tags. Press Enter key to add."))
    inherited_tags = TagField(blank=True, force_lowercase=True, help_text=_("Internal use tags sepcifically for maintaining parity with product. This field will be present as a subset in the tags field"))

    SEVERITIES = {"Info": 4, "Low": 3, "Medium": 2,
                  "High": 1, "Critical": 0}

    class Meta:
        ordering = ("numerical_severity", "-date", "title", "epss_score", "epss_percentile")
        indexes = [
            models.Index(fields=["test", "active", "verified"]),

            models.Index(fields=["test", "is_mitigated"]),
            models.Index(fields=["test", "duplicate"]),
            models.Index(fields=["test", "out_of_scope"]),
            models.Index(fields=["test", "false_p"]),

            models.Index(fields=["test", "unique_id_from_tool", "duplicate"]),
            models.Index(fields=["test", "hash_code", "duplicate"]),

            models.Index(fields=["test", "component_name"]),

            models.Index(fields=["cve"]),
            models.Index(fields=["epss_score"]),
            models.Index(fields=["epss_percentile"]),
            models.Index(fields=["cwe"]),
            models.Index(fields=["out_of_scope"]),
            models.Index(fields=["false_p"]),
            models.Index(fields=["verified"]),
            models.Index(fields=["mitigated"]),
            models.Index(fields=["active"]),
            models.Index(fields=["numerical_severity"]),
            models.Index(fields=["date"]),
            models.Index(fields=["title"]),
            models.Index(fields=["hash_code"]),
            models.Index(fields=["unique_id_from_tool"]),
            # models.Index(fields=['file_path']), # can't add index because the field has max length 4000.
            models.Index(fields=["line"]),
            models.Index(fields=["component_name"]),
            models.Index(fields=["duplicate"]),
            models.Index(fields=["is_mitigated"]),
            models.Index(fields=["duplicate_finding", "id"]),
            models.Index(fields=["known_exploited"]),
            models.Index(fields=["ransomware_used"]),
            models.Index(fields=["kev_date"]),
        ]

    def __init__(self, *args, **kwargs):
        super().__init__(*args, **kwargs)

        self.unsaved_endpoints = []
        self.unsaved_request = None
        self.unsaved_response = None
        self.unsaved_tags = None
        self.unsaved_files = None
        self.unsaved_vulnerability_ids = None

    def __str__(self):
        return self.title

    def save(self, dedupe_option=True, rules_option=True, product_grading_option=True,  # noqa: FBT002
             issue_updater_option=True, push_to_jira=False, user=None, *args, **kwargs):  # noqa: FBT002 - this is bit hard to fix nice have this universally fixed
        logger.debug("Start saving finding of id " + str(self.id) + " dedupe_option:" + str(dedupe_option) + " (self.pk is %s)", "None" if self.pk is None else "not None")
        from dojo.finding import helper as finding_helper

        # if not isinstance(self.date, (datetime, date)):
        #     raise ValidationError(_("The 'date' field must be a valid date or datetime object."))

        if not user:
            from dojo.utils import get_current_user
            user = get_current_user()
        # Title Casing
        from titlecase import titlecase
        self.title = titlecase(self.title[:511])
        # Set the date of the finding if nothing is supplied
        if self.date is None:
            self.date = timezone.now()
        # Assign the numerical severity for correct sorting order
        self.numerical_severity = Finding.get_numerical_severity(self.severity)

        # Synchronize cvssv3 score using cvssv3 vector
        if self.cvssv3:
            try:

                cvss_data = parse_cvss_data(self.cvssv3)
                if cvss_data:
                    self.cvssv3 = cvss_data.get("vector")
                    self.cvssv3_score = cvss_data.get("score")

            except Exception as ex:
                logger.warning("Can't compute cvssv3 score for finding id %i. Invalid cvssv3 vector found: '%s'. Exception: %s.", self.id, self.cvssv3, ex)
                # remove invalid cvssv3 vector for new findings, or should we just throw a ValidationError?
                if self.pk is None:
                    self.cvssv3 = None

        self.set_hash_code(dedupe_option)

        if self.pk is None:
            # We enter here during the first call from serializers.py
            from dojo.utils import apply_cwe_to_template
            self = apply_cwe_to_template(self)

            if (self.file_path is not None) and (len(self.unsaved_endpoints) == 0):
                self.static_finding = True
                self.dynamic_finding = False
            elif (self.file_path is not None):
                self.static_finding = True

            # because we have reduced the number of (super()).save() calls, the helper is no longer called for new findings
            # so we call it manually
            finding_helper.update_finding_status(self, user, changed_fields={"id": (None, None)})

        # logger.debug('setting static / dynamic in save')
        # need to have an id/pk before we can access endpoints
        elif (self.file_path is not None) and (self.endpoints.count() == 0):
            self.static_finding = True
            self.dynamic_finding = False
        elif (self.file_path is not None):
            self.static_finding = True

        # update the SLA expiration date last, after all other finding fields have been updated
        self.set_sla_expiration_date()

        logger.debug("Saving finding of id " + str(self.id) + " dedupe_option:" + str(dedupe_option) + " (self.pk is %s)", "None" if self.pk is None else "not None")
        super().save(*args, **kwargs)

        self.found_by.add(self.test.test_type)

        # only perform post processing (in celery task) if needed. this check avoids submitting 1000s of tasks to celery that will do nothing
        if dedupe_option or issue_updater_option or product_grading_option or push_to_jira:
            finding_helper.post_process_finding_save(self, dedupe_option=dedupe_option, rules_option=rules_option, product_grading_option=product_grading_option,
                issue_updater_option=issue_updater_option, push_to_jira=push_to_jira, user=user, *args, **kwargs)
        else:
            logger.debug("no options selected that require finding post processing")

    def get_absolute_url(self):
        from django.urls import reverse
        return reverse("view_finding", args=[str(self.id)])

    def copy(self, test=None):
        copy = _copy_model_util(self)
        # Save the necessary ManyToMany relationships
        old_notes = list(self.notes.all())
        old_files = list(self.files.all())
        old_status_findings = list(self.status_finding.all())
        old_reviewers = list(self.reviewers.all())
        old_found_by = list(self.found_by.all())
        old_tags = list(self.tags.all())
        # Wipe the IDs of the new object
        if test:
            copy.test = test
        # Save the object before setting any ManyToMany relationships
        copy.save()
        # Copy the notes
        for notes in old_notes:
            copy.notes.add(notes.copy())
        # Copy the files
        for files in old_files:
            copy.files.add(files.copy())
        # Copy the endpoint_status
        for endpoint_status in old_status_findings:
            endpoint_status.copy(finding=copy)  # adding or setting is not necessary, link is created by Endpoint_Status.copy()
        # Assign any reviewers
        copy.reviewers.set(old_reviewers)
        # Assign any found_by
        copy.found_by.set(old_found_by)
        # Assign any tags
        copy.tags.set(old_tags)

        return copy

    def delete(self, *args, **kwargs):
        logger.debug("%d finding delete", self.id)
        from dojo.finding import helper
        helper.finding_delete(self)
        super().delete(*args, **kwargs)
        with suppress(Test.DoesNotExist, Engagement.DoesNotExist, Product.DoesNotExist):
            # Suppressing a potential issue created from async delete removing
            # related objects in a separate task
            calculate_grade(self.test.engagement.product)

    # only used by bulk risk acceptance api
    @classmethod
    def unaccepted_open_findings(cls):
        from dojo.utils import get_system_setting
        results = cls.objects.filter(active=True, duplicate=False, risk_accepted=False)
        if get_system_setting("enforce_verified_status", True) or get_system_setting("enforce_verified_status_metrics", True):
            results = results.filter(verified=True)

        return results

    @property
    def risk_acceptance(self):
        ras = self.risk_acceptance_set.all()
        if ras:
            return ras[0]

        return None

    def compute_hash_code(self):

        # Check if all needed settings are defined
        if not hasattr(settings, "HASHCODE_FIELDS_PER_SCANNER") or not hasattr(settings, "HASHCODE_ALLOWS_NULL_CWE") or not hasattr(settings, "HASHCODE_ALLOWED_FIELDS"):
            deduplicationLogger.debug("no or incomplete configuration per hash_code found; using legacy algorithm")
            return self.compute_hash_code_legacy()

        hash_code_fields = self.test.hash_code_fields

        # Check if hash_code fields are found in the settings
        if not hash_code_fields:
            deduplicationLogger.debug(
                "No configuration for hash_code computation found; using default fields for " + ("dynamic" if self.dynamic_finding else "static") + " scanners")
            return self.compute_hash_code_legacy()

        # Check if all elements of HASHCODE_FIELDS_PER_SCANNER are in HASHCODE_ALLOWED_FIELDS
        if not (all(elem in settings.HASHCODE_ALLOWED_FIELDS for elem in hash_code_fields)):
            deduplicationLogger.debug(
                "compute_hash_code - configuration error: some elements of HASHCODE_FIELDS_PER_SCANNER are not in the allowed list HASHCODE_ALLOWED_FIELDS. "
                "Using default fields")
            return self.compute_hash_code_legacy()

        # Make sure that we have a cwe if we need one
        if self.cwe == 0 and not self.test.hash_code_allows_null_cwe:
            deduplicationLogger.warning(
                "Cannot compute hash_code based on configured fields because cwe is 0 for finding of title '" + self.title + "' found in file '" + str(self.file_path)
                + "'. Fallback to legacy mode for this finding.")
            return self.compute_hash_code_legacy()

        deduplicationLogger.debug("computing hash_code for finding id " + str(self.id) + " based on: " + ", ".join(hash_code_fields))

        fields_to_hash = ""
        for hashcodeField in hash_code_fields:
            if hashcodeField == "endpoints":
                # For endpoints, need to compute the field
                myEndpoints = self.get_endpoints()
                fields_to_hash += myEndpoints
                deduplicationLogger.debug(hashcodeField + " : " + myEndpoints)
            elif hashcodeField == "vulnerability_ids":
                # For vulnerability_ids, need to compute the field
                my_vulnerability_ids = self.get_vulnerability_ids()
                fields_to_hash += my_vulnerability_ids
                deduplicationLogger.debug(hashcodeField + " : " + my_vulnerability_ids)
            else:
                # Generically use the finding attribute having the same name, converts to str in case it's integer
                fields_to_hash += str(getattr(self, hashcodeField))
                deduplicationLogger.debug(hashcodeField + " : " + str(getattr(self, hashcodeField)))
        deduplicationLogger.debug("compute_hash_code - fields_to_hash = " + fields_to_hash)
        return self.hash_fields(fields_to_hash)

    def compute_hash_code_legacy(self):
        fields_to_hash = self.title + str(self.cwe) + str(self.line) + str(self.file_path) + self.description
        deduplicationLogger.debug("compute_hash_code_legacy - fields_to_hash = " + fields_to_hash)
        return self.hash_fields(fields_to_hash)

    # Get vulnerability_ids to use for hash_code computation
    def get_vulnerability_ids(self):
        vulnerability_id_str = ""
        if self.id is None:
            if self.unsaved_vulnerability_ids:
                deduplicationLogger.debug("get_vulnerability_ids before the finding was saved")
                # convert list of unsaved vulnerability_ids to the list of their canonical representation
                vulnerability_id_str_list = [str(vulnerability_id) for vulnerability_id in self.unsaved_vulnerability_ids]
                # deduplicate (usually done upon saving finding) and sort endpoints
                vulnerability_id_str = "".join(sorted(dict.fromkeys(vulnerability_id_str_list)))
            else:
                deduplicationLogger.debug("finding has no unsaved vulnerability references")
        else:
            vulnerability_ids = Vulnerability_Id.objects.filter(finding=self)
            deduplicationLogger.debug("get_vulnerability_ids after the finding was saved. Vulnerability references count: " + str(vulnerability_ids.count()))
            # convert list of vulnerability_ids to the list of their canonical representation
            vulnerability_id_str_list = [str(vulnerability_id) for vulnerability_id in vulnerability_ids.all()]
            # sort vulnerability_ids strings
            vulnerability_id_str = "".join(sorted(vulnerability_id_str_list))
        return vulnerability_id_str

    # Get endpoints to use for hash_code computation
    # (This sometimes reports "None")
    def get_endpoints(self):
        endpoint_str = ""
        if (self.id is None):
            if len(self.unsaved_endpoints) > 0:
                deduplicationLogger.debug("get_endpoints before the finding was saved")
                # convert list of unsaved endpoints to the list of their canonical representation
                endpoint_str_list = [str(endpoint) for endpoint in self.unsaved_endpoints]
                # deduplicate (usually done upon saving finding) and sort endpoints
                endpoint_str = "".join(
                    sorted(
                        dict.fromkeys(endpoint_str_list)))
            else:
                # we can get here when the parser defines static_finding=True but leaves dynamic_finding defaulted
                # In this case, before saving the finding, both static_finding and dynamic_finding are True
                # After saving dynamic_finding may be set to False probably during the saving process (observed on Bandit scan before forcing dynamic_finding=False at parser level)
                deduplicationLogger.debug("trying to get endpoints on a finding before it was saved but no endpoints found (static parser wrongly identified as dynamic?")
        else:
            deduplicationLogger.debug("get_endpoints: after the finding was saved. Endpoints count: " + str(self.endpoints.count()))
            # convert list of endpoints to the list of their canonical representation
            endpoint_str_list = [str(endpoint) for endpoint in self.endpoints.all()]
            # sort endpoints strings
            endpoint_str = "".join(
                sorted(
                    endpoint_str_list,
                ))
        return endpoint_str

    # Compute the hash_code from the fields to hash
    def hash_fields(self, fields_to_hash):
        if hasattr(settings, "HASH_CODE_FIELDS_ALWAYS"):
            for field in settings.HASH_CODE_FIELDS_ALWAYS:
                if getattr(self, field):
                    fields_to_hash += str(getattr(self, field))

        logger.debug("fields_to_hash      : %s", fields_to_hash)
        logger.debug("fields_to_hash lower: %s", fields_to_hash.lower())
        return hashlib.sha256(fields_to_hash.casefold().encode("utf-8").strip()).hexdigest()

    def duplicate_finding_set(self):
        if self.duplicate:
            if self.duplicate_finding is not None:
                return Finding.objects.get(
                    id=self.duplicate_finding.id).original_finding.all().order_by("title")
            return []
        return self.original_finding.all().order_by("title")

    def get_scanner_confidence_text(self):
        if self.scanner_confidence and isinstance(self.scanner_confidence, int):
            if self.scanner_confidence <= 2:
                return "Certain"
            if self.scanner_confidence >= 3 and self.scanner_confidence <= 5:
                return "Firm"
            return "Tentative"
        return ""

    @staticmethod
    def get_numerical_severity(severity):
        if severity == "Critical":
            return "S0"
        if severity == "High":
            return "S1"
        if severity == "Medium":
            return "S2"
        if severity == "Low":
            return "S3"
        if severity == "Info":
            return "S4"
        return "S5"

    @staticmethod
    def get_number_severity(severity):
        if severity == "Critical":
            return 4
        if severity == "High":
            return 3
        if severity == "Medium":
            return 2
        if severity == "Low":
            return 1
        if severity == "Info":
            return 0
        return 5

    @staticmethod
    def get_severity(num_severity):
        severities = {0: "Info", 1: "Low", 2: "Medium", 3: "High", 4: "Critical"}
        if num_severity in severities:
            return severities[num_severity]

        return None

    def status(self):
        status = []
        if self.under_review:
            status += ["Under Review"]
        if self.active:
            status += ["Active"]
        else:
            status += ["Inactive"]
        if self.verified:
            status += ["Verified"]
        if self.mitigated or self.is_mitigated:
            status += ["Mitigated"]
        if self.false_p:
            status += ["False Positive"]
        if self.out_of_scope:
            status += ["Out Of Scope"]
        if self.duplicate:
            status += ["Duplicate"]
        if self.risk_accepted:
            status += ["Risk Accepted"]
        if not len(status):
            status += ["Initial"]

        return ", ".join([str(s) for s in status])

    def _age(self, start_date):
        from dateutil.parser import parse
        if start_date and isinstance(start_date, str):
            start_date = parse(start_date).date()

        if isinstance(start_date, datetime):
            start_date = start_date.date()

        if self.mitigated:
            mitigated_date = self.mitigated
            if isinstance(mitigated_date, datetime):
                mitigated_date = self.mitigated.date()
            diff = mitigated_date - start_date
        else:
            diff = get_current_date() - start_date
        days = diff.days
        return max(0, days)

    @property
    def age(self):
        return self._age(self.date)

    @property
    def sla_age(self):
        return self._age(self.get_sla_start_date())

    def get_sla_start_date(self):
        if self.sla_start_date:
            return self.sla_start_date
        return self.date

    def get_sla_period(self):
        sla_configuration = self.test.engagement.product.sla_configuration
        sla_period = getattr(sla_configuration, self.severity.lower(), None)
        enforce_period = getattr(sla_configuration, str("enforce_" + self.severity.lower()), None)
        return sla_period, enforce_period

    def set_sla_expiration_date(self):
        system_settings = System_Settings.objects.get()
        if not system_settings.enable_finding_sla:
            return

        # some parsers provide date as a `str` instead of a `date` in which case we need to parse it #12299 on GitHub
        sla_start_date = self.get_sla_start_date()
        if sla_start_date and isinstance(sla_start_date, str):
            sla_start_date = dateutil.parser.parse(sla_start_date).date()

        sla_period, enforce_period = self.get_sla_period()
        if sla_period is not None and enforce_period:
            self.sla_expiration_date = sla_start_date + relativedelta(days=sla_period)
        else:
            self.sla_expiration_date = None

    def sla_days_remaining(self):
        if self.sla_expiration_date:
            if self.mitigated:
                mitigated_date = self.mitigated
                if isinstance(mitigated_date, datetime):
                    mitigated_date = self.mitigated.date()
                return (self.sla_expiration_date - mitigated_date).days
            return (self.sla_expiration_date - get_current_date()).days
        return None

    def sla_deadline(self):
        return self.sla_expiration_date

    def github(self):
        try:
            return self.github_issue
        except GITHUB_Issue.DoesNotExist:
            return None

    def has_github_issue(self):
        try:
            # Attempt to access the github issue if it exists. If not, an exception will be caught
            _ = self.github_issue
        except GITHUB_Issue.DoesNotExist:
            return False
        return True

    def github_conf(self):
        try:
            github_product_key = GITHUB_PKey.objects.get(product=self.test.engagement.product)
            github_conf = github_product_key.conf
        except:
            github_conf = None
        return github_conf

    # newer version that can work with prefetching
    def github_conf_new(self):
        try:
            return self.test.engagement.product.github_pkey_set.all()[0].git_conf
        except:
            return None

    @property
    def has_jira_issue(self):
        import dojo.jira_link.helper as jira_helper
        return jira_helper.has_jira_issue(self)

    @cached_property
    def finding_group(self):
        return self.finding_group_set.all().first()
        # logger.debug('finding.finding_group: %s', group)

    @cached_property
    def has_jira_group_issue(self):
        if not self.has_finding_group:
            return False

        import dojo.jira_link.helper as jira_helper
        return jira_helper.has_jira_issue(self.finding_group)

    @property
    def has_jira_configured(self):
        import dojo.jira_link.helper as jira_helper
        return jira_helper.has_jira_configured(self)

    @cached_property
    def has_finding_group(self):
        return self.finding_group is not None

    def save_no_options(self, *args, **kwargs):
        logger.debug("save_no_options")
        return self.save(dedupe_option=False, rules_option=False, product_grading_option=False,
             issue_updater_option=False, push_to_jira=False, user=None, *args, **kwargs)

    # Check if a mandatory field is empty. If it's the case, fill it with "no <fieldName> given"
    def clean(self):
        no_check = ["test", "reporter"]
        bigfields = ["description"]
        for field_obj in self._meta.fields:
            field = field_obj.name
            if field not in no_check:
                val = getattr(self, field)
                if not val and field == "title":
                    setattr(self, field, "No title given")
                if not val and field in bigfields:
                    setattr(self, field, f"No {field} given")

    def severity_display(self):
        return self.severity

    def get_breadcrumbs(self):
        bc = self.test.get_breadcrumbs()
        bc += [{"title": str(self),
                "url": reverse("view_finding", args=(self.id,))}]
        return bc

    def get_valid_request_response_pairs(self):
        empty_value = base64.b64encode(b"")
        # Get a list of all req/resp pairs
        all_req_resps = self.burprawrequestresponse_set.all()
        # Filter away those that do not have any contents
        return all_req_resps.exclude(
            burpRequestBase64__exact=empty_value,
            burpResponseBase64__exact=empty_value,
        )

    def get_report_requests(self):
        # Get the list of request response pairs that are non empty
        request_response_pairs = self.get_valid_request_response_pairs()
        # Determine how many to return
        if request_response_pairs.count() >= 3:
            return request_response_pairs[0:3]
        if request_response_pairs.count() > 0:
            return request_response_pairs
        return None

    def get_request(self):
        # Get the list of request response pairs that are non empty
        request_response_pairs = self.get_valid_request_response_pairs()
        # Determine what to return
        if request_response_pairs.count() > 0:
            reqres = request_response_pairs.first()
        return base64.b64decode(reqres.burpRequestBase64)

    def get_response(self):
        # Get the list of request response pairs that are non empty
        request_response_pairs = self.get_valid_request_response_pairs()
        # Determine what to return
        if request_response_pairs.count() > 0:
            reqres = request_response_pairs.first()
        res = base64.b64decode(reqres.burpResponseBase64)
        # Removes all blank lines
        return re.sub(r"\n\s*\n", "\n", res)

    def latest_note(self):
        if self.notes.all():
            note = self.notes.all()[0]
            return note.date.strftime("%Y-%m-%d %H:%M:%S") + ": " + note.author.get_full_name() + " : " + note.entry

        return ""

    def get_sast_source_file_path_with_link(self):
        from dojo.utils import create_bleached_link
        if self.sast_source_file_path is None:
            return None
        if self.test.engagement.source_code_management_uri is None:
            return escape(self.sast_source_file_path)
        link = self.test.engagement.source_code_management_uri + "/" + self.sast_source_file_path
        if self.sast_source_line:
            link = link + "#L" + str(self.sast_source_line)
        return create_bleached_link(link, self.sast_source_file_path)

    def get_file_path_with_link(self):
        from dojo.utils import create_bleached_link
        if self.file_path is None:
            return None
        if self.test.engagement.source_code_management_uri is None:
            return escape(self.file_path)
        link = self.get_file_path_with_raw_link()
        return create_bleached_link(link, self.file_path)

    def get_scm_type(self):
        # extract scm type from product custom field 'scm-type'

        if hasattr(self.test.engagement, "product"):
            dojo_meta = DojoMeta.objects.filter(product=self.test.engagement.product, name="scm-type").first()
            if dojo_meta:
                st = dojo_meta.value.strip()
                if st:
                    return st.lower()
        return ""

    def scm_public_prepare_base_link(self, uri):
        # scm public (https://scm-domain.org) url template for browse is:
        # https://scm-domain.org/<username>/<repository-slug>
        # but when you get repo url for git, its template is:
        # https://scm-domain.org/<username>/<repository-slug>.git
        # so to create browser url - git url should be recomposed like below:

        parts_uri = uri.split(".git")
        return parts_uri[0]

    def git_public_prepare_scm_link(self, uri, scm_type):
        # if commit hash or branch/tag is set for engagement/test -
        # hash or branch/tag should be appended to base browser link
        intermediate_path = "/blob/" if scm_type in {"github", "gitlab"} else "/src/"

        link = self.scm_public_prepare_base_link(uri)
        if self.test.commit_hash:
            link += intermediate_path + self.test.commit_hash + "/" + self.file_path
        elif self.test.engagement.commit_hash:
            link += intermediate_path + self.test.engagement.commit_hash + "/" + self.file_path
        elif self.test.branch_tag:
            link += intermediate_path + self.test.branch_tag + "/" + self.file_path
        elif self.test.engagement.branch_tag:
            link += intermediate_path + self.test.engagement.branch_tag + "/" + self.file_path
        else:
            link += intermediate_path + "master/" + self.file_path

        return link

    def bitbucket_standalone_prepare_scm_base_link(self, uri):
        # bitbucket onpremise/standalone url template for browse is:
        # https://bb.example.com/projects/<project-key>/repos/<repository-slug>
        # but when you get repo url for git, its template is:
        # https://bb.example.com/scm/<project-key>/<repository-slug>.git
        # or for user public repo^
        # https://bb.example.com/users/<username>/repos/<repository-slug>
        # but when you get repo url for git, its template is:
        # https://bb.example.com/scm/<username>/<repository-slug>.git (username often could be prefixed with ~)
        # so to create borwser url - git url should be recomposed like below:

        parts_uri = uri.split(".git")
        parts_scm = parts_uri[0].split("/scm/")
        parts_project = parts_scm[1].split("/")
        project = parts_project[0]
        if project.startswith("~"):
            return parts_scm[0] + "/users/" + parts_project[0][1:] + "/repos/" + parts_project[1] + "/browse"
        return parts_scm[0] + "/projects/" + parts_project[0] + "/repos/" + parts_project[1] + "/browse"

    def bitbucket_standalone_prepare_scm_link(self, uri):
        # if commit hash or branch/tag is set for engagement/test -
        # hash or barnch/tag should be appended to base browser link

        link = self.bitbucket_standalone_prepare_scm_base_link(uri)
        if self.test.commit_hash:
            link += "/" + self.file_path + "?at=" + self.test.commit_hash
        elif self.test.engagement.commit_hash:
            link += "/" + self.file_path + "?at=" + self.test.engagement.commit_hash
        elif self.test.branch_tag:
            link += "/" + self.file_path + "?at=" + self.test.branch_tag
        elif self.test.engagement.branch_tag:
            link += "/" + self.file_path + "?at=" + self.test.engagement.branch_tag
        else:
            link += "/" + self.file_path

        return link

    def get_file_path_with_raw_link(self):
        if self.file_path is None:
            return None

        link = self.test.engagement.source_code_management_uri
        scm_type = self.get_scm_type()
        if (self.test.engagement.source_code_management_uri is not None):
            if scm_type == "bitbucket-standalone":
                link = self.bitbucket_standalone_prepare_scm_link(link)
            elif scm_type in {"github", "gitlab", "gitea", "codeberg", "bitbucket"}:
                link = self.git_public_prepare_scm_link(link, scm_type)
            elif "https://github.com/" in self.test.engagement.source_code_management_uri:
                link = self.git_public_prepare_scm_link(link, "github")
            else:
                link += "/" + self.file_path
        else:
            link += "/" + self.file_path

        # than - add line part to browser url
        if self.line:
            if scm_type in {"github", "gitlab", "gitea", "codeberg"} or "https://github.com/" in self.test.engagement.source_code_management_uri:
                link = link + "#L" + str(self.line)
            elif scm_type == "bitbucket-standalone":
                link = link + "#" + str(self.line)
            elif scm_type == "bitbucket":
                link = link + "#lines-" + str(self.line)
        return link

    def get_references_with_links(self):
        import re

        from dojo.utils import create_bleached_link
        if self.references is None:
            return None
        matches = re.findall(r"([\(|\[]?(https?):((//)|(\\\\))+([\w\d:#@%/;$~_?\+-=\\\.&](#!)?)*[\)|\]]?)", self.references)

        processed_matches = []
        for match in matches:
            # Check if match isn't already a markdown link
            # Only replace the same matches one time, otherwise the links will be corrupted
            if not (match[0].startswith("[") or match[0].startswith("(")) and match[0] not in processed_matches:
                self.references = self.references.replace(match[0], create_bleached_link(match[0], match[0]), 1)
                processed_matches.append(match[0])

        return self.references

    @cached_property
    def vulnerability_ids(self):
        # Get vulnerability ids from database and convert to list of strings
        vulnerability_ids_model = self.vulnerability_id_set.all()
        vulnerability_ids = [vulnerability_id.vulnerability_id for vulnerability_id in vulnerability_ids_model]

        # Synchronize the cve field with the unsaved_vulnerability_ids
        # We do this to be as flexible as possible to handle the fields until
        # the cve field is not needed anymore and can be removed.
        if vulnerability_ids and self.cve:
            # Make sure the first entry of the list is the value of the cve field
            vulnerability_ids.insert(0, self.cve)
        elif not vulnerability_ids and self.cve:
            # If there is no list, make one with the value of the cve field
            vulnerability_ids = [self.cve]

        # Remove duplicates
        return list(dict.fromkeys(vulnerability_ids))

    def inherit_tags(self, potentially_existing_tags):
        # get a copy of the tags to be inherited
        incoming_inherited_tags = [tag.name for tag in self.test.engagement.product.tags.all()]
        _manage_inherited_tags(self, incoming_inherited_tags, potentially_existing_tags=potentially_existing_tags)

    @property
    def violates_sla(self):
        return (self.sla_expiration_date and self.sla_expiration_date < timezone.now().date())

    def set_hash_code(self, dedupe_option):
        from dojo.utils import get_custom_method
        if hash_method := get_custom_method("FINDING_HASH_METHOD"):
            hash_method(self, dedupe_option)
        # Finding.save is called once from serializers.py with dedupe_option=False because the finding is not ready yet, for example the endpoints are not built
        # It is then called a second time with dedupe_option defaulted to true; now we can compute the hash_code and run the deduplication
        elif dedupe_option:
            if self.hash_code is not None:
                deduplicationLogger.debug("Hash_code already computed for finding")
            else:
                self.hash_code = self.compute_hash_code()
                deduplicationLogger.debug("Hash_code computed for finding: %s", self.hash_code)


class FindingAdmin(admin.ModelAdmin):
    # For efficiency with large databases, display many-to-many fields with raw
    # IDs rather than multi-select
    raw_id_fields = (
        "endpoints",
    )


class Vulnerability_Id(models.Model):
    finding = models.ForeignKey(Finding, editable=False, on_delete=models.CASCADE)
    vulnerability_id = models.TextField(max_length=50, blank=False, null=False)

    def __str__(self):
        return self.vulnerability_id

    def get_absolute_url(self):
        from django.urls import reverse
        return reverse("view_finding", args=[str(self.finding.id)])


class Stub_Finding(models.Model):
    title = models.TextField(max_length=1000, blank=False, null=False)
    date = models.DateField(default=get_current_date, blank=False, null=False)
    severity = models.CharField(max_length=200, blank=True, null=True)
    description = models.TextField(blank=True, null=True)
    test = models.ForeignKey(Test, editable=False, on_delete=models.CASCADE)
    reporter = models.ForeignKey(Dojo_User, editable=False, default=1, on_delete=models.RESTRICT)

    class Meta:
        ordering = ("-date", "title")

    def __str__(self):
        return self.title

    def get_breadcrumbs(self):
        bc = self.test.get_breadcrumbs()
        bc += [{"title": "Potential Finding: " + str(self),
                "url": reverse("view_potential_finding", args=(self.id,))}]
        return bc


class Finding_Group(TimeStampedModel):

    GROUP_BY_OPTIONS = [("component_name", "Component Name"),
                        ("component_name+component_version", "Component Name + Version"),
                        ("file_path", "File path"),
                        ("finding_title", "Finding Title")]

    name = models.CharField(max_length=255, blank=False, null=False)
    test = models.ForeignKey(Test, on_delete=models.CASCADE)
    findings = models.ManyToManyField(Finding)
    creator = models.ForeignKey(Dojo_User, on_delete=models.RESTRICT)

    def __str__(self):
        return self.name

    @property
    def has_jira_issue(self):
        import dojo.jira_link.helper as jira_helper
        return jira_helper.has_jira_issue(self)

    @cached_property
    def severity(self):
        if not self.findings.all():
            return None
        max_number_severity = max(Finding.get_number_severity(find.severity) for find in self.findings.all())
        return Finding.get_severity(max_number_severity)

    @cached_property
    def components(self):
        components: dict[str, set[str | None]] = {}
        for finding in self.findings.all():
            if finding.component_name is not None:
                components.setdefault(finding.component_name, set()).add(finding.component_version)
        return "; ".join(f"""{name}: {", ".join(map(str, versions))}""" for name, versions in components.items())

    @property
    def age(self):
        if not self.findings.all():
            return None

        return max(find.age for find in self.findings.all())

    @cached_property
    def sla_days_remaining_internal(self):
        if not self.findings.all():
            return None

        return min([find.sla_days_remaining() for find in self.findings.all() if find.sla_days_remaining()], default=None)

    def sla_days_remaining(self):
        return self.sla_days_remaining_internal

    def sla_deadline(self):
        if not self.findings.all():
            return None

        return min([find.sla_deadline() for find in self.findings.all() if find.sla_deadline()], default=None)

    def status(self):
        if not self.findings.all():
            return None

        if any(find.active for find in self.findings.all()):
            return "Active"

        if all(find.is_mitigated for find in self.findings.all()):
            return "Mitigated"

        return "Inactive"

    @cached_property
    def mitigated(self):
        return all(find.mitigated is not None for find in self.findings.all())

    def get_sla_start_date(self):
        return min(find.get_sla_start_date() for find in self.findings.all())

    def get_absolute_url(self):
        from django.urls import reverse
        return reverse("view_test", args=[str(self.test.id)])

    class Meta:
        ordering = ["id"]


class Finding_Template(models.Model):
    title = models.TextField(max_length=1000)
    cwe = models.IntegerField(default=None, null=True, blank=True)
    cve = models.CharField(max_length=50,
                           null=True,
                           blank=False,
                           verbose_name="Vulnerability Id",
                           help_text="An id of a vulnerability in a security advisory associated with this finding. Can be a Common Vulnerabilities and Exposures (CVE) or from other sources.")
    cvssv3 = models.TextField(help_text=_("Common Vulnerability Scoring System version 3 (CVSSv3) score associated with this finding."), validators=[cvss3_validator], max_length=117, null=True, verbose_name=_("CVSS v3 vector"))

    severity = models.CharField(max_length=200, null=True, blank=True)
    description = models.TextField(null=True, blank=True)
    mitigation = models.TextField(null=True, blank=True)
    impact = models.TextField(null=True, blank=True)
    references = models.TextField(null=True, blank=True, db_column="refs")
    last_used = models.DateTimeField(null=True, editable=False)
    numerical_severity = models.CharField(max_length=4, null=True, blank=True, editable=False)
    template_match = models.BooleanField(default=False, verbose_name=_("Template Match Enabled"), help_text=_("Enables this template for matching remediation advice. Match will be applied to all active, verified findings by CWE."))
    template_match_title = models.BooleanField(default=False, verbose_name=_("Match Template by Title and CWE"), help_text=_("Matches by title text (contains search) and CWE."))

    tags = TagField(blank=True, force_lowercase=True, help_text=_("Add tags that help describe this finding template. Choose from the list or add new tags. Press Enter key to add."))

    SEVERITIES = {"Info": 4, "Low": 3, "Medium": 2,
                  "High": 1, "Critical": 0}

    class Meta:
        ordering = ["-cwe"]

    def __str__(self):
        return self.title

    def get_absolute_url(self):
        from django.urls import reverse
        return reverse("edit_template", args=[str(self.id)])

    def get_breadcrumbs(self):
        return [{"title": str(self),
               "url": reverse("view_template", args=(self.id,))}]

    @cached_property
    def vulnerability_ids(self):
        # Get vulnerability ids from database and convert to list of strings
        vulnerability_ids_model = self.vulnerability_id_template_set.all()
        vulnerability_ids = [vulnerability_id.vulnerability_id for vulnerability_id in vulnerability_ids_model]

        # Synchronize the cve field with the unsaved_vulnerability_ids
        # We do this to be as flexible as possible to handle the fields until
        # the cve field is not needed anymore and can be removed.
        if vulnerability_ids and self.cve:
            # Make sure the first entry of the list is the value of the cve field
            vulnerability_ids.insert(0, self.cve)
        elif not vulnerability_ids and self.cve:
            # If there is no list, make one with the value of the cve field
            vulnerability_ids = [self.cve]

        # Remove duplicates
        return list(dict.fromkeys(vulnerability_ids))


class Vulnerability_Id_Template(models.Model):
    finding_template = models.ForeignKey(Finding_Template, editable=False, on_delete=models.CASCADE)
    vulnerability_id = models.TextField(max_length=50, blank=False, null=False)


class Check_List(models.Model):
    session_management = models.CharField(max_length=50, default="none")
    session_issues = models.ManyToManyField(Finding,
                                            related_name="session_issues",
                                            blank=True)
    encryption_crypto = models.CharField(max_length=50, default="none")
    crypto_issues = models.ManyToManyField(Finding,
                                           related_name="crypto_issues",
                                           blank=True)
    configuration_management = models.CharField(max_length=50, default="")
    config_issues = models.ManyToManyField(Finding,
                                           related_name="config_issues",
                                           blank=True)
    authentication = models.CharField(max_length=50, default="none")
    auth_issues = models.ManyToManyField(Finding,
                                         related_name="auth_issues",
                                         blank=True)
    authorization_and_access_control = models.CharField(max_length=50,
                                                        default="none")
    author_issues = models.ManyToManyField(Finding,
                                           related_name="author_issues",
                                           blank=True)
    data_input_sanitization_validation = models.CharField(max_length=50,
                                                          default="none")
    data_issues = models.ManyToManyField(Finding, related_name="data_issues",
                                         blank=True)
    sensitive_data = models.CharField(max_length=50, default="none")
    sensitive_issues = models.ManyToManyField(Finding,
                                              related_name="sensitive_issues",
                                              blank=True)
    other = models.CharField(max_length=50, default="none")
    other_issues = models.ManyToManyField(Finding, related_name="other_issues",
                                          blank=True)
    engagement = models.ForeignKey(Engagement, editable=False,
                                   related_name="eng_for_check", on_delete=models.CASCADE)

    @staticmethod
    def get_status(pass_fail):
        if pass_fail == "Pass":  # noqa: S105
            return "success"
        if pass_fail == "Fail":  # noqa: S105
            return "danger"
        return "warning"

    def get_breadcrumb(self):
        bc = self.engagement.get_breadcrumb()
        bc += [{"title": "Check List",
                "url": reverse("complete_checklist",
                               args=(self.engagement.id,))}]
        return bc


class BurpRawRequestResponse(models.Model):
    finding = models.ForeignKey(Finding, blank=True, null=True, on_delete=models.CASCADE)
    burpRequestBase64 = models.BinaryField()
    burpResponseBase64 = models.BinaryField()

    def get_request(self):
        return str(base64.b64decode(self.burpRequestBase64), errors="ignore")

    def get_response(self):
        res = str(base64.b64decode(self.burpResponseBase64), errors="ignore")
        # Removes all blank lines
        return re.sub(r"\n\s*\n", "\n", res)


class Risk_Acceptance(models.Model):
    TREATMENT_ACCEPT = "A"
    TREATMENT_AVOID = "V"
    TREATMENT_MITIGATE = "M"
    TREATMENT_FIX = "F"
    TREATMENT_TRANSFER = "T"

    TREATMENT_TRANSLATIONS = {
        TREATMENT_ACCEPT: _("Accept (The risk is acknowledged, yet remains)"),
        TREATMENT_AVOID: _("Avoid (Do not engage with whatever creates the risk)"),
        TREATMENT_MITIGATE: _("Mitigate (The risk still exists, yet compensating controls make it less of a threat)"),
        TREATMENT_FIX: _("Fix (The risk is eradicated)"),
        TREATMENT_TRANSFER: _("Transfer (The risk is transferred to a 3rd party)"),
    }

    TREATMENT_CHOICES = [
        (TREATMENT_ACCEPT, TREATMENT_TRANSLATIONS[TREATMENT_ACCEPT]),
        (TREATMENT_AVOID, TREATMENT_TRANSLATIONS[TREATMENT_AVOID]),
        (TREATMENT_MITIGATE, TREATMENT_TRANSLATIONS[TREATMENT_MITIGATE]),
        (TREATMENT_FIX, TREATMENT_TRANSLATIONS[TREATMENT_FIX]),
        (TREATMENT_TRANSFER, TREATMENT_TRANSLATIONS[TREATMENT_TRANSFER]),
    ]

    name = models.CharField(max_length=300, null=False, blank=False, help_text=_("Descriptive name which in the future may also be used to group risk acceptances together across engagements and products"))

    accepted_findings = models.ManyToManyField(Finding)

    recommendation = models.CharField(choices=TREATMENT_CHOICES, max_length=2, null=False, default=TREATMENT_FIX, help_text=_("Recommendation from the security team."), verbose_name=_("Security Recommendation"))

    recommendation_details = models.TextField(null=True,
                                      blank=True,
                                      help_text=_("Explanation of security recommendation"), verbose_name=_("Security Recommendation Details"))

    decision = models.CharField(choices=TREATMENT_CHOICES, max_length=2, null=False, default=TREATMENT_ACCEPT, help_text=_("Risk treatment decision by risk owner"))
    decision_details = models.TextField(default=None, blank=True, null=True, help_text=_("If a compensating control exists to mitigate the finding or reduce risk, then list the compensating control(s)."))

    accepted_by = models.CharField(max_length=200, default=None, null=True, blank=True, verbose_name=_("Accepted By"), help_text=_("The person that accepts the risk, can be outside of DefectDojo."))
    path = models.FileField(upload_to="risk/%Y/%m/%d",
                            editable=True, null=True,
                            blank=True, verbose_name=_("Proof"))
    owner = models.ForeignKey(Dojo_User, editable=True, on_delete=models.RESTRICT, help_text=_("User in DefectDojo owning this acceptance. Only the owner and staff users can edit the risk acceptance."))

    expiration_date = models.DateTimeField(default=None, null=True, blank=True, help_text=_("When the risk acceptance expires, the findings will be reactivated (unless disabled below)."))
    expiration_date_warned = models.DateTimeField(default=None, null=True, blank=True, help_text=_("(readonly) Date at which notice about the risk acceptance expiration was sent."))
    expiration_date_handled = models.DateTimeField(default=None, null=True, blank=True, help_text=_("(readonly) When the risk acceptance expiration was handled (manually or by the daily job)."))
    reactivate_expired = models.BooleanField(null=False, blank=False, default=True, verbose_name=_("Reactivate findings on expiration"), help_text=_("Reactivate findings when risk acceptance expires?"))
    restart_sla_expired = models.BooleanField(default=False, null=False, verbose_name=_("Restart SLA on expiration"), help_text=_("When enabled, the SLA for findings is restarted when the risk acceptance expires."))

    notes = models.ManyToManyField(Notes, editable=False)
    created = models.DateTimeField(auto_now_add=True, null=False)
    updated = models.DateTimeField(auto_now=True, editable=False)

    def __str__(self):
        return str(self.name)

    def filename(self):
        # logger.debug('path: "%s"', self.path)
        if not self.path:
            return None
        return Path(self.path.name).name

    @property
    def name_and_expiration_info(self):
        return str(self.name) + (" (expired " if self.is_expired else " (expires ") + (timezone.localtime(self.expiration_date).strftime("%b %d, %Y") if self.expiration_date else "Never") + ")"

    def get_breadcrumbs(self):
        bc = self.engagement_set.first().get_breadcrumbs()
        bc += [{"title": str(self),
                "url": reverse("view_risk_acceptance", args=(
                    self.engagement_set.first().product.id, self.id))}]
        return bc

    @property
    def is_expired(self):
        return self.expiration_date_handled is not None

    # relationship is many to many, but we use it as one-to-many
    @property
    def engagement(self):
        engs = self.engagement_set.all()
        if engs:
            return engs[0]

        return None

    def copy(self, engagement=None):
        copy = _copy_model_util(self)
        # Save the necessary ManyToMany relationships
        old_notes = list(self.notes.all())
        old_accepted_findings_hash_codes = [finding.hash_code for finding in self.accepted_findings.all()]
        # Save the object before setting any ManyToMany relationships
        copy.save()
        # Copy the notes
        for notes in old_notes:
            copy.notes.add(notes.copy())
        # Assign any accepted findings
        if engagement:
            new_accepted_findings = Finding.objects.filter(test__engagement=engagement, hash_code__in=old_accepted_findings_hash_codes, risk_accepted=True).distinct()
            copy.accepted_findings.set(new_accepted_findings)
        return copy


class FileAccessToken(models.Model):

    """
    This will allow reports to request the images without exposing the
    media root to the world without
    authentication
    """

    user = models.ForeignKey(Dojo_User, null=False, blank=False, on_delete=models.CASCADE)
    file = models.ForeignKey(FileUpload, null=False, blank=False, on_delete=models.CASCADE)
    token = models.CharField(max_length=255)
    size = models.CharField(max_length=9,
                            choices=(
                                ("small", "Small"),
                                ("medium", "Medium"),
                                ("large", "Large"),
                                ("thumbnail", "Thumbnail"),
                                ("original", "Original")),
                            default="medium")

    def save(self, *args, **kwargs):
        if not self.token:
            self.token = uuid4()
        return super().save(*args, **kwargs)


ANNOUNCEMENT_STYLE_CHOICES = (
    ("info", "Info"),
    ("success", "Success"),
    ("warning", "Warning"),
    ("danger", "Danger"),
)


class Announcement(models.Model):
    message = models.CharField(max_length=500,
                                help_text=_("This dismissable message will be displayed on all pages for authenticated users. It can contain basic html tags, for example <a href='https://www.fred.com' style='color: #337ab7;' target='_blank'>https://example.com</a>"),
                                default="")
    style = models.CharField(max_length=64, choices=ANNOUNCEMENT_STYLE_CHOICES, default="info",
                            help_text=_("The style of banner to display. (info, success, warning, danger)"))
    dismissable = models.BooleanField(default=False,
                                      null=False,
                                      blank=True,
                                      verbose_name=_("Dismissable?"),
                                      help_text=_("Ticking this box allows users to dismiss the current announcement"),
                                      )


class UserAnnouncement(models.Model):
    announcement = models.ForeignKey(Announcement, null=True, editable=False, on_delete=models.CASCADE, related_name="user_announcement")
    user = models.ForeignKey(Dojo_User, null=True, editable=False, on_delete=models.CASCADE)


class BannerConf(models.Model):
    banner_enable = models.BooleanField(default=False, null=True, blank=True)
    banner_message = models.CharField(max_length=500, help_text=_("This message will be displayed on the login page. It can contain basic html tags, for example <a href='https://www.fred.com' style='color: #337ab7;' target='_blank'>https://example.com</a>"), default="")


class GITHUB_Conf(models.Model):
    configuration_name = models.CharField(max_length=2000, help_text=_("Enter a name to give to this configuration"), default="")
    api_key = models.CharField(max_length=2000, help_text=_("Enter your Github API Key"), default="")

    def __str__(self):
        return self.configuration_name


class GITHUB_Issue(models.Model):
    issue_id = models.CharField(max_length=200)
    issue_url = models.URLField(max_length=2000, verbose_name=_("GitHub issue URL"))
    finding = models.OneToOneField(Finding, null=True, blank=True, on_delete=models.CASCADE)

    def __str__(self):
        return str(self.issue_id) + "| GitHub Issue URL: " + str(self.issue_url)


class GITHUB_Clone(models.Model):
    github_id = models.CharField(max_length=200)
    github_clone_id = models.CharField(max_length=200)


class GITHUB_Details_Cache(models.Model):
    github_id = models.CharField(max_length=200)
    github_key = models.CharField(max_length=200)
    github_status = models.CharField(max_length=200)
    github_resolution = models.CharField(max_length=200)


class GITHUB_PKey(models.Model):
    product = models.ForeignKey(Product, on_delete=models.CASCADE)

    git_project = models.CharField(max_length=200, blank=True, verbose_name=_("Github project"), help_text=_("Specify your project location. (:user/:repo)"))
    git_conf = models.ForeignKey(GITHUB_Conf, verbose_name=_("Github Configuration"),
                                 null=True, blank=True, on_delete=models.CASCADE)
    git_push_notes = models.BooleanField(default=False, blank=True, help_text=_("Notes added to findings will be automatically added to the corresponding github issue"))

    def __str__(self):
        return self.product.name + " | " + self.git_project


class JIRA_Instance(models.Model):
    configuration_name = models.CharField(max_length=2000, help_text=_("Enter a name to give to this configuration"), default="")
    url = models.URLField(max_length=2000, verbose_name=_("JIRA URL"), help_text=_("For more information how to configure Jira, read the DefectDojo documentation."))
    username = models.CharField(max_length=2000, verbose_name=_("Username/Email"), help_text=_("Username or Email Address, see DefectDojo documentation for more information."))
    password = models.CharField(max_length=2000, verbose_name=_("Password/Token"), help_text=_("Password, API Token, or Personal Access Token, see DefectDojo documentation for more information."))

    if hasattr(settings, "JIRA_ISSUE_TYPE_CHOICES_CONFIG"):
        default_issue_type_choices = settings.JIRA_ISSUE_TYPE_CHOICES_CONFIG
    else:
        default_issue_type_choices = (
                                        ("Task", "Task"),
                                        ("Story", "Story"),
                                        ("Epic", "Epic"),
                                        ("Spike", "Spike"),
                                        ("Bug", "Bug"),
                                        ("Security", "Security"),
                                    )
    default_issue_type = models.CharField(max_length=255,
                                          choices=default_issue_type_choices,
                                          default="Bug",
                                          help_text=_("You can define extra issue types in settings.py"))
    issue_template_dir = models.CharField(max_length=255,
                                      null=True,
                                      blank=True,
                                      help_text=_("Choose the folder containing the Django templates used to render the JIRA issue description. These are stored in dojo/templates/issue-trackers. Leave empty to use the default jira_full templates."))
    epic_name_id = models.IntegerField(help_text=_("To obtain the 'Epic name id' visit https://<YOUR JIRA URL>/rest/api/2/field and search for Epic Name. Copy the number out of cf[number] and paste it here."))
    open_status_key = models.IntegerField(verbose_name=_("Reopen Transition ID"), help_text=_("Transition ID to Re-Open JIRA issues, visit https://<YOUR JIRA URL>/rest/api/latest/issue/<ANY VALID ISSUE KEY>/transitions?expand=transitions.fields to find the ID for your JIRA instance"))
    close_status_key = models.IntegerField(verbose_name=_("Close Transition ID"), help_text=_("Transition ID to Close JIRA issues, visit https://<YOUR JIRA URL>/rest/api/latest/issue/<ANY VALID ISSUE KEY>/transitions?expand=transitions.fields to find the ID for your JIRA instance"))
    info_mapping_severity = models.CharField(max_length=200, help_text=_("Maps to the 'Priority' field in Jira. For example: Info"))
    low_mapping_severity = models.CharField(max_length=200, help_text=_("Maps to the 'Priority' field in Jira. For example: Low"))
    medium_mapping_severity = models.CharField(max_length=200, help_text=_("Maps to the 'Priority' field in Jira. For example: Medium"))
    high_mapping_severity = models.CharField(max_length=200, help_text=_("Maps to the 'Priority' field in Jira. For example: High"))
    critical_mapping_severity = models.CharField(max_length=200, help_text=_("Maps to the 'Priority' field in Jira. For example: Critical"))
    finding_text = models.TextField(null=True, blank=True, help_text=_("Additional text that will be added to the finding in Jira. For example including how the finding was created or who to contact for more information."))
    accepted_mapping_resolution = models.CharField(null=True, blank=True, max_length=300, verbose_name="Risk Accepted resolution mapping", help_text=_("JIRA issues that are closed in JIRA with one of these resolutions will result in the Finding becoming Risk Accepted in Defect Dojo. This Risk Acceptance will not have an expiration date. This mapping is not used when Findings are pushed to JIRA. In that case the Risk Accepted Findings are closed in JIRA and JIRA sets the default resolution."))
    false_positive_mapping_resolution = models.CharField(null=True, blank=True, verbose_name="False Positive resolution mapping", max_length=300, help_text=_("JIRA issues that are closed in JIRA with one of these resolutions will result in the Finding being marked as False Positive Defect Dojo. This mapping is not used when Findings are pushed to JIRA. In that case the Finding is closed in JIRA and JIRA sets the default resolution."))
    global_jira_sla_notification = models.BooleanField(default=True, blank=False, verbose_name=_("Globally send SLA notifications as comment?"), help_text=_("This setting can be overidden at the Product level"))
    finding_jira_sync = models.BooleanField(default=False, blank=False, verbose_name=_("Automatically sync Findings with JIRA?"), help_text=_("If enabled, this will sync changes to a Finding automatically to JIRA"))

    def __str__(self):
        return self.configuration_name + " | " + self.url + " | " + self.username

    @property
    def accepted_resolutions(self):
        return [m.strip() for m in (self.accepted_mapping_resolution or "").split(",")]

    @property
    def false_positive_resolutions(self):
        return [m.strip() for m in (self.false_positive_mapping_resolution or "").split(",")]

    def get_priority(self, status):
        if status == "Info":
            return self.info_mapping_severity
        if status == "Low":
            return self.low_mapping_severity
        if status == "Medium":
            return self.medium_mapping_severity
        if status == "High":
            return self.high_mapping_severity
        if status == "Critical":
            return self.critical_mapping_severity
        return "N/A"


# declare form here as we can't import forms.py due to circular imports not even locally
class JIRAForm_Admin(forms.ModelForm):
    password = forms.CharField(widget=forms.PasswordInput, required=True)

    # django doesn't seem to have an easy way to handle password fields as PasswordInput requires reentry of passwords
    password_from_db = None

    def __init__(self, *args, **kwargs):
        super().__init__(*args, **kwargs)
        if self.instance:
            # keep password from db to use if the user entered no password
            self.password_from_db = self.instance.password
            self.fields["password"].required = False

    def clean(self):
        cleaned_data = super().clean()
        if not cleaned_data["password"]:
            cleaned_data["password"] = self.password_from_db

        return cleaned_data


class JIRA_Instance_Admin(admin.ModelAdmin):
    form = JIRAForm_Admin


class JIRA_Project(models.Model):
    jira_instance = models.ForeignKey(JIRA_Instance, verbose_name=_("JIRA Instance"),
                             null=True, blank=True, on_delete=models.PROTECT)
    project_key = models.CharField(max_length=200, blank=True)
    product = models.ForeignKey(Product, on_delete=models.CASCADE, null=True)
    issue_template_dir = models.CharField(max_length=255,
                                      null=True,
                                      blank=True,
                                      help_text=_("Choose the folder containing the Django templates used to render the JIRA issue description. These are stored in dojo/templates/issue-trackers. Leave empty to use the default jira_full templates."))
    engagement = models.OneToOneField(Engagement, on_delete=models.CASCADE, null=True, blank=True)
    component = models.CharField(max_length=200, blank=True)
    custom_fields = models.JSONField(max_length=200, blank=True, null=True,
                                   help_text=_('JIRA custom field JSON mapping of Id to value, e.g. {"customfield_10122": [{"name": "8.0.1"}]}'))
    default_assignee = models.CharField(max_length=200, blank=True, null=True,
                                     help_text=_("JIRA default assignee (name). If left blank then it defaults to whatever is configured in JIRA."))
    jira_labels = models.CharField(max_length=200, blank=True, null=True,
                                   help_text=_("JIRA issue labels space seperated"))
    add_vulnerability_id_to_jira_label = models.BooleanField(default=False,
                                                             verbose_name=_("Add vulnerability Id as a JIRA label"),
                                                             blank=False)
    push_all_issues = models.BooleanField(default=False, blank=True,
         help_text=_("Automatically create JIRA tickets for verified findings, assuming enforce_verified_status is True, or for all findings otherwise. Once linked, the JIRA ticket will continue to sync, regardless of status in DefectDojo."))
    enable_engagement_epic_mapping = models.BooleanField(default=False,
                                                         blank=True)
    epic_issue_type_name = models.CharField(max_length=64, blank=True, default="Epic", help_text=_("The name of the of structure that represents an Epic"))
    push_notes = models.BooleanField(default=False, blank=True)
    product_jira_sla_notification = models.BooleanField(default=False, blank=True, verbose_name=_("Send SLA notifications as comment?"))
    risk_acceptance_expiration_notification = models.BooleanField(default=False, blank=True, verbose_name=_("Send Risk Acceptance expiration notifications as comment?"))
    enabled = models.BooleanField(
        verbose_name=_("Enable Connection With Jira Project"),
        help_text=_("When disabled, Findings will no longer be pushed to Jira, even if they have already been pushed previously."),
        default=True,
        blank=True)

    def __str__(self):
        value = f"{self.id}: {self.project_key} ({self.jira_instance.url if self.jira_instance else 'None'})"
        if not self.enabled:
            value += " - Not Connected"
        return value

    def clean(self):
        if not self.jira_instance:
            msg = "Cannot save JIRA Project Configuration without JIRA Instance"
            raise ValidationError(msg)


# declare form here as we can't import forms.py due to circular imports not even locally
class JIRAForm_Admin(forms.ModelForm):
    password = forms.CharField(widget=forms.PasswordInput, required=True)

    # django doesn't seem to have an easy way to handle password fields as PasswordInput requires reentry of passwords
    password_from_db = None

    def __init__(self, *args, **kwargs):
        super().__init__(*args, **kwargs)
        if self.instance:
            # keep password from db to use if the user entered no password
            self.password_from_db = self.instance.password
            self.fields["password"].required = False

    def clean(self):
        cleaned_data = super().clean()
        if not cleaned_data["password"]:
            cleaned_data["password"] = self.password_from_db

        return cleaned_data


class JIRA_Conf_Admin(admin.ModelAdmin):
    form = JIRAForm_Admin


class JIRA_Issue(models.Model):
    jira_project = models.ForeignKey(JIRA_Project, on_delete=models.CASCADE, null=True)
    jira_id = models.CharField(max_length=200)
    jira_key = models.CharField(max_length=200)
    finding = models.OneToOneField(Finding, null=True, blank=True, on_delete=models.CASCADE)
    engagement = models.OneToOneField(Engagement, null=True, blank=True, on_delete=models.CASCADE)
    finding_group = models.OneToOneField(Finding_Group, null=True, blank=True, on_delete=models.CASCADE)

    jira_creation = models.DateTimeField(editable=True,
                                         null=True,
                                         verbose_name=_("Jira creation"),
                                         help_text=_("The date a Jira issue was created from this finding."))
    jira_change = models.DateTimeField(editable=True,
                                       null=True,
                                       verbose_name=_("Jira last update"),
                                       help_text=_("The date the linked Jira issue was last modified."))

    def __str__(self):
        text = ""
        if self.finding:
            text = self.finding.test.engagement.product.name + " | Finding: " + self.finding.title + ", ID: " + str(self.finding.id)
        elif self.engagement:
            text = self.engagement.product.name + " | Engagement: " + self.engagement.name + ", ID: " + str(self.engagement.id)
        return text + " | Jira Key: " + str(self.jira_key)

    def set_obj(self, obj):
        if isinstance(obj, Finding):
            self.finding = obj
        elif isinstance(obj, Finding_Group):
            self.finding_group = obj
        elif isinstance(obj, Engagement):
            self.engagement = obj
        else:
            msg = f"unknown object type while creating JIRA_Issue: {to_str_typed(obj)}"
            raise TypeError(msg)


NOTIFICATION_CHOICE_SLACK = ("slack", "slack")
NOTIFICATION_CHOICE_MSTEAMS = ("msteams", "msteams")
NOTIFICATION_CHOICE_MAIL = ("mail", "mail")
NOTIFICATION_CHOICE_WEBHOOKS = ("webhooks", "webhooks")
NOTIFICATION_CHOICE_ALERT = ("alert", "alert")

NOTIFICATION_CHOICES = (
    NOTIFICATION_CHOICE_SLACK,
    NOTIFICATION_CHOICE_MSTEAMS,
    NOTIFICATION_CHOICE_MAIL,
    NOTIFICATION_CHOICE_WEBHOOKS,
    NOTIFICATION_CHOICE_ALERT,
)

DEFAULT_NOTIFICATION = NOTIFICATION_CHOICE_ALERT


class Notifications(models.Model):
    product_type_added = MultiSelectField(choices=NOTIFICATION_CHOICES, default=DEFAULT_NOTIFICATION, blank=True)
    product_added = MultiSelectField(choices=NOTIFICATION_CHOICES, default=DEFAULT_NOTIFICATION, blank=True)
    engagement_added = MultiSelectField(choices=NOTIFICATION_CHOICES, default=DEFAULT_NOTIFICATION, blank=True)
    test_added = MultiSelectField(choices=NOTIFICATION_CHOICES, default=DEFAULT_NOTIFICATION, blank=True)

    scan_added = MultiSelectField(choices=NOTIFICATION_CHOICES, default=DEFAULT_NOTIFICATION, blank=True, help_text=_("Triggered whenever an (re-)import has been done that created/updated/closed findings."))
    scan_added_empty = MultiSelectField(choices=NOTIFICATION_CHOICES, default=[], blank=True, help_text=_("Triggered whenever an (re-)import has been done (even if that created/updated/closed no findings)."))
    jira_update = MultiSelectField(choices=NOTIFICATION_CHOICES, default=DEFAULT_NOTIFICATION, blank=True, verbose_name=_("JIRA problems"), help_text=_("JIRA sync happens in the background, errors will be shown as notifications/alerts so make sure to subscribe"))
    upcoming_engagement = MultiSelectField(choices=NOTIFICATION_CHOICES, default=DEFAULT_NOTIFICATION, blank=True)
    stale_engagement = MultiSelectField(choices=NOTIFICATION_CHOICES, default=DEFAULT_NOTIFICATION, blank=True)
    auto_close_engagement = MultiSelectField(choices=NOTIFICATION_CHOICES, default=DEFAULT_NOTIFICATION, blank=True)
    close_engagement = MultiSelectField(choices=NOTIFICATION_CHOICES, default=DEFAULT_NOTIFICATION, blank=True)
    user_mentioned = MultiSelectField(choices=NOTIFICATION_CHOICES, default=DEFAULT_NOTIFICATION, blank=True)
    code_review = MultiSelectField(choices=NOTIFICATION_CHOICES, default=DEFAULT_NOTIFICATION, blank=True)
    review_requested = MultiSelectField(choices=NOTIFICATION_CHOICES, default=DEFAULT_NOTIFICATION, blank=True)
    other = MultiSelectField(choices=NOTIFICATION_CHOICES, default=DEFAULT_NOTIFICATION, blank=True)
    user = models.ForeignKey(Dojo_User, default=None, null=True, editable=False, on_delete=models.CASCADE)
    product = models.ForeignKey(Product, default=None, null=True, editable=False, on_delete=models.CASCADE)
    template = models.BooleanField(default=False)
    sla_breach = MultiSelectField(choices=NOTIFICATION_CHOICES, default=DEFAULT_NOTIFICATION, blank=True,
        verbose_name=_("SLA breach"),
        help_text=_("Get notified of (upcoming) SLA breaches"))
    risk_acceptance_expiration = MultiSelectField(choices=NOTIFICATION_CHOICES, default=DEFAULT_NOTIFICATION, blank=True,
        verbose_name=_("Risk Acceptance Expiration"),
        help_text=_("Get notified of (upcoming) Risk Acceptance expiries"))
    sla_breach_combined = MultiSelectField(choices=NOTIFICATION_CHOICES, default=DEFAULT_NOTIFICATION, blank=True,
        verbose_name=_("SLA breach (combined)"),
        help_text=_("Get notified of (upcoming) SLA breaches (a message per project)"))

    class Meta:
        constraints = [
            models.UniqueConstraint(fields=["user", "product"], name="notifications_user_product"),
        ]
        indexes = [
            models.Index(fields=["user", "product"]),
        ]

    def __str__(self):
        return f"Notifications about {self.product or 'all projects'} for {self.user or 'system notifications'}"

    @classmethod
    def merge_notifications_list(cls, notifications_list):
        if not notifications_list:
            return []

        result = None
        for notifications in notifications_list:
            if result is None:
                # we start by copying the first instance, because creating a new instance would set all notification columns to 'alert' :-()
                result = notifications
                # result.pk = None # detach from db
            else:
                result.product_type_added = {*result.product_type_added, *notifications.product_type_added}
                result.product_added = {*result.product_added, *notifications.product_added}
                result.engagement_added = {*result.engagement_added, *notifications.engagement_added}
                result.test_added = {*result.test_added, *notifications.test_added}
                result.scan_added = {*result.scan_added, *notifications.scan_added}
                result.jira_update = {*result.jira_update, *notifications.jira_update}
                result.upcoming_engagement = {*result.upcoming_engagement, *notifications.upcoming_engagement}
                result.stale_engagement = {*result.stale_engagement, *notifications.stale_engagement}
                result.auto_close_engagement = {*result.auto_close_engagement, *notifications.auto_close_engagement}
                result.close_engagement = {*result.close_engagement, *notifications.close_engagement}
                result.user_mentioned = {*result.user_mentioned, *notifications.user_mentioned}
                result.code_review = {*result.code_review, *notifications.code_review}
                result.review_requested = {*result.review_requested, *notifications.review_requested}
                result.other = {*result.other, *notifications.other}
                result.sla_breach = {*result.sla_breach, *notifications.sla_breach}
                result.sla_breach_combined = {*result.sla_breach_combined, *notifications.sla_breach_combined}
                result.risk_acceptance_expiration = {*result.risk_acceptance_expiration, *notifications.risk_acceptance_expiration}
        return result


class NotificationsAdmin(admin.ModelAdmin):
    list_filter = ("user", "product")

    def get_list_display(self, request):
        list_fields = ["user", "product"]
        list_fields += [field.name for field in self.model._meta.fields if field.name not in list_fields]
        return list_fields


class Notification_Webhooks(models.Model):
    class Status(models.TextChoices):
        __STATUS_ACTIVE = "active"
        __STATUS_INACTIVE = "inactive"
        STATUS_ACTIVE = f"{__STATUS_ACTIVE}", _("Active")
        STATUS_ACTIVE_TMP = f"{__STATUS_ACTIVE}_tmp", _("Active but 5xx (or similar) error detected")
        STATUS_INACTIVE_TMP = f"{__STATUS_INACTIVE}_tmp", _("Temporary inactive because of 5xx (or similar) error")
        STATUS_INACTIVE_PERMANENT = f"{__STATUS_INACTIVE}_permanent", _("Permanently inactive")

    name = models.CharField(max_length=100, default="", blank=False, unique=True,
                                    help_text=_("Name of the incoming webhook"))
    url = models.URLField(max_length=200, default="", blank=False,
                                    help_text=_("The full URL of the incoming webhook"))
    header_name = models.CharField(max_length=100, default="", blank=True, null=True,
                                   help_text=_("Name of the header required for interacting with Webhook endpoint"))
    header_value = models.CharField(max_length=100, default="", blank=True, null=True,
                                   help_text=_("Content of the header required for interacting with Webhook endpoint"))
    status = models.CharField(max_length=20, choices=Status, default="active", blank=False,
                              help_text=_("Status of the incoming webhook"), editable=False)
    first_error = models.DateTimeField(help_text=_("If endpoint is active, when error happened first time"), blank=True, null=True, editable=False)
    last_error = models.DateTimeField(help_text=_("If endpoint is active, when error happened last time"), blank=True, null=True, editable=False)
    note = models.CharField(max_length=1000, default="", blank=True, null=True, help_text=_("Description of the latest error"), editable=False)
    owner = models.ForeignKey(Dojo_User, editable=True, null=True, blank=True, on_delete=models.CASCADE,
                              help_text=_("Owner/receiver of notification, if empty processed as system notification"))
    # TODO: Test that `editable` will block editing via API


class Tool_Product_Settings(models.Model):
    name = models.CharField(max_length=200, null=False)
    description = models.CharField(max_length=2000, null=True, blank=True)
    url = models.CharField(max_length=2000, null=True, blank=True)
    product = models.ForeignKey(Product, default=1, editable=False, on_delete=models.CASCADE)
    tool_configuration = models.ForeignKey(Tool_Configuration, null=False,
                                           related_name="tool_configuration", on_delete=models.CASCADE)
    tool_project_id = models.CharField(max_length=200, null=True, blank=True)
    notes = models.ManyToManyField(Notes, blank=True, editable=False)

    class Meta:
        ordering = ["name"]


class Tool_Product_History(models.Model):
    product = models.ForeignKey(Tool_Product_Settings, editable=False, on_delete=models.CASCADE)
    last_scan = models.DateTimeField(null=False, editable=False, default=now)
    succesfull = models.BooleanField(default=True, verbose_name=_("Succesfully"))
    configuration_details = models.CharField(max_length=2000, null=True,
                                             blank=True)


class Alerts(models.Model):
    title = models.CharField(max_length=250, default="", null=False)
    description = models.CharField(max_length=2000, null=True, blank=True)
    url = models.URLField(max_length=2000, null=True, blank=True)
    source = models.CharField(max_length=100, default="Generic")
    icon = models.CharField(max_length=25, default="icon-user-check")
    user_id = models.ForeignKey(Dojo_User, null=True, editable=False, on_delete=models.CASCADE)
    created = models.DateTimeField(auto_now_add=True, null=False)

    class Meta:
        ordering = ["-created"]


class Cred_User(models.Model):
    name = models.CharField(max_length=200, null=False)
    username = models.CharField(max_length=200, null=False)
    password = models.CharField(max_length=600, null=False)
    role = models.CharField(max_length=200, null=False)
    authentication = models.CharField(max_length=15,
                                      choices=(
                                          ("Form", "Form Authentication"),
                                          ("SSO", "SSO Redirect")),
                                      default="Form")
    http_authentication = models.CharField(max_length=15,
                                           choices=(
                                               ("Basic", "Basic"),
                                               ("NTLM", "NTLM")),
                                           null=True, blank=True)
    description = models.CharField(max_length=2000, null=True, blank=True)
    url = models.URLField(max_length=2000, null=False)
    environment = models.ForeignKey(Development_Environment, null=False, on_delete=models.RESTRICT)
    login_regex = models.CharField(max_length=200, null=True, blank=True)
    logout_regex = models.CharField(max_length=200, null=True, blank=True)
    notes = models.ManyToManyField(Notes, blank=True, editable=False)
    is_valid = models.BooleanField(default=True, verbose_name=_("Login is valid"))

    class Meta:
        ordering = ["name"]

    def __str__(self):
        return self.name + " (" + self.role + ")"


class Cred_Mapping(models.Model):
    cred_id = models.ForeignKey(Cred_User, null=False,
                                related_name="cred_user",
                                verbose_name=_("Credential"), on_delete=models.CASCADE)
    product = models.ForeignKey(Product, null=True, blank=True,
                                related_name="product", on_delete=models.CASCADE)
    finding = models.ForeignKey(Finding, null=True, blank=True,
                                related_name="finding", on_delete=models.CASCADE)
    engagement = models.ForeignKey(Engagement, null=True, blank=True,
                                   related_name="engagement", on_delete=models.CASCADE)
    test = models.ForeignKey(Test, null=True, blank=True, related_name="test", on_delete=models.CASCADE)
    is_authn_provider = models.BooleanField(default=False,
                                            verbose_name=_("Authentication Provider"))
    url = models.URLField(max_length=2000, null=True, blank=True)

    def __str__(self):
        return self.cred_id.name + " (" + self.cred_id.role + ")"


class Language_Type(models.Model):
    language = models.CharField(max_length=100, null=False)
    color = models.CharField(max_length=7, null=True, blank=True, verbose_name=_("HTML color"))

    def __str__(self):
        return self.language


class Languages(models.Model):
    language = models.ForeignKey(Language_Type, on_delete=models.CASCADE)
    product = models.ForeignKey(Product, on_delete=models.CASCADE)
    user = models.ForeignKey(Dojo_User, editable=True, blank=True, null=True, on_delete=models.RESTRICT)
    files = models.IntegerField(blank=True, null=True, verbose_name=_("Number of files"))
    blank = models.IntegerField(blank=True, null=True, verbose_name=_("Number of blank lines"))
    comment = models.IntegerField(blank=True, null=True, verbose_name=_("Number of comment lines"))
    code = models.IntegerField(blank=True, null=True, verbose_name=_("Number of code lines"))
    created = models.DateTimeField(auto_now_add=True, null=False)

    class Meta:
        unique_together = [("language", "product")]

    def __str__(self):
        return self.language.language


class App_Analysis(models.Model):
    product = models.ForeignKey(Product, on_delete=models.CASCADE)
    name = models.CharField(max_length=200, null=False)
    user = models.ForeignKey(Dojo_User, editable=True, on_delete=models.RESTRICT)
    confidence = models.IntegerField(blank=True, null=True, verbose_name=_("Confidence level"))
    version = models.CharField(max_length=200, null=True, blank=True, verbose_name=_("Version Number"))
    icon = models.CharField(max_length=200, null=True, blank=True)
    website = models.URLField(max_length=400, null=True, blank=True)
    website_found = models.URLField(max_length=400, null=True, blank=True)
    created = models.DateTimeField(auto_now_add=True, null=False)

    tags = TagField(blank=True, force_lowercase=True)

    def __str__(self):
        return self.name + " | " + self.product.name


class Objects_Review(models.Model):
    name = models.CharField(max_length=100, null=True, blank=True)
    created = models.DateTimeField(auto_now_add=True, null=False)

    def __str__(self):
        return self.name


class Objects_Product(models.Model):
    product = models.ForeignKey(Product, on_delete=models.CASCADE)
    name = models.CharField(max_length=100, null=True, blank=True)
    path = models.CharField(max_length=600, verbose_name=_("Full file path"),
                            null=True, blank=True)
    folder = models.CharField(max_length=400, verbose_name=_("Folder"),
                              null=True, blank=True)
    artifact = models.CharField(max_length=400, verbose_name=_("Artifact"),
                                null=True, blank=True)
    review_status = models.ForeignKey(Objects_Review, on_delete=models.CASCADE)
    created = models.DateTimeField(auto_now_add=True, null=False)

    tags = TagField(blank=True, force_lowercase=True, help_text=_("Add tags that help describe this object. Choose from the list or add new tags. Press Enter key to add."))

    def __str__(self):
        name = None
        if self.path is not None:
            name = self.path
        elif self.folder is not None:
            name = self.folder
        elif self.artifact is not None:
            name = self.artifact

        return name


class Testing_Guide_Category(models.Model):
    name = models.CharField(max_length=300)
    created = models.DateTimeField(auto_now_add=True, null=False)
    updated = models.DateTimeField(auto_now=True)

    class Meta:
        ordering = ("name",)

    def __str__(self):
        return self.name


class Testing_Guide(models.Model):
    testing_guide_category = models.ForeignKey(Testing_Guide_Category, on_delete=models.CASCADE)
    identifier = models.CharField(max_length=20, blank=True, null=True, help_text=_("Test Unique Identifier"))
    name = models.CharField(max_length=400, help_text=_("Name of the test"))
    summary = models.CharField(max_length=800, help_text=_("Summary of the test"))
    objective = models.CharField(max_length=800, help_text=_("Objective of the test"))
    how_to_test = models.TextField(default=None, help_text=_("How to test the objective"))
    results_expected = models.CharField(max_length=800, help_text=_("What the results look like for a test"))
    created = models.DateTimeField(auto_now_add=True, null=False)
    updated = models.DateTimeField(auto_now=True)

    def __str__(self):
        return self.testing_guide_category.name + ": " + self.name


class Benchmark_Type(models.Model):
    name = models.CharField(max_length=300)
    version = models.CharField(max_length=15)
    source = (("PCI", "PCI"),
              ("OWASP ASVS", "OWASP ASVS"),
              ("OWASP Mobile ASVS", "OWASP Mobile ASVS"))
    benchmark_source = models.CharField(max_length=20, blank=False,
                                        null=True, choices=source,
                                        default="OWASP ASVS")
    created = models.DateTimeField(auto_now_add=True, null=False)
    updated = models.DateTimeField(auto_now=True)
    enabled = models.BooleanField(default=True)

    def __str__(self):
        return self.name + " " + self.version


class Benchmark_Category(models.Model):
    type = models.ForeignKey(Benchmark_Type, verbose_name=_("Benchmark Type"), on_delete=models.CASCADE)
    name = models.CharField(max_length=300)
    objective = models.TextField()
    references = models.TextField(blank=True, null=True)
    enabled = models.BooleanField(default=True)
    created = models.DateTimeField(auto_now_add=True, null=False)
    updated = models.DateTimeField(auto_now=True)

    class Meta:
        ordering = ("name",)

    def __str__(self):
        return self.name + ": " + self.type.name


class Benchmark_Requirement(models.Model):
    category = models.ForeignKey(Benchmark_Category, on_delete=models.CASCADE)
    objective_number = models.CharField(max_length=15, null=True, blank=True)
    objective = models.TextField()
    references = models.TextField(blank=True, null=True)
    level_1 = models.BooleanField(default=False)
    level_2 = models.BooleanField(default=False)
    level_3 = models.BooleanField(default=False)
    enabled = models.BooleanField(default=True)
    cwe_mapping = models.ManyToManyField(CWE, blank=True)
    testing_guide = models.ManyToManyField(Testing_Guide, blank=True)
    created = models.DateTimeField(auto_now_add=True, null=False)
    updated = models.DateTimeField(auto_now=True)

    def __str__(self):
        return str(self.objective_number) + ": " + self.category.name


class Benchmark_Product(models.Model):
    product = models.ForeignKey(Product, on_delete=models.CASCADE)
    control = models.ForeignKey(Benchmark_Requirement, on_delete=models.CASCADE)
    pass_fail = models.BooleanField(default=False, verbose_name=_("Pass"),
                                    help_text=_("Does the product meet the requirement?"))
    enabled = models.BooleanField(default=True,
                                  help_text=_("Applicable for this specific product."))
    notes = models.ManyToManyField(Notes, blank=True, editable=False)
    created = models.DateTimeField(auto_now_add=True, null=False)
    updated = models.DateTimeField(auto_now=True)

    class Meta:
        unique_together = [("product", "control")]

    def __str__(self):
        return self.product.name + ": " + self.control.objective_number + ": " + self.control.category.name


class Benchmark_Product_Summary(models.Model):
    product = models.ForeignKey(Product, on_delete=models.CASCADE)
    benchmark_type = models.ForeignKey(Benchmark_Type, on_delete=models.CASCADE)
    asvs_level = (("Level 1", "Level 1"),
                    ("Level 2", "Level 2"),
                    ("Level 3", "Level 3"))
    desired_level = models.CharField(max_length=15,
                                     null=False, choices=asvs_level,
                                     default="Level 1")
    current_level = models.CharField(max_length=15, blank=True,
                                     null=True, choices=asvs_level,
                                     default="None")
    asvs_level_1_benchmark = models.IntegerField(null=False, default=0, help_text=_("Total number of active benchmarks for this application."))
    asvs_level_1_score = models.IntegerField(null=False, default=0, help_text=_("ASVS Level 1 Score"))
    asvs_level_2_benchmark = models.IntegerField(null=False, default=0, help_text=_("Total number of active benchmarks for this application."))
    asvs_level_2_score = models.IntegerField(null=False, default=0, help_text=_("ASVS Level 2 Score"))
    asvs_level_3_benchmark = models.IntegerField(null=False, default=0, help_text=_("Total number of active benchmarks for this application."))
    asvs_level_3_score = models.IntegerField(null=False, default=0, help_text=_("ASVS Level 3 Score"))
    publish = models.BooleanField(default=False, help_text=_("Publish score to Product."))
    created = models.DateTimeField(auto_now_add=True, null=False)
    updated = models.DateTimeField(auto_now=True)

    class Meta:
        unique_together = [("product", "benchmark_type")]

    def __str__(self):
        return self.product.name + ": " + self.benchmark_type.name


# ==========================
# Defect Dojo Engaegment Surveys
# ==============================
with warnings.catch_warnings(action="ignore", category=ManagerInheritanceWarning):
    class Question(PolymorphicModel, TimeStampedModel):

        """Represents a question."""

        class Meta:
            ordering = ["order"]

        order = models.PositiveIntegerField(default=1,
                                            help_text=_("The render order"))

        optional = models.BooleanField(
            default=False,
            help_text=_("If selected, user doesn't have to answer this question"))

        text = models.TextField(blank=False, help_text=_("The question text"), default="")
        objects = models.Manager()
        polymorphic = PolymorphicManager()

        def __str__(self):
            return self.text


class TextQuestion(Question):

    """Question with a text answer"""

    objects = PolymorphicManager()

    def get_form(self):
        """Returns the form for this model"""
        from .forms import TextQuestionForm
        return TextQuestionForm


class Choice(TimeStampedModel):

    """Model to store the choices for multi choice questions"""

    order = models.PositiveIntegerField(default=1)

    label = models.TextField(default="")

    class Meta:
        ordering = ["order"]

    def __str__(self):
        return self.label


class ChoiceQuestion(Question):

    """
    Question with answers that are chosen from a list of choices defined
    by the user.
    """

    multichoice = models.BooleanField(default=False,
                                      help_text=_("Select one or more"))
    choices = models.ManyToManyField(Choice)
    objects = PolymorphicManager()

    def get_form(self):
        """Returns the form for this model"""
        from .forms import ChoiceQuestionForm
        return ChoiceQuestionForm


# meant to be a abstract survey, identified by name for purpose
class Engagement_Survey(models.Model):
    name = models.CharField(max_length=200, null=False, blank=False,
                            editable=True, default="")
    description = models.TextField(editable=True, default="")
    questions = models.ManyToManyField(Question)
    active = models.BooleanField(default=True)

    class Meta:
        verbose_name = _("Engagement Survey")
        verbose_name_plural = "Engagement Surveys"
        ordering = ("-active", "name")

    def __str__(self):
        return self.name


# meant to be an answered survey tied to an engagement

class Answered_Survey(models.Model):
    # tie this to a specific engagement
    engagement = models.ForeignKey(Engagement, related_name="engagement+",
                                   null=True, blank=False, editable=True,
                                   on_delete=models.CASCADE)
    # what surveys have been answered
    survey = models.ForeignKey(Engagement_Survey, on_delete=models.CASCADE)
    assignee = models.ForeignKey(Dojo_User, related_name="assignee",
                                  null=True, blank=True, editable=True,
                                  default=None, on_delete=models.RESTRICT)
    # who answered it
    responder = models.ForeignKey(Dojo_User, related_name="responder",
                                  null=True, blank=True, editable=True,
                                  default=None, on_delete=models.RESTRICT)
    completed = models.BooleanField(default=False)
    answered_on = models.DateField(null=True)

    class Meta:
        verbose_name = _("Answered Engagement Survey")
        verbose_name_plural = _("Answered Engagement Surveys")

    def __str__(self):
        return self.survey.name


class General_Survey(models.Model):
    survey = models.ForeignKey(Engagement_Survey, on_delete=models.CASCADE)
    num_responses = models.IntegerField(default=0)
    generated = models.DateTimeField(auto_now_add=True, null=True)
    expiration = models.DateTimeField(null=False, blank=False)

    class Meta:
        verbose_name = _("General Engagement Survey")
        verbose_name_plural = _("General Engagement Surveys")

    def __str__(self):
        return self.survey.name


with warnings.catch_warnings(action="ignore", category=ManagerInheritanceWarning):
    class Answer(PolymorphicModel, TimeStampedModel):

        """Base Answer model"""

        question = models.ForeignKey(Question, on_delete=models.CASCADE)

        answered_survey = models.ForeignKey(Answered_Survey,
                                            null=False,
                                            blank=False,
                                            on_delete=models.CASCADE)
        objects = models.Manager()
        polymorphic = PolymorphicManager()


class TextAnswer(Answer):
    answer = models.TextField(
        blank=False,
        help_text=_("The answer text"),
        default="")
    objects = PolymorphicManager()

    def __str__(self):
        return self.answer


class ChoiceAnswer(Answer):
    answer = models.ManyToManyField(
        Choice,
        help_text=_("The selected choices as the answer"))
    objects = PolymorphicManager()

    def __str__(self):
        if len(self.answer.all()):
            return str(self.answer.all()[0])
        return "No Response"


if settings.ENABLE_AUDITLOG:
    # Register for automatic logging to database
    logger.info("enabling audit logging")
    auditlog.register(Dojo_User, exclude_fields=["password"])
    auditlog.register(Endpoint)
    auditlog.register(Engagement)
    auditlog.register(Finding, m2m_fields={"reviewers"})
    auditlog.register(Finding_Group)
    auditlog.register(Product_Type)
    auditlog.register(Product)
    auditlog.register(Test)
    auditlog.register(Risk_Acceptance)
    auditlog.register(Finding_Template)
    auditlog.register(Cred_User, exclude_fields=["password"])
    auditlog.register(Notification_Webhooks, exclude_fields=["header_name", "header_value"])


from dojo.utils import (  # noqa: E402  # there is issue due to a circular import
    calculate_grade,
    parse_cvss_data,
    to_str_typed,
)

tagulous.admin.register(Product.tags)
tagulous.admin.register(Test.tags)
tagulous.admin.register(Test.inherited_tags)
tagulous.admin.register(Finding.tags)
tagulous.admin.register(Finding.inherited_tags)
tagulous.admin.register(Engagement.tags)
tagulous.admin.register(Engagement.inherited_tags)
tagulous.admin.register(Endpoint.tags)
tagulous.admin.register(Endpoint.inherited_tags)
tagulous.admin.register(Finding_Template.tags)
tagulous.admin.register(App_Analysis.tags)
tagulous.admin.register(Objects_Product.tags)

# Benchmarks
admin.site.register(Benchmark_Type)
admin.site.register(Benchmark_Requirement)
admin.site.register(Benchmark_Category)
admin.site.register(Benchmark_Product)
admin.site.register(Benchmark_Product_Summary)

# Testing
admin.site.register(Testing_Guide_Category)
admin.site.register(Testing_Guide)

admin.site.register(Engagement_Presets)
admin.site.register(Network_Locations)
admin.site.register(Objects_Product)
admin.site.register(Objects_Review)
admin.site.register(Languages)
admin.site.register(Language_Type)
admin.site.register(App_Analysis)
admin.site.register(Test)
admin.site.register(Finding, FindingAdmin)
admin.site.register(FileUpload)
admin.site.register(FileAccessToken)
admin.site.register(Stub_Finding)
admin.site.register(Engagement)
admin.site.register(Risk_Acceptance)
admin.site.register(Check_List)
admin.site.register(Test_Type)
admin.site.register(Endpoint_Params)
admin.site.register(Endpoint_Status)
admin.site.register(Endpoint)
admin.site.register(Product)
admin.site.register(Product_Type)
admin.site.register(UserContactInfo)
admin.site.register(Notes)
admin.site.register(Note_Type)
admin.site.register(Alerts)
admin.site.register(JIRA_Issue)
admin.site.register(JIRA_Instance, JIRA_Instance_Admin)
admin.site.register(JIRA_Project)
admin.site.register(GITHUB_Conf)
admin.site.register(GITHUB_Issue)
admin.site.register(GITHUB_Clone)
admin.site.register(GITHUB_Details_Cache)
admin.site.register(GITHUB_PKey)
admin.site.register(Tool_Configuration, Tool_Configuration_Admin)
admin.site.register(Notification_Webhooks)
admin.site.register(Tool_Product_Settings)
admin.site.register(Tool_Type)
admin.site.register(Cred_User)
admin.site.register(Cred_Mapping)
admin.site.register(System_Settings, System_SettingsAdmin)
admin.site.register(SLA_Configuration)
admin.site.register(CWE)
admin.site.register(Regulation)
admin.site.register(Global_Role)
admin.site.register(Role)
admin.site.register(Dojo_Group)

# SonarQube Integration
admin.site.register(Sonarqube_Issue)
admin.site.register(Sonarqube_Issue_Transition)

admin.site.register(Dojo_Group_Member)
admin.site.register(Product_Member)
admin.site.register(Product_Group)
admin.site.register(Product_Type_Member)
admin.site.register(Product_Type_Group)

admin.site.register(Contact)
admin.site.register(NoteHistory)
admin.site.register(Product_Line)
admin.site.register(Report_Type)
admin.site.register(DojoMeta)
admin.site.register(Product_API_Scan_Configuration)
admin.site.register(Development_Environment)
admin.site.register(Finding_Template)
admin.site.register(Vulnerability_Id)
admin.site.register(Vulnerability_Id_Template)
admin.site.register(BurpRawRequestResponse)
admin.site.register(Announcement)
admin.site.register(UserAnnouncement)
admin.site.register(BannerConf)
admin.site.register(Notifications, NotificationsAdmin)
admin.site.register(Tool_Product_History)
admin.site.register(General_Survey)
admin.site.register(Test_Import)
admin.site.register(Test_Import_Finding_Action)
admin.site.register(Finding_Group)<|MERGE_RESOLUTION|>--- conflicted
+++ resolved
@@ -2337,7 +2337,6 @@
                               verbose_name=_("EPSS percentile"),
                               help_text=_("EPSS percentile for the CVE. Describes how many CVEs are scored at or below this one."),
                               validators=[MinValueValidator(0.0), MaxValueValidator(1.0)])
-<<<<<<< HEAD
     known_exploited = models.BooleanField(default=False,
                                           verbose_name=_("Known Exploited"),
                                           help_text=_("Whether this vulnerability is known to have been exploited in the wild."))
@@ -2348,11 +2347,7 @@
                                 verbose_name=_("KEV Date Added"),
                                 help_text=_("The date the vulnerability was added to the KEV catalog."),
                                 validators=[MaxValueValidator(tomorrow)])
-    cvssv3_regex = RegexValidator(regex=r"^AV:[NALP]|AC:[LH]|PR:[UNLH]|UI:[NR]|S:[UC]|[CIA]:[NLH]", message="CVSS must be entered in format: 'AV:N/AC:L/PR:N/UI:N/S:C/C:H/I:H/A:H'")
-    cvssv3 = models.TextField(validators=[cvssv3_regex],
-=======
     cvssv3 = models.TextField(validators=[cvss3_validator],
->>>>>>> 7eb276ac
                               max_length=117,
                               null=True,
                               verbose_name=_("CVSS v3 vector"),
