--- conflicted
+++ resolved
@@ -15,11 +15,7 @@
 from dojo.filters import TemplateFindingFilter
 from dojo.forms import NoteForm, TestForm, FindingForm, \
     DeleteTestForm, AddFindingForm, \
-<<<<<<< HEAD
-    ImportScanForm, ReImportScanForm, JIRAFindingForm
-=======
-    ImportScanForm, ReImportScanForm, FindingBulkUpdateForm
->>>>>>> b5f2bc46
+    ImportScanForm, ReImportScanForm, FindingBulkUpdateForm, JIRAFindingForm
 from dojo.models import Finding, Test, Notes, \
     BurpRawRequestResponse, Endpoint, Stub_Finding, Finding_Template, JIRA_PKey
 from dojo.tools.factory import import_parser_factory
