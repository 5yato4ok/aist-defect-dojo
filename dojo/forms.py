--- conflicted
+++ resolved
@@ -2546,15 +2546,9 @@
     def clean(self):
         cleaned_data = super().clean()
         enable_jira_value = cleaned_data.get('enable_jira')
-<<<<<<< HEAD
-        jira_webhook_secret_value = cleaned_data.get('jira_webhook_secret')
-
-        if enable_jira_value and (not jira_webhook_secret_value or jira_webhook_secret_value.strip() == ''):
-=======
         jira_webhook_secret_value = cleaned_data.get('jira_webhook_secret').strip()
 
         if enable_jira_value and not jira_webhook_secret_value:
->>>>>>> 3e762873
             self.add_error('jira_webhook_secret', 'This field is required when enable Jira Integration is True')
 
         return cleaned_data
