import calendar as tcalendar
import re
import binascii
import os
import hashlib
import json
import io
from cryptography.hazmat.primitives.ciphers import Cipher, algorithms, modes
from cryptography.hazmat.backends import default_backend
from calendar import monthrange
from datetime import date, datetime
from math import pi, sqrt
import vobject
import requests
from dateutil.relativedelta import relativedelta, MO
from django.conf import settings
from django.core.mail import send_mail
from django.core.mail import EmailMessage
from django.core.paginator import Paginator, EmptyPage, PageNotAnInteger
from django.urls import get_resolver, reverse
from django.db.models import Q, Sum, Case, When, IntegerField, Value, Count
from django.template.defaultfilters import pluralize
from django.template.loader import render_to_string
from django.utils import timezone
from jira import JIRA
from jira.exceptions import JIRAError
from django.dispatch import receiver
from dojo.signals import dedupe_signal

from dojo.models import Finding, Engagement, Finding_Template, Product, JIRA_PKey, JIRA_Issue, \
    Dojo_User, User, Alerts, System_Settings, Notifications, UserContactInfo, Endpoint, Benchmark_Type, \
    Language_Type, Languages, Rule
from asteval import Interpreter
from requests.auth import HTTPBasicAuth

import logging
logger = logging.getLogger(__name__)
deduplicationLogger = logging.getLogger("dojo.specific-loggers.deduplication")


"""
Helper functions for DefectDojo
"""


def sync_false_history(new_finding, *args, **kwargs):
    if new_finding.endpoints.count() == 0:
        eng_findings_cwe = Finding.objects.filter(
            test__engagement__product=new_finding.test.engagement.product,
            cwe=new_finding.cwe,
            test__test_type=new_finding.test.test_type,
            false_p=True, hash_code=new_finding.hash_code).exclude(id=new_finding.id).exclude(cwe=None)
        eng_findings_title = Finding.objects.filter(
            test__engagement__product=new_finding.test.engagement.product,
            title=new_finding.title,
            test__test_type=new_finding.test.test_type,
            false_p=True, hash_code=new_finding.hash_code).exclude(id=new_finding.id)
        total_findings = eng_findings_cwe | eng_findings_title
    else:
        eng_findings_cwe = Finding.objects.filter(
            test__engagement__product=new_finding.test.engagement.product,
            cwe=new_finding.cwe,
            test__test_type=new_finding.test.test_type,
            false_p=True).exclude(id=new_finding.id).exclude(cwe=None).exclude(endpoints=None)
        eng_findings_title = Finding.objects.filter(
            test__engagement__product=new_finding.test.engagement.product,
            title=new_finding.title,
            test__test_type=new_finding.test.test_type,
            false_p=True).exclude(id=new_finding.id).exclude(endpoints=None)
    total_findings = eng_findings_cwe | eng_findings_title
    if total_findings.count() > 0:
        new_finding.false_p = True
        new_finding.active = False
        new_finding.verified = False
        super(Finding, new_finding).save(*args, **kwargs)


def is_deduplication_on_engagement_mismatch(new_finding, to_duplicate_finding):
    return not new_finding.test.engagement.deduplication_on_engagement and to_duplicate_finding.test.engagement.deduplication_on_engagement


@receiver(dedupe_signal, sender=Finding)
def sync_dedupe(sender, *args, **kwargs):
    system_settings = System_Settings.objects.get()
    if system_settings.enable_deduplication:
        new_finding = kwargs['new_finding']
        deduplicationLogger.debug('sync_dedupe for: ' + str(new_finding.id) +
                    ":" + str(new_finding.title))
        # ---------------------------------------------------------
        # 1) Collects all the findings that have the same:
        #      (title  and static_finding and dynamic_finding)
        #      or (CWE and static_finding and dynamic_finding)
        #    as the new one
        #    (this is "cond1")
        # ---------------------------------------------------------
        if new_finding.test.engagement.deduplication_on_engagement:
            eng_findings_cwe = Finding.objects.filter(
                test__engagement=new_finding.test.engagement,
                cwe=new_finding.cwe).exclude(id=new_finding.id).exclude(cwe=0).exclude(duplicate=True)
            eng_findings_title = Finding.objects.filter(
                test__engagement=new_finding.test.engagement,
                title=new_finding.title).exclude(id=new_finding.id).exclude(duplicate=True)
        else:
            eng_findings_cwe = Finding.objects.filter(
                test__engagement__product=new_finding.test.engagement.product,
                cwe=new_finding.cwe).exclude(id=new_finding.id).exclude(cwe=0).exclude(duplicate=True)
            eng_findings_title = Finding.objects.filter(
                test__engagement__product=new_finding.test.engagement.product,
                title=new_finding.title).exclude(id=new_finding.id).exclude(duplicate=True)

        total_findings = eng_findings_cwe | eng_findings_title
        deduplicationLogger.debug("Found " +
            str(len(eng_findings_cwe)) + " findings with same cwe, " +
            str(len(eng_findings_title)) + " findings with same title: " +
            str(len(total_findings)) + " findings with either same title or same cwe")

        # total_findings = total_findings.order_by('date')
        for find in total_findings:
            flag_endpoints = False
            flag_line_path = False
            flag_hash = False
            if is_deduplication_on_engagement_mismatch(new_finding, find):
                deduplicationLogger.debug(
                    'deduplication_on_engagement_mismatch, skipping dedupe.')
                continue
            # ---------------------------------------------------------
            # 2) If existing and new findings have endpoints: compare them all
            #    Else look at line+file_path
            #    (if new finding is not static, do not deduplicate)
            # ---------------------------------------------------------
            if find.endpoints.count() != 0 and new_finding.endpoints.count() != 0:
                list1 = [e.host_with_port for e in new_finding.endpoints.all()]
                list2 = [e.host_with_port for e in find.endpoints.all()]
                if all(x in list1 for x in list2):
                    flag_endpoints = True
            elif new_finding.static_finding and len(new_finding.file_path) > 0:
                if str(find.line) == str(new_finding.line) and find.file_path == new_finding.file_path:
                    flag_line_path = True
                else:
                    deduplicationLogger.debug("no endpoints on one of the findings and file_path doesn't match")
            else:
                deduplicationLogger.debug("no endpoints on one of the findings and the new finding is either dynamic or doesn't have a file_path; Deduplication will not occur")
            if find.hash_code == new_finding.hash_code:
                flag_hash = True
            deduplicationLogger.debug(
                'deduplication flags for new finding ' + str(new_finding.id) + ' and existing finding ' + str(find.id) +
                ' flag_endpoints: ' + str(flag_endpoints) + ' flag_line_path:' + str(flag_line_path) + ' flag_hash:' + str(flag_hash))
            # ---------------------------------------------------------
            # 3) Findings are duplicate if (cond1 is true) and they have the same:
            #    hash
            #    and (endpoints or (line and file_path)
            # ---------------------------------------------------------
            if ((flag_endpoints or flag_line_path) and flag_hash):
                deduplicationLogger.debug('New finding ' + str(new_finding.id) + ' is a duplicate of existing finding ' + str(find.id))
                new_finding.duplicate = True
                new_finding.active = False
                new_finding.verified = False
                new_finding.duplicate_finding = find
                find.duplicate_list.add(new_finding)
                find.found_by.add(new_finding.test.test_type)
                super(Finding, new_finding).save()


def sync_rules(new_finding, *args, **kwargs):
    rules = Rule.objects.filter(applies_to='Finding', parent_rule=None)
    for rule in rules:
        child_val = True
        child_list = [val for val in rule.child_rules.all()]
        while (len(child_list) != 0):
            child_val = child_val and child_rule(child_list.pop(), new_finding)
        if child_val:
            if rule.operator == 'Matches':
                if getattr(new_finding, rule.match_field) == rule.match_text:
                    if rule.application == 'Append':
                        set_attribute_rule(new_finding, rule, (getattr(
                            new_finding, rule.applied_field) + rule.text))
                    else:
                        set_attribute_rule(new_finding, rule, rule.text)
                        new_finding.save(dedupe_option=False,
                                         rules_option=False)
            else:
                if rule.match_text in getattr(new_finding, rule.match_field):
                    if rule.application == 'Append':
                        set_attribute_rule(new_finding, rule, (getattr(
                            new_finding, rule.applied_field) + rule.text))
                    else:
                        set_attribute_rule(new_finding, rule, rule.text)
                        new_finding.save(dedupe_option=False,
                                         rules_option=False)


def set_attribute_rule(new_finding, rule, value):
    if rule.text == "True":
        setattr(new_finding, rule.applied_field, True)
    elif rule.text == "False":
        setattr(new_finding, rule.applied_field, False)
    else:
        setattr(new_finding, rule.applied_field, value)


def child_rule(rule, new_finding):
    if rule.operator == 'Matches':
        if getattr(new_finding, rule.match_field) == rule.match_text:
            return True
        else:
            return False
    else:
        if rule.match_text in getattr(new_finding, rule.match_field):
            return True
        else:
            return False


def count_findings(findings):
    product_count = {}
    finding_count = {'low': 0, 'med': 0, 'high': 0, 'crit': 0}
    for f in findings:
        product = f.test.engagement.product
        if product in product_count:
            product_count[product][4] += 1
            if f.severity == 'Low':
                product_count[product][3] += 1
                finding_count['low'] += 1
            if f.severity == 'Medium':
                product_count[product][2] += 1
                finding_count['med'] += 1
            if f.severity == 'High':
                product_count[product][1] += 1
                finding_count['high'] += 1
            if f.severity == 'Critical':
                product_count[product][0] += 1
                finding_count['crit'] += 1
        else:
            product_count[product] = [0, 0, 0, 0, 0]
            product_count[product][4] += 1
            if f.severity == 'Low':
                product_count[product][3] += 1
                finding_count['low'] += 1
            if f.severity == 'Medium':
                product_count[product][2] += 1
                finding_count['med'] += 1
            if f.severity == 'High':
                product_count[product][1] += 1
                finding_count['high'] += 1
            if f.severity == 'Critical':
                product_count[product][0] += 1
                finding_count['crit'] += 1
    return product_count, finding_count


def findings_this_period(findings, period_type, stuff, o_stuff, a_stuff):
    # periodType: 0 - weeks
    # 1 - months
    now = timezone.now()
    for i in range(6):
        counts = []
        # Weeks start on Monday
        if period_type == 0:
            curr = now - relativedelta(weeks=i)
            start_of_period = curr - relativedelta(
                weeks=1, weekday=0, hour=0, minute=0, second=0)
            end_of_period = curr + relativedelta(
                weeks=0, weekday=0, hour=0, minute=0, second=0)
        else:
            curr = now - relativedelta(months=i)
            start_of_period = curr - relativedelta(
                day=1, hour=0, minute=0, second=0)
            end_of_period = curr + relativedelta(
                day=31, hour=23, minute=59, second=59)

        o_count = {
            'closed': 0,
            'zero': 0,
            'one': 0,
            'two': 0,
            'three': 0,
            'total': 0
        }
        a_count = {
            'closed': 0,
            'zero': 0,
            'one': 0,
            'two': 0,
            'three': 0,
            'total': 0
        }
        for f in findings:
            if f.mitigated is not None and end_of_period >= f.mitigated >= start_of_period:
                o_count['closed'] += 1
            elif f.mitigated is not None and f.mitigated > end_of_period and f.date <= end_of_period.date(
            ):
                if f.severity == 'Critical':
                    o_count['zero'] += 1
                elif f.severity == 'High':
                    o_count['one'] += 1
                elif f.severity == 'Medium':
                    o_count['two'] += 1
                elif f.severity == 'Low':
                    o_count['three'] += 1
            elif f.mitigated is None and f.date <= end_of_period.date():
                if f.severity == 'Critical':
                    o_count['zero'] += 1
                elif f.severity == 'High':
                    o_count['one'] += 1
                elif f.severity == 'Medium':
                    o_count['two'] += 1
                elif f.severity == 'Low':
                    o_count['three'] += 1
            elif f.mitigated is None and f.date <= end_of_period.date():
                if f.severity == 'Critical':
                    a_count['zero'] += 1
                elif f.severity == 'High':
                    a_count['one'] += 1
                elif f.severity == 'Medium':
                    a_count['two'] += 1
                elif f.severity == 'Low':
                    a_count['three'] += 1

        total = sum(o_count.values()) - o_count['closed']
        if period_type == 0:
            counts.append(
                start_of_period.strftime("%b %d") + " - " +
                end_of_period.strftime("%b %d"))
        else:
            counts.append(start_of_period.strftime("%b %Y"))
        counts.append(o_count['zero'])
        counts.append(o_count['one'])
        counts.append(o_count['two'])
        counts.append(o_count['three'])
        counts.append(total)
        counts.append(o_count['closed'])

        stuff.append(counts)
        o_stuff.append(counts[:-1])

        a_counts = []
        a_total = sum(a_count.values())
        if period_type == 0:
            a_counts.append(
                start_of_period.strftime("%b %d") + " - " +
                end_of_period.strftime("%b %d"))
        else:
            a_counts.append(start_of_period.strftime("%b %Y"))
        a_counts.append(a_count['zero'])
        a_counts.append(a_count['one'])
        a_counts.append(a_count['two'])
        a_counts.append(a_count['three'])
        a_counts.append(a_total)
        a_stuff.append(a_counts)


def add_breadcrumb(parent=None,
                   title=None,
                   top_level=True,
                   url=None,
                   request=None,
                   clear=False):
    title_done = False
    if clear:
        request.session['dojo_breadcrumbs'] = None
        return
    else:
        crumbs = request.session.get('dojo_breadcrumbs', None)

    if top_level or crumbs is None:
        crumbs = [
            {
                'title': 'Home',
                'url': reverse('home')
            },
        ]
        if parent is not None and getattr(parent, "get_breadcrumbs", None):
            crumbs += parent.get_breadcrumbs()
        else:
            title_done = True
            crumbs += [{
                'title': title,
                'url': request.get_full_path() if url is None else url
            }]
    else:
        resolver = get_resolver(None).resolve
        if parent is not None and getattr(parent, "get_breadcrumbs", None):
            obj_crumbs = parent.get_breadcrumbs()
            if title is not None:
                obj_crumbs += [{
                    'title':
                    title,
                    'url':
                    request.get_full_path() if url is None else url
                }]
        else:
            title_done = True
            obj_crumbs = [{
                'title':
                title,
                'url':
                request.get_full_path() if url is None else url
            }]

        for crumb in crumbs:
            crumb_to_resolve = crumb['url'] if '?' not in crumb[
                'url'] else crumb['url'][:crumb['url'].index('?')]
            crumb_view = resolver(crumb_to_resolve)
            for obj_crumb in obj_crumbs:
                obj_crumb_to_resolve = obj_crumb[
                    'url'] if '?' not in obj_crumb['url'] else obj_crumb[
                        'url'][:obj_crumb['url'].index('?')]
                obj_crumb_view = resolver(obj_crumb_to_resolve)

                if crumb_view.view_name == obj_crumb_view.view_name:
                    if crumb_view.kwargs == obj_crumb_view.kwargs:
                        if len(obj_crumbs) == 1 and crumb in crumbs:
                            crumbs = crumbs[:crumbs.index(crumb)]
                        else:
                            obj_crumbs.remove(obj_crumb)
                    else:
                        if crumb in crumbs:
                            crumbs = crumbs[:crumbs.index(crumb)]

        crumbs += obj_crumbs

    request.session['dojo_breadcrumbs'] = crumbs


def get_punchcard_data(findings, weeks_between, start_date):
    punchcard = list()
    ticks = list()
    highest_count = 0
    tick = 0
    week_count = 1

    # mon 0, tues 1, wed 2, thurs 3, fri 4, sat 5, sun 6
    # sat 0, sun 6, mon 5, tue 4, wed 3, thur 2, fri 1
    day_offset = {0: 5, 1: 4, 2: 3, 3: 2, 4: 1, 5: 0, 6: 6}
    for x in range(-1, weeks_between):
        # week starts the monday before
        new_date = start_date + relativedelta(weeks=x, weekday=MO(1))
        end_date = new_date + relativedelta(weeks=1)
        append_tick = True
        days = {0: 0, 1: 0, 2: 0, 3: 0, 4: 0, 5: 0, 6: 0}
        for finding in findings:
            try:
                if new_date < datetime.combine(finding.date, datetime.min.time(
                )).replace(tzinfo=timezone.get_current_timezone()) <= end_date:
                    # [0,0,(20*.02)]
                    # [week, day, weight]
                    days[day_offset[finding.date.weekday()]] += 1
                    if days[day_offset[finding.date.weekday()]] > highest_count:
                        highest_count = days[day_offset[
                            finding.date.weekday()]]
            except:
                if new_date < finding.date <= end_date:
                    # [0,0,(20*.02)]
                    # [week, day, weight]
                    days[day_offset[finding.date.weekday()]] += 1
                    if days[day_offset[finding.date.weekday()]] > highest_count:
                        highest_count = days[day_offset[
                            finding.date.weekday()]]
                pass

        if sum(days.values()) > 0:
            for day, count in list(days.items()):
                punchcard.append([tick, day, count])
                if append_tick:
                    ticks.append([
                        tick,
                        new_date.strftime(
                            "<span class='small'>%m/%d<br/>%Y</span>")
                    ])
                    append_tick = False
            tick += 1
        week_count += 1
    # adjust the size
    ratio = (sqrt(highest_count / pi))
    for punch in punchcard:
        punch[2] = (sqrt(punch[2] / pi)) / ratio

    return punchcard, ticks, highest_count


# 5 params
def get_period_counts_legacy(findings,
                             findings_closed,
                             accepted_findings,
                             period_interval,
                             start_date,
                             relative_delta='months'):
    opened_in_period = list()
    accepted_in_period = list()
    opened_in_period.append(
        ['Timestamp', 'Date', 'S0', 'S1', 'S2', 'S3', 'Total', 'Closed'])
    accepted_in_period.append(
        ['Timestamp', 'Date', 'S0', 'S1', 'S2', 'S3', 'Total', 'Closed'])

    for x in range(-1, period_interval):
        if relative_delta == 'months':
            # make interval the first through last of month
            end_date = (start_date + relativedelta(months=x)) + relativedelta(
                day=1, months=+1, days=-1)
            new_date = (
                start_date + relativedelta(months=x)) + relativedelta(day=1)
        else:
            # week starts the monday before
            new_date = start_date + relativedelta(weeks=x, weekday=MO(1))
            end_date = new_date + relativedelta(weeks=1, weekday=MO(1))

        closed_in_range_count = findings_closed.filter(
            mitigated__range=[new_date, end_date]).count()

        if accepted_findings:
            risks_a = accepted_findings.filter(
                risk_acceptance__created__range=[
                    datetime(
                        new_date.year,
                        new_date.month,
                        1,
                        tzinfo=timezone.get_current_timezone()),
                    datetime(
                        new_date.year,
                        new_date.month,
                        monthrange(new_date.year, new_date.month)[1],
                        tzinfo=timezone.get_current_timezone())
                ])
        else:
            risks_a = None

        crit_count, high_count, med_count, low_count, closed_count = [
            0, 0, 0, 0, 0
        ]
        for finding in findings:
            if new_date <= datetime.combine(finding.date, datetime.min.time(
            )).replace(tzinfo=timezone.get_current_timezone()) <= end_date:
                if finding.severity == 'Critical':
                    crit_count += 1
                elif finding.severity == 'High':
                    high_count += 1
                elif finding.severity == 'Medium':
                    med_count += 1
                elif finding.severity == 'Low':
                    low_count += 1

        total = crit_count + high_count + med_count + low_count
        opened_in_period.append(
            [(tcalendar.timegm(new_date.timetuple()) * 1000), new_date,
             crit_count, high_count, med_count, low_count, total,
             closed_in_range_count])
        crit_count, high_count, med_count, low_count, closed_count = [
            0, 0, 0, 0, 0
        ]
        if risks_a is not None:
            for finding in risks_a:
                if finding.severity == 'Critical':
                    crit_count += 1
                elif finding.severity == 'High':
                    high_count += 1
                elif finding.severity == 'Medium':
                    med_count += 1
                elif finding.severity == 'Low':
                    low_count += 1

        total = crit_count + high_count + med_count + low_count
        accepted_in_period.append(
            [(tcalendar.timegm(new_date.timetuple()) * 1000), new_date,
             crit_count, high_count, med_count, low_count, total])

    return {
        'opened_per_period': opened_in_period,
        'accepted_per_period': accepted_in_period
    }


def get_period_counts(active_findings,
                      findings,
                      findings_closed,
                      accepted_findings,
                      period_interval,
                      start_date,
                      relative_delta='months'):
    start_date = datetime(
        start_date.year,
        start_date.month,
        start_date.day,
        tzinfo=timezone.get_current_timezone())
    opened_in_period = list()
    active_in_period = list()
    accepted_in_period = list()
    opened_in_period.append(
        ['Timestamp', 'Date', 'S0', 'S1', 'S2', 'S3', 'Total', 'Closed'])
    active_in_period.append(
        ['Timestamp', 'Date', 'S0', 'S1', 'S2', 'S3', 'Total', 'Closed'])
    accepted_in_period.append(
        ['Timestamp', 'Date', 'S0', 'S1', 'S2', 'S3', 'Total', 'Closed'])

    for x in range(-1, period_interval):
        if relative_delta == 'months':
            # make interval the first through last of month
            end_date = (start_date + relativedelta(months=x)) + relativedelta(
                day=1, months=+1, days=-1)
            new_date = (
                start_date + relativedelta(months=x)) + relativedelta(day=1)
        else:
            # week starts the monday before
            new_date = start_date + relativedelta(weeks=x, weekday=MO(1))
            end_date = new_date + relativedelta(weeks=1, weekday=MO(1))

        closed_in_range_count = findings_closed.filter(
            mitigated__range=[new_date, end_date]).count()

        if accepted_findings:
            risks_a = accepted_findings.filter(
                risk_acceptance__created__range=[
                    datetime(
                        new_date.year,
                        new_date.month,
                        1,
                        tzinfo=timezone.get_current_timezone()),
                    datetime(
                        new_date.year,
                        new_date.month,
                        monthrange(new_date.year, new_date.month)[1],
                        tzinfo=timezone.get_current_timezone())
                ])
        else:
            risks_a = None

        crit_count, high_count, med_count, low_count, closed_count = [
            0, 0, 0, 0, 0
        ]
        for finding in findings:
            try:
                if new_date <= datetime.combine(
                        finding.date, datetime.min.time()
                ).replace(tzinfo=timezone.get_current_timezone()) <= end_date:
                    if finding.severity == 'Critical':
                        crit_count += 1
                    elif finding.severity == 'High':
                        high_count += 1
                    elif finding.severity == 'Medium':
                        med_count += 1
                    elif finding.severity == 'Low':
                        low_count += 1
            except:
                if new_date <= finding.date <= end_date:
                    if finding.severity == 'Critical':
                        crit_count += 1
                    elif finding.severity == 'High':
                        high_count += 1
                    elif finding.severity == 'Medium':
                        med_count += 1
                    elif finding.severity == 'Low':
                        low_count += 1
                pass

        total = crit_count + high_count + med_count + low_count
        opened_in_period.append(
            [(tcalendar.timegm(new_date.timetuple()) * 1000), new_date,
             crit_count, high_count, med_count, low_count, total,
             closed_in_range_count])
        crit_count, high_count, med_count, low_count, closed_count = [
            0, 0, 0, 0, 0
        ]
        if risks_a is not None:
            for finding in risks_a:
                if finding.severity == 'Critical':
                    crit_count += 1
                elif finding.severity == 'High':
                    high_count += 1
                elif finding.severity == 'Medium':
                    med_count += 1
                elif finding.severity == 'Low':
                    low_count += 1

        total = crit_count + high_count + med_count + low_count
        accepted_in_period.append(
            [(tcalendar.timegm(new_date.timetuple()) * 1000), new_date,
             crit_count, high_count, med_count, low_count, total])
        crit_count, high_count, med_count, low_count, closed_count = [
            0, 0, 0, 0, 0
        ]
        for finding in active_findings:
            try:
                if datetime.combine(finding.date, datetime.min.time()).replace(
                        tzinfo=timezone.get_current_timezone()) <= end_date:
                    if finding.severity == 'Critical':
                        crit_count += 1
                    elif finding.severity == 'High':
                        high_count += 1
                    elif finding.severity == 'Medium':
                        med_count += 1
                    elif finding.severity == 'Low':
                        low_count += 1
            except:
                if finding.date <= end_date:
                    if finding.severity == 'Critical':
                        crit_count += 1
                    elif finding.severity == 'High':
                        high_count += 1
                    elif finding.severity == 'Medium':
                        med_count += 1
                    elif finding.severity == 'Low':
                        low_count += 1
                pass
        total = crit_count + high_count + med_count + low_count
        active_in_period.append(
            [(tcalendar.timegm(new_date.timetuple()) * 1000), new_date,
             crit_count, high_count, med_count, low_count, total])

    return {
        'opened_per_period': opened_in_period,
        'accepted_per_period': accepted_in_period,
        'active_per_period': active_in_period
    }


def opened_in_period(start_date, end_date, pt):
    start_date = datetime(
        start_date.year,
        start_date.month,
        start_date.day,
        tzinfo=timezone.get_current_timezone())
    end_date = datetime(
        end_date.year,
        end_date.month,
        end_date.day,
        tzinfo=timezone.get_current_timezone())
    opened_in_period = Finding.objects.filter(
        date__range=[start_date, end_date],
        test__engagement__product__prod_type=pt,
        verified=True,
        false_p=False,
        duplicate=False,
        out_of_scope=False,
        mitigated__isnull=True,
        severity__in=(
            'Critical', 'High', 'Medium',
            'Low')).values('numerical_severity').annotate(
                Count('numerical_severity')).order_by('numerical_severity')
    total_opened_in_period = Finding.objects.filter(
        date__range=[start_date, end_date],
        test__engagement__product__prod_type=pt,
        verified=True,
        false_p=False,
        duplicate=False,
        out_of_scope=False,
        mitigated__isnull=True,
        severity__in=('Critical', 'High', 'Medium', 'Low')).aggregate(
            total=Sum(
                Case(
                    When(
                        severity__in=('Critical', 'High', 'Medium', 'Low'),
                        then=Value(1)),
                    output_field=IntegerField())))['total']

    oip = {
        'S0':
        0,
        'S1':
        0,
        'S2':
        0,
        'S3':
        0,
        'Total':
        total_opened_in_period,
        'start_date':
        start_date,
        'end_date':
        end_date,
        'closed':
        Finding.objects.filter(
            mitigated__range=[start_date, end_date],
            test__engagement__product__prod_type=pt,
            severity__in=('Critical', 'High', 'Medium', 'Low')).aggregate(
                total=Sum(
                    Case(
                        When(
                            severity__in=('Critical', 'High', 'Medium', 'Low'),
                            then=Value(1)),
                        output_field=IntegerField())))['total'],
        'to_date_total':
        Finding.objects.filter(
            date__lte=end_date.date(),
            verified=True,
            false_p=False,
            duplicate=False,
            out_of_scope=False,
            mitigated__isnull=True,
            test__engagement__product__prod_type=pt,
            severity__in=('Critical', 'High', 'Medium', 'Low')).count()
    }

    for o in opened_in_period:
        oip[o['numerical_severity']] = o['numerical_severity__count']

    return oip


def message(count, noun, verb):
    return ('{} ' + noun + '{} {} ' + verb).format(
        count, pluralize(count), pluralize(count, 'was,were'))


class FileIterWrapper(object):
    def __init__(self, flo, chunk_size=1024**2):
        self.flo = flo
        self.chunk_size = chunk_size

    def __next__(self):
        data = self.flo.read(self.chunk_size)
        if data:
            return data
        else:
            raise StopIteration

    def __iter__(self):
        return self


def get_cal_event(start_date, end_date, summary, description, uid):
    cal = vobject.iCalendar()
    cal.add('vevent')
    cal.vevent.add('summary').value = summary
    cal.vevent.add('description').value = description
    start = cal.vevent.add('dtstart')
    start.value = start_date
    end = cal.vevent.add('dtend')
    end.value = end_date
    cal.vevent.add('uid').value = uid
    return cal


def named_month(month_number):
    """
    Return the name of the month, given the number.
    """
    return date(1900, month_number, 1).strftime("%B")


def normalize_query(query_string,
                    findterms=re.compile(r'"([^"]+)"|(\S+)').findall,
                    normspace=re.compile(r'\s{2,}').sub):
    return [
        normspace(' ', (t[0] or t[1]).strip()) for t in findterms(query_string)
    ]


def build_query(query_string, search_fields):
    """ Returns a query, that is a combination of Q objects. That combination
    aims to search keywords within a model by testing the given search fields.

    """
    query = None  # Query to search for every search term
    terms = normalize_query(query_string)
    for term in terms:
        or_query = None  # Query to search for a given term in each field
        for field_name in search_fields:
            q = Q(**{"%s__icontains" % field_name: term})

            if or_query:
                or_query = or_query | q
            else:
                or_query = q

        if query:
            query = query & or_query
        else:
            query = or_query
    return query


def template_search_helper(fields=None, query_string=None):
    if not fields:
        fields = [
            'title',
            'description',
        ]
    findings = Finding_Template.objects.all()

    if not query_string:
        return findings

    entry_query = build_query(query_string, fields)
    found_entries = findings.filter(entry_query)

    return found_entries


def get_page_items(request, items, page_size, param_name='page'):
    size = request.GET.get('page_size', page_size)
    paginator = Paginator(items, size)
    page = request.GET.get(param_name)

    try:
        page = paginator.page(page)
    except PageNotAnInteger:
        # If page is not an integer, deliver first page.
        page = paginator.page(1)
    except EmptyPage:
        # If page is out of range (e.g. 9999), deliver last page of results.
        page = paginator.page(paginator.num_pages)

    return page


def handle_uploaded_threat(f, eng):
    name, extension = os.path.splitext(f.name)
    with open(settings.MEDIA_ROOT + '/threat/%s%s' % (eng.id, extension),
              'wb+') as destination:
        for chunk in f.chunks():
            destination.write(chunk)
    eng.tmodel_path = settings.MEDIA_ROOT + '/threat/%s%s' % (eng.id,
                                                              extension)
    eng.save()


def handle_uploaded_selenium(f, cred):
    name, extension = os.path.splitext(f.name)
    with open(settings.MEDIA_ROOT + '/selenium/%s%s' % (cred.id, extension),
              'wb+') as destination:
        for chunk in f.chunks():
            destination.write(chunk)
    cred.selenium_script = settings.MEDIA_ROOT + '/selenium/%s%s' % (cred.id,
                                                                     extension)
    cred.save()


# Gets a connection to a Jira server based on the finding
def get_jira_connection(finding):
    jira = None
    prod = Product.objects.get(
        engagement=Engagement.objects.get(test=finding.test))

    try:
        jpkey = JIRA_PKey.objects.get(product=prod)
        jira_conf = jpkey.conf
        if jira_conf is not None:
            jira = JIRA(
                server=jira_conf.url,
                basic_auth=(jira_conf.username, jira_conf.password))
    except JIRA_PKey.DoesNotExist:
        pass
    return jira


def jira_get_resolution_id(jira, issue, status):
    transitions = jira.transitions(issue)
    resolution_id = None
    for t in transitions:
        if t['name'] == "Resolve Issue":
            resolution_id = t['id']
            break
        if t['name'] == "Reopen Issue":
            resolution_id = t['id']
            break

    return resolution_id


def jira_change_resolution_id(jira, issue, id):
    jira.transition_issue(issue, id)


# Logs the error to the alerts table, which appears in the notification toolbar
def log_jira_generic_alert(title, description):
    create_notification(
        event='jira_update',
        title=title,
        description=description,
        icon='bullseye',
        source='Jira')


# Logs the error to the alerts table, which appears in the notification toolbar
def log_jira_alert(error, finding):
    create_notification(
        event='jira_update',
        title='Jira update issue',
        description='Finding: ' + str(finding.id) + ', ' + error,
        icon='bullseye',
        source='Jira')


# Displays an alert for Jira notifications
def log_jira_message(text, finding):
    create_notification(
        event='jira_update',
        title='Jira update message',
        description=text + " Finding: " + str(finding.id),
        url=reverse('view_finding', args=(finding.id, )),
        icon='bullseye',
        source='Jira')


# Adds labels to a Jira issue
def add_labels(find, issue):
    # Update Label with system setttings label
    system_settings = System_Settings.objects.get()
<<<<<<< HEAD
    labels = (system_settings.jira_labels or '').split()
=======
    labels = system_settings.jira_labels
    if labels is None:
        return
    else:
        labels = labels.split()
>>>>>>> c8a639a8
    if len(labels) > 0:
        for label in labels:
            issue.fields.labels.append(label)
    # Update the label with the product name (underscore)
    prod_name = find.test.engagement.product.name.replace(" ", "_")
    issue.fields.labels.append(prod_name)
    issue.update(fields={"labels": issue.fields.labels})


def jira_long_description(find_description, find_id, jira_conf_finding_text):
    return find_description + "\n\n*Dojo ID:* " + str(
        find_id) + "\n\n" + jira_conf_finding_text


def add_issue(find, push_to_jira):
    logger.debug('adding issue: ' + str(find))
    eng = Engagement.objects.get(test=find.test)
    prod = Product.objects.get(engagement=eng)

    if JIRA_PKey.objects.filter(product=prod).count() == 0:
        log_jira_alert(
            'Finding cannot be pushed to jira as there is no jira configuration for this product.', find)
        return

    jpkey = JIRA_PKey.objects.get(product=prod)
    jira_conf = jpkey.conf

    if push_to_jira:
        if 'Active' in find.status() and 'Verified' in find.status():
            if ((jpkey.push_all_issues and Finding.get_number_severity(
                    System_Settings.objects.get().jira_minimum_severity) >
                 Finding.get_number_severity(find.severity))):
                log_jira_alert(
                    'Finding below jira_minimum_severity threshold.', find)

            else:
                logger.debug('Trying to create a new JIRA issue')
                try:
                    JIRAError.log_to_tempfile = False
                    jira = JIRA(
                        server=jira_conf.url,
                        basic_auth=(jira_conf.username, jira_conf.password))
                    if jpkey.component:
                        new_issue = jira.create_issue(
                            project=jpkey.project_key,
                            summary=find.title,
                            components=[
                                {
                                    'name': jpkey.component
                                },
                            ],
                            description=jira_long_description(
                                find.long_desc(), find.id,
                                jira_conf.finding_text),
                            issuetype={'name': jira_conf.default_issue_type},
                            priority={
                                'name': jira_conf.get_priority(find.severity)
                            })
                    else:
                        new_issue = jira.create_issue(
                            project=jpkey.project_key,
                            summary=find.title,
                            description=jira_long_description(
                                find.long_desc(), find.id,
                                jira_conf.finding_text),
                            issuetype={'name': jira_conf.default_issue_type},
                            priority={
                                'name': jira_conf.get_priority(find.severity)
                            })
                    j_issue = JIRA_Issue(
                        jira_id=new_issue.id, jira_key=new_issue, finding=find)
                    j_issue.save()
                    find.jira_creation = timezone.now()
                    find.jira_change = find.jira_creation
                    find.save()
                    issue = jira.issue(new_issue.id)

                    # Add labels (security & product)
                    add_labels(find, new_issue)
                    # Upload dojo finding screenshots to Jira
                    for pic in find.images.all():
                        jira_attachment(
                            jira, issue,
                            settings.MEDIA_ROOT + pic.image_large.name)

                        # if jpkey.enable_engagement_epic_mapping:
                        #      epic = JIRA_Issue.objects.get(engagement=eng)
                        #      issue_list = [j_issue.jira_id,]
                        #      jira.add_issues_to_epic(epic_id=epic.jira_id, issue_keys=[str(j_issue.jira_id)], ignore_epics=True)
                except JIRAError as e:
                    log_jira_alert(e.text, find)
        else:
            log_jira_alert("Finding not active or not verified.",
                           find)


def jira_attachment(jira, issue, file, jira_filename=None):

    basename = file
    if jira_filename is None:
        basename = os.path.basename(file)

    # Check to see if the file has been uploaded to Jira
    if jira_check_attachment(issue, basename) is False:
        try:
            if jira_filename is not None:
                attachment = io.StringIO()
                attachment.write(jira_filename)
                jira.add_attachment(
                    issue=issue, attachment=attachment, filename=jira_filename)
            else:
                # read and upload a file
                with open(file, 'rb') as f:
                    jira.add_attachment(issue=issue, attachment=f)
        except JIRAError as e:
            log_jira_alert("Attachment: " + e.text)


def jira_check_attachment(issue, source_file_name):
    file_exists = False
    for attachment in issue.fields.attachment:
        filename = attachment.filename

        if filename == source_file_name:
            file_exists = True
            break

    return file_exists


def update_issue(find, old_status, push_to_jira):
    prod = Product.objects.get(
        engagement=Engagement.objects.get(test=find.test))
    jpkey = JIRA_PKey.objects.get(product=prod)
    jira_conf = jpkey.conf

    if push_to_jira:
        j_issue = JIRA_Issue.objects.get(finding=find)
        try:
            JIRAError.log_to_tempfile = False
            jira = JIRA(
                server=jira_conf.url,
                basic_auth=(jira_conf.username, jira_conf.password))
            issue = jira.issue(j_issue.jira_id)

            fields = {}
            # Only update the component if it didn't exist earlier in Jira, this is to avoid assigning multiple components to an item
            if issue.fields.components:
                log_jira_alert(
                    "Component not updated, exists in Jira already. Update from Jira instead.",
                    find)
            elif jpkey.component:
                # Add component to the Jira issue
                component = [
                    {
                        'name': jpkey.component
                    },
                ]
                fields = {"components": component}

            # Upload dojo finding screenshots to Jira
            for pic in find.images.all():
                jira_attachment(jira, issue,
                                settings.MEDIA_ROOT + pic.image_large.name)

            issue.update(
                summary=find.title,
                description=jira_long_description(find.long_desc(), find.id,
                                                  jira_conf.finding_text),
                priority={'name': jira_conf.get_priority(find.severity)},
                fields=fields)
            print('\n\nSaving jira_change\n\n')
            find.jira_change = timezone.now()
            find.save()
            # Add labels(security & product)
            add_labels(find, issue)
        except JIRAError as e:
            log_jira_alert(e.text, find)

        req_url = jira_conf.url + '/rest/api/latest/issue/' + \
            j_issue.jira_id + '/transitions'
        if 'Inactive' in find.status() or 'Mitigated' in find.status(
        ) or 'False Positive' in find.status(
        ) or 'Out of Scope' in find.status() or 'Duplicate' in find.status():
            if 'Active' in old_status:
                json_data = {'transition': {'id': jira_conf.close_status_key}}
                r = requests.post(
                    url=req_url,
                    auth=HTTPBasicAuth(jira_conf.username, jira_conf.password),
                    json=json_data)
                find.jira_change = timezone.now()
                find.save()
        elif 'Active' in find.status() and 'Verified' in find.status():
            if 'Inactive' in old_status:
                json_data = {'transition': {'id': jira_conf.open_status_key}}
                r = requests.post(
                    url=req_url,
                    auth=HTTPBasicAuth(jira_conf.username, jira_conf.password),
                    json=json_data)
                find.jira_change = timezone.now()
                find.save()


def close_epic(eng, push_to_jira):
    engagement = eng
    prod = Product.objects.get(engagement=engagement)
    jpkey = JIRA_PKey.objects.get(product=prod)
    jira_conf = jpkey.conf
    if jpkey.enable_engagement_epic_mapping and push_to_jira:
        try:
            j_issue = JIRA_Issue.objects.get(engagement=eng)
            req_url = jira_conf.url + '/rest/api/latest/issue/' + \
                j_issue.jira_id + '/transitions'
            j_issue = JIRA_Issue.objects.get(engagement=eng)
            json_data = {'transition': {'id': jira_conf.close_status_key}}
            r = requests.post(
                url=req_url,
                auth=HTTPBasicAuth(jira_conf.username, jira_conf.password),
                json=json_data)
        except Exception as e:
            log_jira_generic_alert('Jira Engagement/Epic Close Error', str(e))
            pass


def update_epic(eng, push_to_jira):
    engagement = eng
    prod = Product.objects.get(engagement=engagement)
    jpkey = JIRA_PKey.objects.get(product=prod)
    jira_conf = jpkey.conf
    if jpkey.enable_engagement_epic_mapping and push_to_jira:
        try:
            jira = JIRA(
                server=jira_conf.url,
                basic_auth=(jira_conf.username, jira_conf.password))
            j_issue = JIRA_Issue.objects.get(engagement=eng)
            issue = jira.issue(j_issue.jira_id)
            issue.update(summary=eng.name, description=eng.name)
        except Exception as e:
            log_jira_generic_alert('Jira Engagement/Epic Update Error', str(e))
            pass


def add_epic(eng, push_to_jira):
    engagement = eng
    prod = Product.objects.get(engagement=engagement)
    jpkey = JIRA_PKey.objects.get(product=prod)
    jira_conf = jpkey.conf
    if jpkey.enable_engagement_epic_mapping and push_to_jira:
        issue_dict = {
            'project': {
                'key': jpkey.project_key
            },
            'summary': engagement.name,
            'description': engagement.name,
            'issuetype': {
                'name': 'Epic'
            },
            'customfield_' + str(jira_conf.epic_name_id): engagement.name,
        }
        try:
            jira = JIRA(
                server=jira_conf.url,
                basic_auth=(jira_conf.username, jira_conf.password))
            new_issue = jira.create_issue(fields=issue_dict)
            j_issue = JIRA_Issue(
                jira_id=new_issue.id,
                jira_key=new_issue,
                engagement=engagement)
            j_issue.save()
        except Exception as e:
            error = str(e)
            message = ""
            if "customfield" in error:
                message = "The 'Epic name id' in your DefectDojo Jira Configuration does not appear to be correct. Please visit, " + jira_conf.url + \
                    "/rest/api/2/field and search for Epic Name. Copy the number out of cf[number] and place in your DefectDojo settings for Jira and try again. For example, if your results are cf[100001] then copy 100001 and place it in 'Epic name id'. (Your Epic Id will be different.) \n\n"

            log_jira_generic_alert('Jira Engagement/Epic Creation Error',
                                   message + error)
            pass


def add_comment(find, note, force_push=False):
    prod = Product.objects.get(
        engagement=Engagement.objects.get(test=find.test))

    try:
        jpkey = JIRA_PKey.objects.get(product=prod)
        jira_conf = jpkey.conf

        if jpkey.push_notes or force_push is True:
            try:
                jira = JIRA(
                    server=jira_conf.url,
                    basic_auth=(jira_conf.username, jira_conf.password))
                j_issue = JIRA_Issue.objects.get(finding=find)
                jira.add_comment(
                    j_issue.jira_id,
                    '(%s): %s' % (note.author.get_full_name(), note.entry))
            except Exception as e:
                log_jira_generic_alert('Jira Add Comment Error', str(e))
                pass
    except JIRA_PKey.DoesNotExist:
        pass


def send_review_email(request, user, finding, users, new_note):
    # TODO remove apparent dead code

    recipients = [u.email for u in users]
    msg = "\nGreetings, \n\n"
    msg += "{0} has requested that you please review ".format(str(user))
    msg += "the following finding for accuracy:"
    msg += "\n\n" + finding.title
    msg += "\n\nIt can be reviewed at " + request.build_absolute_uri(
        reverse("view_finding", args=(finding.id, )))
    msg += "\n\n{0} provided the following details:".format(str(user))
    msg += "\n\n" + new_note.entry
    msg += "\n\nThanks\n"

    send_mail(
        'DefectDojo Finding Review Request',
        msg,
        user.email,
        recipients,
        fail_silently=False)
    pass


def process_notifications(request, note, parent_url, parent_title):
    regex = re.compile(r'(?:\A|\s)@(\w+)\b')
    usernames_to_check = set([un.lower() for un in regex.findall(note.entry)])
    users_to_notify = [
        User.objects.filter(username=username).get()
        for username in usernames_to_check
        if User.objects.filter(is_active=True, username=username).exists()
    ]  # is_staff also?
    user_posting = request.user
    if len(note.entry) > 20:
        note.entry = note.entry[:20]
        note.entry += "..."
    create_notification(
        event='user_mentioned',
        section=parent_title,
        note=note,
        user=request.user,
        title='%s jotted a note' % request.user,
        url=parent_url,
        icon='commenting',
        recipients=users_to_notify)


def send_atmention_email(user, users, parent_url, parent_title, new_note):
    recipients = [u.email for u in users]
    msg = "\nGreetings, \n\n"
    msg += "User {0} mentioned you in a note on {1}".format(
        str(user), parent_title)
    msg += "\n\n" + new_note.entry
    msg += "\n\nIt can be reviewed at " + parent_url
    msg += "\n\nThanks\n"
    send_mail(
        'DefectDojo - {0} @mentioned you in a note'.format(str(user)),
        msg,
        user.email,
        recipients,
        fail_silently=False)


def encrypt(key, iv, plaintext):
    text = ""
    if plaintext and plaintext is not None:
        backend = default_backend()
        cipher = Cipher(algorithms.AES(key), modes.CBC(iv), backend=backend)
        encryptor = cipher.encryptor()
        plaintext = _pad_string(plaintext)
        encrypted_text = encryptor.update(plaintext) + encryptor.finalize()
        text = binascii.b2a_hex(encrypted_text).rstrip()
    return text


def decrypt(key, iv, encrypted_text):
    backend = default_backend()
    cipher = Cipher(algorithms.AES(key), modes.CBC(iv), backend=backend)
    encrypted_text_bytes = binascii.a2b_hex(encrypted_text)
    decryptor = cipher.decryptor()
    decrypted_text = decryptor.update(encrypted_text_bytes) + decryptor.finalize()
    decrypted_text = _unpad_string(decrypted_text)
    return decrypted_text


def _pad_string(value):
    length = len(value)
    pad_size = 16 - (length % 16)
    return value.ljust(length + pad_size, b'\x00')


def _unpad_string(value):
    if value and value is not None:
        value = value.rstrip(b'\x00')
    return value


def dojo_crypto_encrypt(plaintext):
    data = None
    if plaintext:
        key = None
        key = get_db_key()

        iv = os.urandom(16)
        data = prepare_for_save(
            iv, encrypt(key, iv, plaintext.encode('utf-8')))

    return data


def prepare_for_save(iv, encrypted_value):
    stored_value = None

    if encrypted_value and encrypted_value is not None:
        binascii.b2a_hex(encrypted_value).rstrip()
        stored_value = "AES.1:" + binascii.b2a_hex(iv).decode('utf-8') + ":" + encrypted_value.decode('utf-8')
    return stored_value


def get_db_key():
    db_key = None
    if hasattr(settings, 'DB_KEY'):
        db_key = settings.DB_KEY
        db_key = binascii.b2a_hex(
            hashlib.sha256(db_key.encode('utf-8')).digest().rstrip())[:32]

    return db_key


def prepare_for_view(encrypted_value):

    key = None
    decrypted_value = ""
    if encrypted_value is not NotImplementedError and encrypted_value is not None:
        key = get_db_key()
        encrypted_values = encrypted_value.split(":")

        if len(encrypted_values) > 1:
            type = encrypted_values[0]

            iv = binascii.a2b_hex(encrypted_values[1])
            value = encrypted_values[2]

            try:
                decrypted_value = decrypt(key, iv, value)
                decrypted_value = decrypted_value.decode('utf-8')
            except UnicodeDecodeError:
                decrypted_value = ""

    return decrypted_value


def get_system_setting(setting):
    try:
        system_settings = System_Settings.objects.get()
    except:
        system_settings = System_Settings()

    return getattr(system_settings, setting, None)


def get_slack_user_id(user_email):
    user_id = None

    res = requests.request(
        method='POST',
        url='https://slack.com/api/users.list',
        data={'token': get_system_setting('slack_token')})

    users = json.loads(res.text)

    if users:
        for member in users["members"]:
            if "email" in member["profile"]:
                if user_email == member["profile"]["email"]:
                    if "id" in member:
                        user_id = member["id"]
                        break

    return user_id


def create_notification(event=None, **kwargs):
    def create_description(event):
        if "description" not in kwargs.keys():
            if event == 'product_added':
                kwargs["description"] = "Product " + kwargs['title'] + " has been created successfully."
            else:
                kwargs["description"] = "Event " + str(event) + " has occured."

    def create_notification_message(event, notification_type):
        template = 'notifications/%s.tpl' % event.replace('/', '')
        kwargs.update({'type': notification_type})
        try:
            notification = render_to_string(template, kwargs)
        except:
            create_description(event)
            notification = render_to_string('notifications/other.tpl', kwargs)

        return notification

    def send_slack_notification(channel):
        try:
            res = requests.request(
                method='POST',
                url='https://slack.com/api/chat.postMessage',
                data={
                    'token': get_system_setting('slack_token'),
                    'channel': channel,
                    'username': get_system_setting('slack_username'),
                    'text': create_notification_message(event, 'slack')
                })
        except Exception as e:
            log_alert(e)
            pass

    def send_hipchat_notification(channel):
        try:
            # We use same template for HipChat as for slack
            res = requests.request(
                method='POST',
                url='https://%s/v2/room/%s/notification?auth_token=%s' %
                (get_system_setting('hipchat_site'), channel,
                 get_system_setting('hipchat_token')),
                data={
                    'message': create_notification_message(event, 'slack'),
                    'message_format': 'text'
                })
        except Exception as e:
            log_alert(e)
            pass

    def send_mail_notification(address):
        subject = '%s notification' % get_system_setting('team_name')
        if 'title' in kwargs:
            subject += ': %s' % kwargs['title']
        try:
            email = EmailMessage(
                subject,
                create_notification_message(event, 'mail'),
                get_system_setting('mail_notifications_from'),
                [address],
                headers={"From": "{}".format(get_system_setting('mail_notifications_from'))}
            )
            email.send(fail_silently=False)

        except Exception as e:
            log_alert(e)
            pass

    def send_alert_notification(user=None):
        icon = kwargs.get('icon', 'info-circle')
        alert = Alerts(
            user_id=user,
            title=kwargs.get('title'),
            description=create_notification_message(event, 'alert'),
            url=kwargs.get('url', reverse('alerts')),
            icon=icon,
            source=Notifications._meta.get_field(event).verbose_name.title())
        alert.save()

    def log_alert(e):
        users = Dojo_User.objects.filter(is_superuser=True)
        for user in users:
            alert = Alerts(
                user_id=user,
                url=kwargs.get('url', reverse('alerts')),
                title='Notification issue',
                description="%s" % e,
                icon="exclamation-triangle",
                source="Notifications")
            alert.save()

    # Global notifications
    try:
        notifications = Notifications.objects.get(user=None)
    except Exception as e:
        notifications = Notifications()

    slack_enabled = get_system_setting('enable_slack_notifications')
    hipchat_enabled = get_system_setting('enable_hipchat_notifications')
    mail_enabled = get_system_setting('enable_mail_notifications')

    if slack_enabled and 'slack' in getattr(notifications, event):
        send_slack_notification(get_system_setting('slack_channel'))

    if hipchat_enabled and 'hipchat' in getattr(notifications, event):
        send_hipchat_notification(get_system_setting('hipchat_channel'))

    if mail_enabled and 'mail' in getattr(notifications, event):
        send_mail_notification(get_system_setting('mail_notifications_to'))

    if 'alert' in getattr(notifications, event, None):
        send_alert_notification()

    # Personal notifications
    if 'recipients' in kwargs:
        users = User.objects.filter(username__in=kwargs['recipients'])
    else:
        users = User.objects.filter(is_superuser=True)
    for user in users:
        try:
            notifications = Notifications.objects.get(user=user)
        except Exception as e:
            notifications = Notifications()

        if slack_enabled and 'slack' in getattr(
                notifications,
                event) and user.usercontactinfo.slack_username is not None:
            slack_user_id = user.usercontactinfo.slack_user_id
            if user.usercontactinfo.slack_user_id is None:
                # Lookup the slack userid
                slack_user_id = get_slack_user_id(
                    user.usercontactinfo.slack_username)
                slack_user_save = UserContactInfo.objects.get(user_id=user.id)
                slack_user_save.slack_user_id = slack_user_id
                slack_user_save.save()

            send_slack_notification('@%s' % slack_user_id)

        # HipChat doesn't seem to offer direct message functionality, so no HipChat PM functionality here...

        if mail_enabled and 'mail' in getattr(notifications, event):
            send_mail_notification(user.email)

        if 'alert' in getattr(notifications, event):
            send_alert_notification(user)


def calculate_grade(product):
    system_settings = System_Settings.objects.get()
    if system_settings.enable_product_grade:
        severity_values = Finding.objects.filter(
            ~Q(severity='Info'),
            active=True,
            duplicate=False,
            verified=True,
            false_p=False,
            test__engagement__product=product).values('severity').annotate(
                Count('numerical_severity')).order_by()

        low = 0
        medium = 0
        high = 0
        critical = 0
        for severity_count in severity_values:
            if severity_count['severity'] == "Critical":
                critical = severity_count['numerical_severity__count']
            elif severity_count['severity'] == "High":
                high = severity_count['numerical_severity__count']
            elif severity_count['severity'] == "Medium":
                medium = severity_count['numerical_severity__count']
            elif severity_count['severity'] == "Low":
                low = severity_count['numerical_severity__count']
        aeval = Interpreter()
        aeval(system_settings.product_grade)
        grade_product = "grade_product(%s, %s, %s, %s)" % (
            critical, high, medium, low)
        product.prod_numeric_grade = aeval(grade_product)
        product.save()


def get_celery_worker_status():
    from .tasks import celery_status
    res = celery_status.apply_async()

    # Wait 15 seconds for a response from Celery
    try:
        return res.get(timeout=15)
    except:
        return False


# Used to display the counts and enabled tabs in the product view
class Product_Tab():
    def __init__(self, product_id, title=None, tab=None):
        self.product = Product.objects.get(id=product_id)
        self.title = title
        self.tab = tab
        self.engagement_count = Engagement.objects.filter(
            product=self.product, active=True).count()
        self.open_findings_count = Finding.objects.filter(test__engagement__product=self.product,
                                                          false_p=False,
                                                          verified=True,
                                                          duplicate=False,
                                                          out_of_scope=False,
                                                          active=True,
                                                          mitigated__isnull=True).count()
        self.endpoints_count = Endpoint.objects.filter(
            product=self.product).count()
        self.benchmark_type = Benchmark_Type.objects.filter(
            enabled=True).order_by('name')
        self.engagement = None

    def setTab(self, tab):
        self.tab = tab

    def setEngagement(self, engagement):
        self.engagement = engagement

    def engagement(self):
        return self.engagement

    def tab(self):
        return self.tab

    def setTitle(self, title):
        self.title = title

    def title(self):
        return self.title

    def product(self):
        return self.product

    def engagements(self):
        return self.engagement_count

    def findings(self):
        return self.open_findings_count

    def endpoints(self):
        return self.endpoints_count

    def benchmark_type(self):
        return self.benchmark_type


# Used to display the counts and enabled tabs in the product view
def tab_view_count(product_id):
    product = Product.objects.get(id=product_id)
    engagements = Engagement.objects.filter(
        product=product, active=True).count()
    open_findings = Finding.objects.filter(test__engagement__product=product,
                                           false_p=False,
                                           verified=True,
                                           duplicate=False,
                                           out_of_scope=False,
                                           active=True,
                                           mitigated__isnull=True).count()
    endpoints = Endpoint.objects.filter(product=product).count()
    # benchmarks = Benchmark_Product_Summary.objects.filter(product=product, publish=True, benchmark_type__enabled=True).order_by('benchmark_type__name')
    benchmark_type = Benchmark_Type.objects.filter(
        enabled=True).order_by('name')
    return product, engagements, open_findings, endpoints, benchmark_type


# Add a lanaguage to product
def add_language(product, language):
    prod_language = Languages.objects.filter(
        language__language__iexact=language, product=product)

    if not prod_language:
        try:
            language_type = Language_Type.objects.get(
                language__iexact=language)

            if language_type:
                lang = Languages(language=language_type, product=product)
                lang.save()
        except Language_Type.DoesNotExist:
            pass


# Apply finding template data by matching CWE + Title or CWE
def apply_cwe_to_template(finding, override=False):
    if System_Settings.objects.get().enable_template_match or override:
        # Attempt to match on CWE and Title First
        template = Finding_Template.objects.filter(
            cwe=finding.cwe, title__icontains=finding.title, template_match=True).first()

        # If none then match on CWE
        template = Finding_Template.objects.filter(
            cwe=finding.cwe, template_match=True).first()

        if template:
            finding.mitigation = template.mitigation
            finding.impact = template.impact
            finding.references = template.references
            template.last_used = timezone.now()
            template.save()

    return finding<|MERGE_RESOLUTION|>--- conflicted
+++ resolved
@@ -995,15 +995,11 @@
 def add_labels(find, issue):
     # Update Label with system setttings label
     system_settings = System_Settings.objects.get()
-<<<<<<< HEAD
-    labels = (system_settings.jira_labels or '').split()
-=======
     labels = system_settings.jira_labels
     if labels is None:
         return
     else:
         labels = labels.split()
->>>>>>> c8a639a8
     if len(labels) > 0:
         for label in labels:
             issue.fields.labels.append(label)
