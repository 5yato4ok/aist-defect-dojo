import binascii
import calendar as tcalendar
import hashlib
import importlib
import logging
import mimetypes
import os
import pathlib
import re
from calendar import monthrange
from collections.abc import Callable
from datetime import date, datetime, timedelta
from math import pi, sqrt
from pathlib import Path

import bleach
import crum
import hyperlink
import vobject
from asteval import Interpreter
from auditlog.models import LogEntry
from cryptography.hazmat.backends import default_backend
from cryptography.hazmat.primitives.ciphers import Cipher, algorithms, modes
from cvss import CVSS2, CVSS3, CVSS4, CVSSError
from dateutil.parser import parse
from dateutil.relativedelta import MO, SU, relativedelta
from django.conf import settings
from django.contrib import messages
from django.contrib.auth.signals import user_logged_in, user_logged_out, user_login_failed
from django.contrib.contenttypes.models import ContentType
from django.core.paginator import Paginator
<<<<<<< HEAD
from django.db.models import Case, Count, IntegerField, Q, Sum, Value, When
=======
from django.db.models import Case, Count, F, IntegerField, Q, Subquery, Sum, Value, When
>>>>>>> 713aaad9
from django.db.models.query import QuerySet
from django.db.models.signals import post_save
from django.dispatch import receiver
from django.http import FileResponse, HttpResponseRedirect
from django.urls import get_resolver, get_script_prefix, reverse
from django.utils import timezone
from django.utils.http import url_has_allowed_host_and_scheme
from django.utils.translation import gettext as _

from dojo.authorization.roles_permissions import Permissions
from dojo.celery import app
from dojo.decorators import dojo_async_task, dojo_model_from_id, dojo_model_to_id
from dojo.finding.queries import get_authorized_findings
from dojo.github import (
    add_external_issue_github,
    close_external_issue_github,
    reopen_external_issue_github,
    update_external_issue_github,
)
from dojo.models import (
    NOTIFICATION_CHOICES,
    Benchmark_Type,
    Dojo_Group_Member,
    Dojo_User,
    Endpoint,
    Engagement,
    FileUpload,
    Finding,
    Finding_Group,
    Finding_Template,
    Language_Type,
    Languages,
    Notifications,
    Product,
    System_Settings,
    Test,
    User,
)
from dojo.notifications.helper import create_notification

logger = logging.getLogger(__name__)
deduplicationLogger = logging.getLogger("dojo.specific-loggers.deduplication")
WEEKDAY_FRIDAY = 4  # date.weekday() starts with 0

"""
Helper functions for DefectDojo
"""


def do_false_positive_history(finding, *args, **kwargs):
    """
    Replicate false positives across product.

    Mark finding as false positive if the same finding was previously marked
    as false positive in the same product, beyond that, retroactively mark
    all equal findings in the product as false positive (if they weren't already).
    The retroactively replication will be also trigerred if the finding passed as
    an argument already is a false positive. With this feature we can assure that
    on each call of this method all findings in the product complies to the rule
    (if one finding is a false positive, all equal findings in the same product also are).

    Args:
        finding (:model:`dojo.Finding`): Finding to be replicated

    """
    to_mark_as_fp = set()

    existing_findings = match_finding_to_existing_findings(finding, product=finding.test.engagement.product)
    deduplicationLogger.debug(
        "FALSE_POSITIVE_HISTORY: Found %i existing findings in the same product",
        len(existing_findings),
    )

    existing_fp_findings = existing_findings.filter(false_p=True)
    deduplicationLogger.debug(
        (
            "FALSE_POSITIVE_HISTORY: Found %i existing findings in the same product "
            "that were previously marked as false positive"
        ),
        len(existing_fp_findings),
    )

    if existing_fp_findings:
        finding.false_p = True
        to_mark_as_fp.add(finding)

    system_settings = System_Settings.objects.get()
    if system_settings.retroactive_false_positive_history:
        # Retroactively mark all active existing findings as false positive if this one
        # is being (or already was) marked as a false positive
        if finding.false_p:
            existing_non_fp_findings = existing_findings.filter(active=True).exclude(false_p=True)
            to_mark_as_fp.update(set(existing_non_fp_findings))

    # Remove the async user kwarg because save() really does not like it
    # Would rather not add anything to Finding.save()
    if "async_user" in kwargs:
        kwargs.pop("async_user")

    for find in to_mark_as_fp:
        deduplicationLogger.debug(
            "FALSE_POSITIVE_HISTORY: Marking Finding %i:%s from %s as false positive",
            find.id, find.title, find.test.engagement,
        )
        try:
            find.false_p = True
            find.active = False
            find.verified = False
            super(Finding, find).save(*args, **kwargs)
        except Exception as e:
            deduplicationLogger.debug(str(e))


def match_finding_to_existing_findings(finding, product=None, engagement=None, test=None):
    """
    Customizable lookup that returns all existing findings for a given finding.

    Takes one finding as an argument and returns all findings that are equal to it
    on the same product, engagement or test. For now, only one custom filter can
    be used, so you should choose between product, engagement or test.
    The lookup is done based on the deduplication_algorithm of the given finding test.

    Args:
        finding (:model:`dojo.Finding`): Finding to be matched
        product (:model:`dojo.Product`, optional): Product to filter findings by
        engagement (:model:`dojo.Engagement`, optional): Engagement to filter findings by
        test (:model:`dojo.Test`, optional): Test to filter findings by

    """
    if product:
        custom_filter_type = "product"
        custom_filter = {"test__engagement__product": product}

    elif engagement:
        custom_filter_type = "engagement"
        custom_filter = {"test__engagement": engagement}

    elif test:
        custom_filter_type = "test"
        custom_filter = {"test": test}

    else:
        msg = "No product, engagement or test provided as argument."
        raise ValueError(msg)

    deduplication_algorithm = finding.test.deduplication_algorithm

    deduplicationLogger.debug(
        "Matching finding %i:%s to existing findings in %s %s using %s as deduplication algorithm.",
        finding.id, finding.title, custom_filter_type, list(custom_filter.values())[0], deduplication_algorithm,
    )

    if deduplication_algorithm == "hash_code":
        return (
            Finding.objects.filter(
                **custom_filter,
                hash_code=finding.hash_code,
            ).exclude(hash_code=None)
            .exclude(id=finding.id)
            .order_by("id")
        )

    if deduplication_algorithm == "unique_id_from_tool":
        return (
            Finding.objects.filter(
                **custom_filter,
                unique_id_from_tool=finding.unique_id_from_tool,
            ).exclude(unique_id_from_tool=None)
            .exclude(id=finding.id)
            .order_by("id")
        )

    if deduplication_algorithm == "unique_id_from_tool_or_hash_code":
        query = Finding.objects.filter(
            Q(**custom_filter),
            (
                (Q(hash_code__isnull=False) & Q(hash_code=finding.hash_code))
                | (Q(unique_id_from_tool__isnull=False) & Q(unique_id_from_tool=finding.unique_id_from_tool))
            ),
        ).exclude(id=finding.id).order_by("id")
        deduplicationLogger.debug(query.query)
        return query

    if deduplication_algorithm == "legacy":
        # This is the legacy reimport behavior. Although it's pretty flawed and
        # doesn't match the legacy algorithm for deduplication, this is left as is for simplicity.
        # Re-writing the legacy deduplication here would be complicated and counter-productive.
        # If you have use cases going through this section, you're advised to create a deduplication configuration for your parser
        logger.debug("Legacy dedupe. In case of issue, you're advised to create a deduplication configuration in order not to go through this section")
        return (
            Finding.objects.filter(
                **custom_filter,
                title__iexact=finding.title,
                severity=finding.severity,
                numerical_severity=Finding.get_numerical_severity(finding.severity),
            ).order_by("id")
        )

    logger.error("Internal error: unexpected deduplication_algorithm: '%s' ", deduplication_algorithm)
    return None


# true if both findings are on an engagement that have a different "deduplication on engagement" configuration
def is_deduplication_on_engagement_mismatch(new_finding, to_duplicate_finding):
    return not new_finding.test.engagement.deduplication_on_engagement and to_duplicate_finding.test.engagement.deduplication_on_engagement


def get_endpoints_as_url(finding):
    return [hyperlink.parse(str(e)) for e in finding.endpoints.all()]


def are_urls_equal(url1, url2, fields):
    # Possible values are: scheme, host, port, path, query, fragment, userinfo, and user.
    # For a details description see https://hyperlink.readthedocs.io/en/latest/api.html#attributes
    deduplicationLogger.debug("Check if url %s and url %s are equal in terms of %s.", url1, url2, fields)
    for field in fields:
        if field == "scheme":
            if url1.scheme != url2.scheme:
                return False
        elif field == "host":
            if url1.host != url2.host:
                return False
        elif field == "port":
            if url1.port != url2.port:
                return False
        elif field == "path":
            if url1.path != url2.path:
                return False
        elif field == "query":
            if url1.query != url2.query:
                return False
        elif field == "fragment":
            if url1.fragment != url2.fragment:
                return False
        elif field == "userinfo":
            if url1.userinfo != url2.userinfo:
                return False
        elif field == "user":
            if url1.user != url2.user:
                return False
        else:
            logger.warning("Field " + field + " is not supported by the endpoint dedupe algorithm, ignoring it.")
    return True


def are_endpoints_duplicates(new_finding, to_duplicate_finding):
    fields = settings.DEDUPE_ALGO_ENDPOINT_FIELDS
    # shortcut if fields list is empty/feature is disabled
    if len(fields) == 0:
        deduplicationLogger.debug("deduplication by endpoint fields is disabled")
        return True

    list1 = get_endpoints_as_url(new_finding)
    list2 = get_endpoints_as_url(to_duplicate_finding)

    deduplicationLogger.debug(f"Starting deduplication by endpoint fields for finding {new_finding.id} with urls {list1} and finding {to_duplicate_finding.id} with urls {list2}")
    if list1 == [] and list2 == []:
        return True

    for l1 in list1:
        for l2 in list2:
            if are_urls_equal(l1, l2, fields):
                return True
    return False


@dojo_model_to_id
@dojo_async_task
@app.task
@dojo_model_from_id
def do_dedupe_finding_task(new_finding, *args, **kwargs):
    return do_dedupe_finding(new_finding, *args, **kwargs)


def do_dedupe_finding(new_finding, *args, **kwargs):
    if dedupe_method := get_custom_method("FINDING_DEDUPE_METHOD"):
        return dedupe_method(new_finding, *args, **kwargs)

    try:
        enabled = System_Settings.objects.get(no_cache=True).enable_deduplication
    except System_Settings.DoesNotExist:
        logger.warning("system settings not found")
        enabled = False
    if enabled:
        deduplicationLogger.debug("dedupe for: " + str(new_finding.id)
                    + ":" + str(new_finding.title))
        deduplicationAlgorithm = new_finding.test.deduplication_algorithm
        deduplicationLogger.debug("deduplication algorithm: " + deduplicationAlgorithm)
        if deduplicationAlgorithm == settings.DEDUPE_ALGO_UNIQUE_ID_FROM_TOOL:
            deduplicate_unique_id_from_tool(new_finding)
        elif deduplicationAlgorithm == settings.DEDUPE_ALGO_HASH_CODE:
            deduplicate_hash_code(new_finding)
        elif deduplicationAlgorithm == settings.DEDUPE_ALGO_UNIQUE_ID_FROM_TOOL_OR_HASH_CODE:
            deduplicate_uid_or_hash_code(new_finding)
        else:
            deduplicationLogger.debug("no configuration per parser found; using legacy algorithm")
            deduplicate_legacy(new_finding)
    else:
        deduplicationLogger.debug("dedupe: skipping dedupe because it's disabled in system settings get()")
    return None


def deduplicate_legacy(new_finding):
    # ---------------------------------------------------------
    # 1) Collects all the findings that have the same:
    #      (title  and static_finding and dynamic_finding)
    #      or (CWE and static_finding and dynamic_finding)
    #    as the new one
    #    (this is "cond1")
    # ---------------------------------------------------------
    if new_finding.test.engagement.deduplication_on_engagement:
        eng_findings_cwe = Finding.objects.filter(
            test__engagement=new_finding.test.engagement,
            cwe=new_finding.cwe).exclude(id=new_finding.id).exclude(cwe=0).exclude(duplicate=True).values("id")
        eng_findings_title = Finding.objects.filter(
            test__engagement=new_finding.test.engagement,
            title=new_finding.title).exclude(id=new_finding.id).exclude(duplicate=True).values("id")
    else:
        eng_findings_cwe = Finding.objects.filter(
            test__engagement__product=new_finding.test.engagement.product,
            cwe=new_finding.cwe).exclude(id=new_finding.id).exclude(cwe=0).exclude(duplicate=True).values("id")
        eng_findings_title = Finding.objects.filter(
            test__engagement__product=new_finding.test.engagement.product,
            title=new_finding.title).exclude(id=new_finding.id).exclude(duplicate=True).values("id")

    total_findings = Finding.objects.filter(Q(id__in=eng_findings_cwe) | Q(id__in=eng_findings_title)).prefetch_related("endpoints", "test", "test__engagement", "found_by", "original_finding", "test__test_type")
    deduplicationLogger.debug("Found "
        + str(len(eng_findings_cwe)) + " findings with same cwe, "
        + str(len(eng_findings_title)) + " findings with same title: "
        + str(len(total_findings)) + " findings with either same title or same cwe")

    # total_findings = total_findings.order_by('date')
    for find in total_findings.order_by("id"):
        flag_endpoints = False
        flag_line_path = False
        flag_hash = False
        if is_deduplication_on_engagement_mismatch(new_finding, find):
            deduplicationLogger.debug(
                "deduplication_on_engagement_mismatch, skipping dedupe.")
            continue

        # ---------------------------------------------------------
        # 2) If existing and new findings have endpoints: compare them all
        #    Else look at line+file_path
        #    (if new finding is not static, do not deduplicate)
        # ---------------------------------------------------------

        if find.endpoints.count() != 0 and new_finding.endpoints.count() != 0:
            list1 = [str(e) for e in new_finding.endpoints.all()]
            list2 = [str(e) for e in find.endpoints.all()]

            if all(x in list1 for x in list2):
                deduplicationLogger.debug("%s: existing endpoints are present in new finding", find.id)
                flag_endpoints = True
        elif new_finding.static_finding and new_finding.file_path and len(new_finding.file_path) > 0:
            if str(find.line) == str(new_finding.line) and find.file_path == new_finding.file_path:
                deduplicationLogger.debug("%s: file_path and line match", find.id)
                flag_line_path = True
            else:
                deduplicationLogger.debug("no endpoints on one of the findings and file_path doesn't match; Deduplication will not occur")
        else:
            deduplicationLogger.debug("find.static/dynamic: %s/%s", find.static_finding, find.dynamic_finding)
            deduplicationLogger.debug("new_finding.static/dynamic: %s/%s", new_finding.static_finding, new_finding.dynamic_finding)
            deduplicationLogger.debug("find.file_path: %s", find.file_path)
            deduplicationLogger.debug("new_finding.file_path: %s", new_finding.file_path)

            deduplicationLogger.debug("no endpoints on one of the findings and the new finding is either dynamic or doesn't have a file_path; Deduplication will not occur")

        if find.hash_code == new_finding.hash_code:
            flag_hash = True

        deduplicationLogger.debug(
            "deduplication flags for new finding (" + ("dynamic" if new_finding.dynamic_finding else "static") + ") " + str(new_finding.id) + " and existing finding " + str(find.id)
            + " flag_endpoints: " + str(flag_endpoints) + " flag_line_path:" + str(flag_line_path) + " flag_hash:" + str(flag_hash))

        # ---------------------------------------------------------
        # 3) Findings are duplicate if (cond1 is true) and they have the same:
        #    hash
        #    and (endpoints or (line and file_path)
        # ---------------------------------------------------------
        if ((flag_endpoints or flag_line_path) and flag_hash):
            try:
                set_duplicate(new_finding, find)
            except Exception as e:
                deduplicationLogger.debug(str(e))
                continue

            break


def deduplicate_unique_id_from_tool(new_finding):
    if new_finding.test.engagement.deduplication_on_engagement:
        existing_findings = Finding.objects.filter(
            test__engagement=new_finding.test.engagement,
            unique_id_from_tool=new_finding.unique_id_from_tool).exclude(
                id=new_finding.id).exclude(
                    unique_id_from_tool=None).exclude(
                        duplicate=True).order_by("id")
    else:
        existing_findings = Finding.objects.filter(
            test__engagement__product=new_finding.test.engagement.product,
            # the unique_id_from_tool is unique for a given tool: do not compare with other tools
            test__test_type=new_finding.test.test_type,
            unique_id_from_tool=new_finding.unique_id_from_tool).exclude(
                id=new_finding.id).exclude(
                    unique_id_from_tool=None).exclude(
                        duplicate=True).order_by("id")

    deduplicationLogger.debug("Found "
        + str(len(existing_findings)) + " findings with same unique_id_from_tool")
    for find in existing_findings:
        if is_deduplication_on_engagement_mismatch(new_finding, find):
            deduplicationLogger.debug(
                "deduplication_on_engagement_mismatch, skipping dedupe.")
            continue
        try:
            set_duplicate(new_finding, find)
            break
        except Exception as e:
            deduplicationLogger.debug(str(e))
            continue


def deduplicate_hash_code(new_finding):
    if new_finding.test.engagement.deduplication_on_engagement:
        existing_findings = Finding.objects.filter(
            test__engagement=new_finding.test.engagement,
            hash_code=new_finding.hash_code).exclude(
                id=new_finding.id).exclude(
                    hash_code=None).exclude(
                        duplicate=True).order_by("id")
    else:
        existing_findings = Finding.objects.filter(
            test__engagement__product=new_finding.test.engagement.product,
            hash_code=new_finding.hash_code).exclude(
                id=new_finding.id).exclude(
                    hash_code=None).exclude(
                        duplicate=True).order_by("id")

    deduplicationLogger.debug("Found "
        + str(len(existing_findings)) + " findings with same hash_code")
    for find in existing_findings:
        if is_deduplication_on_engagement_mismatch(new_finding, find):
            deduplicationLogger.debug(
                "deduplication_on_engagement_mismatch, skipping dedupe.")
            continue
        try:
            if are_endpoints_duplicates(new_finding, find):
                set_duplicate(new_finding, find)
                break
        except Exception as e:
            deduplicationLogger.debug(str(e))
            continue


def deduplicate_uid_or_hash_code(new_finding):
    if new_finding.test.engagement.deduplication_on_engagement:
        existing_findings = Finding.objects.filter(
            (Q(hash_code__isnull=False) & Q(hash_code=new_finding.hash_code))
            # unique_id_from_tool can only apply to the same test_type because it is parser dependent
            | (Q(unique_id_from_tool__isnull=False) & Q(unique_id_from_tool=new_finding.unique_id_from_tool) & Q(test__test_type=new_finding.test.test_type)),
            test__engagement=new_finding.test.engagement).exclude(
                id=new_finding.id).exclude(
                        duplicate=True).order_by("id")
    else:
        # same without "test__engagement=new_finding.test.engagement" condition
        existing_findings = Finding.objects.filter(
            (Q(hash_code__isnull=False) & Q(hash_code=new_finding.hash_code))
            | (Q(unique_id_from_tool__isnull=False) & Q(unique_id_from_tool=new_finding.unique_id_from_tool) & Q(test__test_type=new_finding.test.test_type)),
            test__engagement__product=new_finding.test.engagement.product).exclude(
                id=new_finding.id).exclude(
                        duplicate=True).order_by("id")
    deduplicationLogger.debug("Found "
        + str(len(existing_findings)) + " findings with either the same unique_id_from_tool or hash_code")
    for find in existing_findings:
        if is_deduplication_on_engagement_mismatch(new_finding, find):
            deduplicationLogger.debug(
                "deduplication_on_engagement_mismatch, skipping dedupe.")
            continue
        try:
            if are_endpoints_duplicates(new_finding, find):
                set_duplicate(new_finding, find)
        except Exception as e:
            deduplicationLogger.debug(str(e))
            continue
        break


def set_duplicate(new_finding, existing_finding):
    deduplicationLogger.debug(f"new_finding.status(): {new_finding.id} {new_finding.status()}")
    deduplicationLogger.debug(f"existing_finding.status(): {existing_finding.id} {existing_finding.status()}")
    if existing_finding.duplicate:
        deduplicationLogger.debug("existing finding: %s:%s:duplicate=%s;duplicate_finding=%s", existing_finding.id, existing_finding.title, existing_finding.duplicate, existing_finding.duplicate_finding.id if existing_finding.duplicate_finding else "None")
        msg = "Existing finding is a duplicate"
        raise Exception(msg)
    if existing_finding.id == new_finding.id:
        msg = "Can not add duplicate to itself"
        raise Exception(msg)
    if is_duplicate_reopen(new_finding, existing_finding):
        msg = "Found a regression. Ignore this so that a new duplicate chain can be made"
        raise Exception(msg)
    if new_finding.duplicate and finding_mitigated(existing_finding):
        msg = "Skip this finding as we do not want to attach a new duplicate to a mitigated finding"
        raise Exception(msg)

    deduplicationLogger.debug("Setting new finding " + str(new_finding.id) + " as a duplicate of existing finding " + str(existing_finding.id))
    new_finding.duplicate = True
    new_finding.active = False
    new_finding.verified = False
    new_finding.duplicate_finding = existing_finding

    # Make sure transitive duplication is flattened
    # if A -> B and B is made a duplicate of C here, aferwards:
    # A -> C and B -> C should be true
    for find in new_finding.original_finding.all().order_by("-id"):
        new_finding.original_finding.remove(find)
        set_duplicate(find, existing_finding)
    existing_finding.found_by.add(new_finding.test.test_type)
    logger.debug("saving new finding: %d", new_finding.id)
    super(Finding, new_finding).save()
    logger.debug("saving existing finding: %d", existing_finding.id)
    super(Finding, existing_finding).save()


def is_duplicate_reopen(new_finding, existing_finding) -> bool:
    return finding_mitigated(existing_finding) and finding_not_human_set_status(existing_finding) and not finding_mitigated(new_finding)


def finding_mitigated(finding: Finding) -> bool:
    return finding.active is False and (finding.is_mitigated is True or finding.mitigated is not None)


def finding_not_human_set_status(finding: Finding) -> bool:
    return finding.out_of_scope is False and finding.false_p is False


def set_duplicate_reopen(new_finding, existing_finding):
    logger.debug("duplicate reopen existing finding")
    existing_finding.mitigated = new_finding.mitigated
    existing_finding.is_mitigated = new_finding.is_mitigated
    existing_finding.active = new_finding.active
    existing_finding.verified = new_finding.verified
    existing_finding.notes.create(author=existing_finding.reporter,
                                    entry="This finding has been automatically re-opened as it was found in recent scans.")
    existing_finding.save()


def count_findings(findings: QuerySet) -> tuple[dict["Product", list[int]], dict[str, int]]:
    agg = (
        findings.values(prod_id=F("test__engagement__product_id"))
        .annotate(
            crit=Count("id", filter=Q(severity="Critical")),
            high=Count("id", filter=Q(severity="High")),
            med=Count("id", filter=Q(severity="Medium")),
            low=Count("id", filter=Q(severity="Low")),
            total=Count("id"),
        )
    )
    rows = list(agg)

    from dojo.models import Product  # imported lazily to avoid circulars

    products = Product.objects.in_bulk([r["prod_id"] for r in rows])
    product_count = {
        products[r["prod_id"]]: [r["crit"], r["high"], r["med"], r["low"], r["total"]] for r in rows
    }
    finding_count = {
        "low": sum(r["low"] for r in rows),
        "med": sum(r["med"] for r in rows),
        "high": sum(r["high"] for r in rows),
        "crit": sum(r["crit"] for r in rows),
    }
    return product_count, finding_count


def findings_this_period(findings, period_type, stuff, o_stuff, a_stuff):
    # periodType: 0 - weeks
    # 1 - months
    now = timezone.now()
    for i in range(6):
        counts = []
        # Weeks start on Monday
        if period_type == 0:
            curr = now - relativedelta(weeks=i)
            start_of_period = curr - relativedelta(
                weeks=1, weekday=0, hour=0, minute=0, second=0)
            end_of_period = curr + relativedelta(
                weeks=0, weekday=0, hour=0, minute=0, second=0)
        else:
            curr = now - relativedelta(months=i)
            start_of_period = curr - relativedelta(
                day=1, hour=0, minute=0, second=0)
            end_of_period = curr + relativedelta(
                day=31, hour=23, minute=59, second=59)

        o_count = {
            "closed": 0,
            "zero": 0,
            "one": 0,
            "two": 0,
            "three": 0,
            "total": 0,
        }
        a_count = {
            "closed": 0,
            "zero": 0,
            "one": 0,
            "two": 0,
            "three": 0,
            "total": 0,
        }
        for f in findings:
            if f.mitigated is not None and end_of_period >= f.mitigated >= start_of_period:
                o_count["closed"] += 1
            elif f.mitigated is not None and f.mitigated > end_of_period and f.date <= end_of_period.date():
                if f.severity == "Critical":
                    o_count["zero"] += 1
                elif f.severity == "High":
                    o_count["one"] += 1
                elif f.severity == "Medium":
                    o_count["two"] += 1
                elif f.severity == "Low":
                    o_count["three"] += 1
            elif f.mitigated is None and f.date <= end_of_period.date():
                if f.severity == "Critical":
                    o_count["zero"] += 1
                    a_count["zero"] += 1
                elif f.severity == "High":
                    o_count["one"] += 1
                    a_count["one"] += 1
                elif f.severity == "Medium":
                    o_count["two"] += 1
                    a_count["two"] += 1
                elif f.severity == "Low":
                    o_count["three"] += 1
                    a_count["three"] += 1

        total = sum(o_count.values()) - o_count["closed"]
        if period_type == 0:
            counts.append(
                start_of_period.strftime("%b %d") + " - "
                + end_of_period.strftime("%b %d"))
        else:
            counts.append(start_of_period.strftime("%b %Y"))
        counts.extend((
            o_count["zero"],
            o_count["one"],
            o_count["two"],
            o_count["three"],
            total,
            o_count["closed"],
        ))

        stuff.append(counts)
        o_stuff.append(counts[:-1])

        a_counts = []
        a_total = sum(a_count.values())
        if period_type == 0:
            a_counts.append(
                start_of_period.strftime("%b %d") + " - "
                + end_of_period.strftime("%b %d"))
        else:
            a_counts.append(start_of_period.strftime("%b %Y"))
        a_counts.extend((
            a_count["zero"],
            a_count["one"],
            a_count["two"],
            a_count["three"],
            a_total,
        ))
        a_stuff.append(a_counts)


def add_breadcrumb(parent=None,
                   title=None,
                   *,
                   top_level=True,
                   url=None,
                   request=None,
                   clear=False):
    if clear:
        request.session["dojo_breadcrumbs"] = None
        return
    crumbs = request.session.get("dojo_breadcrumbs", None)

    if top_level or crumbs is None:
        crumbs = [
            {
                "title": _("Home"),
                "url": reverse("home"),
            },
        ]
        if parent is not None and getattr(parent, "get_breadcrumbs", None):
            crumbs += parent.get_breadcrumbs()
        else:
            crumbs += [{
                "title": title,
                "url": request.get_full_path() if url is None else url,
            }]
    else:
        resolver = get_resolver(None).resolve
        if parent is not None and getattr(parent, "get_breadcrumbs", None):
            obj_crumbs = parent.get_breadcrumbs()
            if title is not None:
                obj_crumbs += [{
                    "title": title,
                    "url": request.get_full_path() if url is None else url,
                }]
        else:
            obj_crumbs = [{
                "title": title,
                "url": request.get_full_path() if url is None else url,
            }]

        for crumb in crumbs:
            crumb_to_resolve = crumb["url"] if "?" not in crumb[
                "url"] else crumb["url"][:crumb["url"].index("?")]
            crumb_view = resolver(crumb_to_resolve)
            for obj_crumb in obj_crumbs:
                obj_crumb_to_resolve = obj_crumb[
                    "url"] if "?" not in obj_crumb["url"] else obj_crumb[
                        "url"][:obj_crumb["url"].index("?")]
                obj_crumb_view = resolver(obj_crumb_to_resolve)

                if crumb_view.view_name == obj_crumb_view.view_name:
                    if crumb_view.kwargs == obj_crumb_view.kwargs:
                        if len(obj_crumbs) == 1 and crumb in crumbs:
                            crumbs = crumbs[:crumbs.index(crumb)]
                        else:
                            obj_crumbs.remove(obj_crumb)
                    elif crumb in crumbs:
                        crumbs = crumbs[:crumbs.index(crumb)]

        crumbs += obj_crumbs

    request.session["dojo_breadcrumbs"] = crumbs


def is_title_in_breadcrumbs(title):
    request = crum.get_current_request()
    if request is None:
        return False

    breadcrumbs = request.session.get("dojo_breadcrumbs")
    if breadcrumbs is None:
        return False

    return any(breadcrumb.get("title") == title for breadcrumb in breadcrumbs)


def get_punchcard_data(objs, start_date, weeks, view="Finding"):
    # use try catch to make sure any teething bugs in the bunchcard don't break the dashboard
    try:
        # gather findings over past half year, make sure to start on a sunday
        first_sunday = start_date - relativedelta(weekday=SU(-1))
        last_sunday = start_date + relativedelta(weeks=weeks)

        # reminder: The first week of a year is the one that contains the year's first Thursday
        # so we could have for 29/12/2019: week=1 and year=2019 :-D. So using week number from db is not practical
        if view == "Finding":
            severities_by_day = objs.filter(created__date__gte=first_sunday).filter(created__date__lt=last_sunday) \
                                        .values("created__date") \
                                        .annotate(count=Count("id")) \
                                        .order_by("created__date")
        elif view == "Endpoint":
            severities_by_day = objs.filter(date__gte=first_sunday).filter(date__lt=last_sunday) \
                                        .values("date") \
                                        .annotate(count=Count("id")) \
                                        .order_by("date")
        # return empty stuff if no findings to be statted
        if severities_by_day.count() <= 0:
            return None, None

        # day of the week numbers:
        # javascript  database python
        # sun 6         1       6
        # mon 5         2       0
        # tue 4         3       1
        # wed 3         4       2
        # thu 2         5       3
        # fri 1         6       4
        # sat 0         7       5

        # map from python to javascript, do not use week numbers or day numbers from database.
        day_offset = {0: 5, 1: 4, 2: 3, 3: 2, 4: 1, 5: 0, 6: 6}

        punchcard = []
        ticks = []
        highest_day_count = 0
        tick = 0
        day_counts = [0, 0, 0, 0, 0, 0, 0]

        start_of_week = timezone.make_aware(datetime.combine(first_sunday, datetime.min.time()))
        start_of_next_week = start_of_week + relativedelta(weeks=1)

        for day in severities_by_day:
            if view == "Finding":
                created = day["created__date"]
            elif view == "Endpoint":
                created = day["date"]
            day_count = day["count"]

            created = timezone.make_aware(datetime.combine(created, datetime.min.time()))

            if created < start_of_week:
                raise ValueError("date found outside supported range: " + str(created))
            if created >= start_of_week and created < start_of_next_week:
                # add day count to current week data
                day_counts[day_offset[created.weekday()]] = day_count
                highest_day_count = max(highest_day_count, day_count)
            else:
                # created >= start_of_next_week, so store current week, prepare for next
                while created >= start_of_next_week:
                    week_data, label = get_week_data(start_of_week, tick, day_counts)
                    punchcard.extend(week_data)
                    ticks.append(label)
                    tick += 1

                    # new week, new values!
                    day_counts = [0, 0, 0, 0, 0, 0, 0]
                    start_of_week = start_of_next_week
                    start_of_next_week += relativedelta(weeks=1)

                # finally a day that falls into the week bracket
                day_counts[day_offset[created.weekday()]] = day_count
                highest_day_count = max(highest_day_count, day_count)

        # add week in progress + empty weeks on the end if needed
        while tick < weeks + 1:
            week_data, label = get_week_data(start_of_week, tick, day_counts)
            punchcard.extend(week_data)
            ticks.append(label)
            tick += 1

            day_counts = [0, 0, 0, 0, 0, 0, 0]
            start_of_week = start_of_next_week
            start_of_next_week += relativedelta(weeks=1)

        # adjust the size or circles
        ratio = (sqrt(highest_day_count / pi))
        for punch in punchcard:
            # front-end needs both the count for the label and the ratios of the radii of the circles
            punch.append(punch[2])
            punch[2] = (sqrt(punch[2] / pi)) / ratio

    except Exception:
        logger.exception("Not showing punchcard graph due to exception gathering data")
        return None, None

    return punchcard, ticks


def get_week_data(week_start_date, tick, day_counts):
    data = [[tick, i, day_counts[i]] for i in range(len(day_counts))]
    label = [tick, week_start_date.strftime("<span class='small'>%m/%d<br/>%Y</span>")]
    return data, label


# 5 params
def get_period_counts_legacy(findings,
                             findings_closed,
                             accepted_findings,
                             period_interval,
                             start_date,
                             relative_delta="months"):
    opened_in_period = []
    accepted_in_period = []
    opened_in_period.append(
        ["Timestamp", "Date", "S0", "S1", "S2", "S3", "Total", "Closed"])
    accepted_in_period.append(
        ["Timestamp", "Date", "S0", "S1", "S2", "S3", "Total", "Closed"])

    for x in range(-1, period_interval):
        if relative_delta == "months":
            # make interval the first through last of month
            end_date = (start_date + relativedelta(months=x)) + relativedelta(
                day=1, months=+1, days=-1)
            new_date = (
                start_date + relativedelta(months=x)) + relativedelta(day=1)
        else:
            # week starts the monday before
            new_date = start_date + relativedelta(weeks=x, weekday=MO(1))
            end_date = new_date + relativedelta(weeks=1, weekday=MO(1))

        closed_in_range_count = findings_closed.filter(
            mitigated__date__range=[new_date, end_date]).count()

        if accepted_findings:
            risks_a = accepted_findings.filter(
                risk_acceptance__created__date__range=[
                    datetime(
                        new_date.year,
                        new_date.month,
                        1,
                        tzinfo=timezone.get_current_timezone()),
                    datetime(
                        new_date.year,
                        new_date.month,
                        monthrange(new_date.year, new_date.month)[1],
                        tzinfo=timezone.get_current_timezone()),
                ])
        else:
            risks_a = None

        crit_count, high_count, med_count, low_count, _ = [
            0, 0, 0, 0, 0,
        ]
        for finding in findings:
            if new_date <= datetime.combine(finding.date, datetime.min.time(
            )).replace(tzinfo=timezone.get_current_timezone()) <= end_date:
                if finding.severity == "Critical":
                    crit_count += 1
                elif finding.severity == "High":
                    high_count += 1
                elif finding.severity == "Medium":
                    med_count += 1
                elif finding.severity == "Low":
                    low_count += 1

        total = crit_count + high_count + med_count + low_count
        opened_in_period.append(
            [(tcalendar.timegm(new_date.timetuple()) * 1000), new_date,
             crit_count, high_count, med_count, low_count, total,
             closed_in_range_count])
        crit_count, high_count, med_count, low_count, _ = [
            0, 0, 0, 0, 0,
        ]
        if risks_a is not None:
            for finding in risks_a:
                if finding.severity == "Critical":
                    crit_count += 1
                elif finding.severity == "High":
                    high_count += 1
                elif finding.severity == "Medium":
                    med_count += 1
                elif finding.severity == "Low":
                    low_count += 1

        total = crit_count + high_count + med_count + low_count
        accepted_in_period.append(
            [(tcalendar.timegm(new_date.timetuple()) * 1000), new_date,
             crit_count, high_count, med_count, low_count, total])

    return {
        "opened_per_period": opened_in_period,
        "accepted_per_period": accepted_in_period,
    }


def get_period_counts(findings,
                      findings_closed,
                      accepted_findings,
                      period_interval,
                      start_date,
                      relative_delta="months"):

    tz = timezone.get_current_timezone()

    start_date = datetime(start_date.year, start_date.month, start_date.day, tzinfo=tz)

    opened_in_period = []
    active_in_period = []
    accepted_in_period = []
    opened_in_period.append(
        ["Timestamp", "Date", "S0", "S1", "S2", "S3", "Total", "Closed"])
    active_in_period.append(
        ["Timestamp", "Date", "S0", "S1", "S2", "S3", "Total", "Closed"])
    accepted_in_period.append(
        ["Timestamp", "Date", "S0", "S1", "S2", "S3", "Total", "Closed"])

    for x in range(-1, period_interval):
        if relative_delta == "months":
            # make interval the first through last of month
            end_date = (start_date + relativedelta(months=x)) + relativedelta(
                day=1, months=+1, days=-1)
            new_date = (
                start_date + relativedelta(months=x)) + relativedelta(day=1)
        else:
            # week starts the monday before
            new_date = start_date + relativedelta(weeks=x, weekday=MO(1))
            end_date = new_date + relativedelta(weeks=1, weekday=MO(1))

        try:
            closed_in_range_count = findings_closed.filter(
                mitigated__date__range=[new_date, end_date]).count()
        except:
            closed_in_range_count = findings_closed.filter(
                mitigated_time__range=[new_date, end_date]).count()

        if accepted_findings:
            date_range = [
                datetime(new_date.year, new_date.month, new_date.day, tzinfo=tz),
                datetime(end_date.year, end_date.month, end_date.day, tzinfo=tz),
            ]
            try:
                risks_a = accepted_findings.filter(risk_acceptance__created__date__range=date_range)
            except:
                risks_a = accepted_findings.filter(date__range=date_range)
        else:
            risks_a = None

        f_crit_count, f_high_count, f_med_count, f_low_count, _ = [
            0, 0, 0, 0, 0,
        ]
        ra_crit_count, ra_high_count, ra_med_count, ra_low_count, _ = [
            0, 0, 0, 0, 0,
        ]
        active_crit_count, active_high_count, active_med_count, active_low_count, _ = [
            0, 0, 0, 0, 0,
        ]

        for finding in findings:
            try:
                severity = finding.severity
                active = finding.active
#                risk_accepted = finding.risk_accepted TODO: in future release
            except:
                severity = finding.finding.severity
                active = finding.finding.active
#                risk_accepted = finding.finding.risk_accepted

            try:
                f_time = datetime.combine(finding.date, datetime.min.time()).replace(tzinfo=tz)
            except:
                f_time = finding.date

            if f_time <= end_date:
                if severity == "Critical":
                    if new_date <= f_time:
                        f_crit_count += 1
                    if active:
                        active_crit_count += 1
                elif severity == "High":
                    if new_date <= f_time:
                        f_high_count += 1
                    if active:
                        active_high_count += 1
                elif severity == "Medium":
                    if new_date <= f_time:
                        f_med_count += 1
                    if active:
                        active_med_count += 1
                elif severity == "Low":
                    if new_date <= f_time:
                        f_low_count += 1
                    if active:
                        active_low_count += 1

        if risks_a is not None:
            for finding in risks_a:
                try:
                    severity = finding.severity
                except:
                    severity = finding.finding.severity
                if severity == "Critical":
                    ra_crit_count += 1
                elif severity == "High":
                    ra_high_count += 1
                elif severity == "Medium":
                    ra_med_count += 1
                elif severity == "Low":
                    ra_low_count += 1

        total = f_crit_count + f_high_count + f_med_count + f_low_count
        opened_in_period.append(
            [(tcalendar.timegm(new_date.timetuple()) * 1000), new_date,
             f_crit_count, f_high_count, f_med_count, f_low_count, total,
             closed_in_range_count])

        total = ra_crit_count + ra_high_count + ra_med_count + ra_low_count
        accepted_in_period.append(
            [(tcalendar.timegm(new_date.timetuple()) * 1000), new_date,
             ra_crit_count, ra_high_count, ra_med_count, ra_low_count, total])

        total = active_crit_count + active_high_count + active_med_count + active_low_count
        active_in_period.append(
            [(tcalendar.timegm(new_date.timetuple()) * 1000), new_date,
             active_crit_count, active_high_count, active_med_count, active_low_count, total])

    return {
        "opened_per_period": opened_in_period,
        "accepted_per_period": accepted_in_period,
        "active_per_period": active_in_period,
    }


def opened_in_period(start_date, end_date, **kwargs):
    start_date = datetime(
        start_date.year,
        start_date.month,
        start_date.day,
        tzinfo=timezone.get_current_timezone())
    end_date = datetime(
        end_date.year,
        end_date.month,
        end_date.day,
        tzinfo=timezone.get_current_timezone())
    if get_system_setting("enforce_verified_status", True) or get_system_setting("enforce_verified_status_metrics", True):
        opened_in_period = Finding.objects.filter(
            date__range=[start_date, end_date],
            **kwargs,
            verified=True,
            false_p=False,
            duplicate=False,
            out_of_scope=False,
            mitigated__isnull=True,
            severity__in=(
                "Critical", "High", "Medium",
                "Low")).values("numerical_severity").annotate(
                    Count("numerical_severity")).order_by("numerical_severity")
        total_opened_in_period = Finding.objects.filter(
            date__range=[start_date, end_date],
            **kwargs,
            verified=True,
            false_p=False,
            duplicate=False,
            out_of_scope=False,
            mitigated__isnull=True,
            severity__in=("Critical", "High", "Medium", "Low")).aggregate(
                total=Sum(
                    Case(
                        When(
                            severity__in=("Critical", "High", "Medium", "Low"),
                            then=Value(1)),
                        output_field=IntegerField())))["total"]

        oip = {
            "S0":
            0,
            "S1":
            0,
            "S2":
            0,
            "S3":
            0,
            "Total":
            total_opened_in_period,
            "start_date":
            start_date,
            "end_date":
            end_date,
            "closed":
            Finding.objects.filter(
                mitigated__date__range=[start_date, end_date],
                **kwargs,
                severity__in=("Critical", "High", "Medium", "Low")).aggregate(
                    total=Sum(
                        Case(
                            When(
                                severity__in=("Critical", "High", "Medium", "Low"),
                                then=Value(1)),
                            output_field=IntegerField())))["total"],
            "to_date_total":
            Finding.objects.filter(
                date__lte=end_date.date(),
                verified=True,
                false_p=False,
                duplicate=False,
                out_of_scope=False,
                mitigated__isnull=True,
                **kwargs,
                severity__in=("Critical", "High", "Medium", "Low")).count(),
        }
    else:
        opened_in_period = Finding.objects.filter(
            date__range=[start_date, end_date],
            **kwargs,
            false_p=False,
            duplicate=False,
            out_of_scope=False,
            mitigated__isnull=True,
            severity__in=(
                "Critical", "High", "Medium",
                "Low")).values("numerical_severity").annotate(
                    Count("numerical_severity")).order_by("numerical_severity")
        total_opened_in_period = Finding.objects.filter(
            date__range=[start_date, end_date],
            **kwargs,
            false_p=False,
            duplicate=False,
            out_of_scope=False,
            mitigated__isnull=True,
            severity__in=("Critical", "High", "Medium", "Low")).aggregate(
                total=Sum(
                    Case(
                        When(
                            severity__in=("Critical", "High", "Medium", "Low"),
                            then=Value(1)),
                        output_field=IntegerField())))["total"]

        oip = {
            "S0":
            0,
            "S1":
            0,
            "S2":
            0,
            "S3":
            0,
            "Total":
            total_opened_in_period,
            "start_date":
            start_date,
            "end_date":
            end_date,
            "closed":
            Finding.objects.filter(
                mitigated__date__range=[start_date, end_date],
                **kwargs,
                severity__in=("Critical", "High", "Medium", "Low")).aggregate(
                    total=Sum(
                        Case(
                            When(
                                severity__in=("Critical", "High", "Medium", "Low"),
                                then=Value(1)),
                            output_field=IntegerField())))["total"],
            "to_date_total":
            Finding.objects.filter(
                date__lte=end_date.date(),
                false_p=False,
                duplicate=False,
                out_of_scope=False,
                mitigated__isnull=True,
                **kwargs,
                severity__in=("Critical", "High", "Medium", "Low")).count(),
        }

    for o in opened_in_period:
        oip[o["numerical_severity"]] = o["numerical_severity__count"]

    return oip


class FileIterWrapper:
    def __init__(self, flo, chunk_size=1024**2):
        self.flo = flo
        self.chunk_size = chunk_size

    def __next__(self):
        data = self.flo.read(self.chunk_size)
        if data:
            return data
        raise StopIteration

    def __iter__(self):
        return self


def get_cal_event(start_date, end_date, summary, description, uid):
    cal = vobject.iCalendar()
    cal.add("vevent")
    cal.vevent.add("summary").value = summary
    cal.vevent.add("description").value = description
    start = cal.vevent.add("dtstart")
    start.value = start_date
    end = cal.vevent.add("dtend")
    end.value = end_date
    cal.vevent.add("uid").value = uid
    return cal


def named_month(month_number):
    """Return the name of the month, given the number."""
    return date(1900, month_number, 1).strftime("%B")


def normalize_query(query_string,
                    findterms=re.compile(r'"([^"]+)"|(\S+)').findall,
                    normspace=re.compile(r"\s{2,}").sub):
    return [
        normspace(" ", (t[0] or t[1]).strip()) for t in findterms(query_string)
    ]


def build_query(query_string, search_fields):
    """
    Returns a query, that is a combination of Q objects. That combination
    aims to search keywords within a model by testing the given search fields.

    """
    query = None  # Query to search for every search term
    terms = normalize_query(query_string)
    for term in terms:
        or_query = None  # Query to search for a given term in each field
        for field_name in search_fields:
            q = Q(**{f"{field_name}__icontains": term})

            or_query = or_query | q if or_query else q

        query = query & or_query if query else or_query
    return query


def template_search_helper(fields=None, query_string=None):
    if not fields:
        fields = [
            "title",
            "description",
        ]
    findings = Finding_Template.objects.all()

    if not query_string:
        return findings

    entry_query = build_query(query_string, fields)
    return findings.filter(entry_query)


def get_page_items(request, items, page_size, prefix=""):
    return get_page_items_and_count(request, items, page_size, prefix=prefix, do_count=False)


def get_page_items_and_count(request, items, page_size, prefix="", *, do_count=True):
    page_param = prefix + "page"
    page_size_param = prefix + "page_size"

    page = request.GET.get(page_param, 1)
    size = request.GET.get(page_size_param, page_size)
    paginator = Paginator(items, size)

    # new get_page method will handle invalid page value, out of bounds pages, etc
    page = paginator.get_page(page)

    # we add the total_count here which is usually before prefetching
    # which is goog in this case because for counting we don't want to join too many tables
    if do_count:
        page.total_count = paginator.count

    return page


def handle_uploaded_threat(f, eng):
    path = Path(f.name)
    extension = path.suffix
    # Check if threat folder exist.
    threat_dir = Path(settings.MEDIA_ROOT) / "threat"
    if not threat_dir.is_dir():
        # Create the folder
        threat_dir.mkdir()
    eng_path = threat_dir / f"{eng.id}{extension}"
    with eng_path.open("wb+") as destination:
        destination.writelines(chunk for chunk in f.chunks())
    eng.tmodel_path = str(eng_path)
    eng.save()


def handle_uploaded_selenium(f, cred):
    path = Path(f.name)
    extension = path.suffix
    sel_path = Path(settings.MEDIA_ROOT) / "selenium" / f"{cred.id}{extension}"
    with sel_path.open("wb+") as destination:
        destination.writelines(chunk for chunk in f.chunks())
    cred.selenium_script = str(sel_path)
    cred.save()


@dojo_model_to_id
@dojo_async_task
@app.task
@dojo_model_from_id
def add_external_issue(find, external_issue_provider, **kwargs):
    eng = Engagement.objects.get(test=find.test)
    prod = Product.objects.get(engagement=eng)
    logger.debug("adding external issue with provider: " + external_issue_provider)

    if external_issue_provider == "github":
        add_external_issue_github(find, prod, eng)


@dojo_model_to_id
@dojo_async_task
@app.task
@dojo_model_from_id
def update_external_issue(find, old_status, external_issue_provider, **kwargs):
    prod = Product.objects.get(engagement=Engagement.objects.get(test=find.test))
    eng = Engagement.objects.get(test=find.test)

    if external_issue_provider == "github":
        update_external_issue_github(find, prod, eng)


@dojo_model_to_id
@dojo_async_task
@app.task
@dojo_model_from_id
def close_external_issue(find, note, external_issue_provider, **kwargs):
    prod = Product.objects.get(engagement=Engagement.objects.get(test=find.test))
    eng = Engagement.objects.get(test=find.test)

    if external_issue_provider == "github":
        close_external_issue_github(find, note, prod, eng)


@dojo_model_to_id
@dojo_async_task
@app.task
@dojo_model_from_id
def reopen_external_issue(find, note, external_issue_provider, **kwargs):
    prod = Product.objects.get(engagement=Engagement.objects.get(test=find.test))
    eng = Engagement.objects.get(test=find.test)

    if external_issue_provider == "github":
        reopen_external_issue_github(find, note, prod, eng)


def process_tag_notifications(request, note, parent_url, parent_title):
    regex = re.compile(r"(?:\A|\s)@(\w+)\b")

    usernames_to_check = set(un.lower() for un in regex.findall(note.entry))  # noqa: C401

    users_to_notify = [
        User.objects.filter(username=username).get()
        for username in usernames_to_check
        if User.objects.filter(is_active=True, username=username).exists()
    ]

    if len(note.entry) > 200:
        note.entry = note.entry[:200]
        note.entry += "..."

    create_notification(
        event="user_mentioned",
        section=parent_title,
        note=note,
        title=f"{request.user} jotted a note",
        url=parent_url,
        icon="commenting",
        recipients=users_to_notify)


def encrypt(key, iv, plaintext):
    text = ""
    if plaintext and plaintext is not None:
        backend = default_backend()
        cipher = Cipher(algorithms.AES(key), modes.OFB(iv), backend=backend)
        encryptor = cipher.encryptor()
        plaintext = _pad_string(plaintext)
        encrypted_text = encryptor.update(plaintext) + encryptor.finalize()
        text = binascii.b2a_hex(encrypted_text).rstrip()
    return text


def decrypt(key, iv, encrypted_text):
    backend = default_backend()
    cipher = Cipher(algorithms.AES(key), modes.OFB(iv), backend=backend)
    encrypted_text_bytes = binascii.a2b_hex(encrypted_text)
    decryptor = cipher.decryptor()
    decrypted_text = decryptor.update(encrypted_text_bytes) + decryptor.finalize()
    return _unpad_string(decrypted_text)


def _pad_string(value):
    length = len(value)
    pad_size = 16 - (length % 16)
    return value.ljust(length + pad_size, b"\x00")


def _unpad_string(value):
    if value and value is not None:
        value = value.rstrip(b"\x00")
    return value


def dojo_crypto_encrypt(plaintext):
    data = None
    if plaintext:
        key = None
        key = get_db_key()

        iv = os.urandom(16)
        data = prepare_for_save(
            iv, encrypt(key, iv, plaintext.encode("utf-8")))

    return data


def prepare_for_save(iv, encrypted_value):
    stored_value = None

    if encrypted_value and encrypted_value is not None:
        binascii.b2a_hex(encrypted_value).rstrip()
        stored_value = "AES.1:" + binascii.b2a_hex(iv).decode("utf-8") + ":" + encrypted_value.decode("utf-8")
    return stored_value


def get_db_key():
    db_key = None
    if hasattr(settings, "DB_KEY"):
        db_key = settings.DB_KEY
        db_key = binascii.b2a_hex(
            hashlib.sha256(db_key.encode("utf-8")).digest().rstrip())[:32]

    return db_key


def prepare_for_view(encrypted_value):

    key = None
    decrypted_value = ""
    if encrypted_value is not NotImplementedError and encrypted_value is not None:
        key = get_db_key()
        encrypted_values = encrypted_value.split(":")

        if len(encrypted_values) > 1:
            iv = binascii.a2b_hex(encrypted_values[1])
            value = encrypted_values[2]

            try:
                decrypted_value = decrypt(key, iv, value)
                decrypted_value = decrypted_value.decode("utf-8")
            except UnicodeDecodeError:
                decrypted_value = ""

    return decrypted_value


def get_system_setting(setting, default=None):
    system_settings = System_Settings.objects.get()
    return getattr(system_settings, setting, (default if default is not None else None))


def get_setting(setting):
    return getattr(settings, setting)


@dojo_model_to_id
@dojo_async_task
@app.task
@dojo_model_from_id(model=Product)
def calculate_grade(product, *args, **kwargs):
    system_settings = System_Settings.objects.get()
    if not product:
        logger.warning("ignoring calculate product for product None!")
        return

    if system_settings.enable_product_grade:
        logger.debug("calculating product grade for %s:%s", product.id, product.name)
        findings = Finding.objects.filter(
                ~Q(severity="Info"),
                active=True,
                duplicate=False,
                false_p=False,
                test__engagement__product=product)

        if get_system_setting("enforce_verified_status", True) or get_system_setting("enforce_verified_status_product_grading", True):
            findings = findings.filter(verified=True)

        severity_values = findings.values("severity").annotate(
                    Count("numerical_severity")).order_by()

        low = 0
        medium = 0
        high = 0
        critical = 0
        for severity_count in severity_values:
            if severity_count["severity"] == "Critical":
                critical = severity_count["numerical_severity__count"]
            elif severity_count["severity"] == "High":
                high = severity_count["numerical_severity__count"]
            elif severity_count["severity"] == "Medium":
                medium = severity_count["numerical_severity__count"]
            elif severity_count["severity"] == "Low":
                low = severity_count["numerical_severity__count"]
        aeval = Interpreter()
        aeval(system_settings.product_grade)
        grade_product = f"grade_product({critical}, {high}, {medium}, {low})"
        product.prod_numeric_grade = aeval(grade_product)
        super(Product, product).save()


def get_celery_worker_status():
    from .tasks import celery_status
    res = celery_status.apply_async()

    # Wait 5 seconds for a response from Celery
    try:
        return res.get(timeout=5)
    except:
        return False


# Used to display the counts and enabled tabs in the product view
class Product_Tab:
    def __init__(self, product, title=None, tab=None):
        self.product = product
        self.title = title
        self.tab = tab
        self.engagement_count = Engagement.objects.filter(
            product=self.product, active=True).count()
        self.open_findings_count = Finding.objects.filter(test__engagement__product=self.product,
                                                          false_p=False,
                                                          duplicate=False,
                                                          out_of_scope=False,
                                                          active=True,
                                                          mitigated__isnull=True).count()
        active_endpoints = Endpoint.objects.filter(
            product=self.product,
            status_endpoint__mitigated=False,
            status_endpoint__false_positive=False,
            status_endpoint__out_of_scope=False,
            status_endpoint__risk_accepted=False,
        )
        self.endpoints_count = active_endpoints.distinct().count()
        self.endpoint_hosts_count = active_endpoints.values("host").distinct().count()
        self.benchmark_type = Benchmark_Type.objects.filter(
            enabled=True).order_by("name")
        self.engagement = None

    def setTab(self, tab):
        self.tab = tab

    def setEngagement(self, engagement):
        self.engagement = engagement

    def engagement(self):
        return self.engagement

    def tab(self):
        return self.tab

    def setTitle(self, title):
        self.title = title

    def title(self):
        return self.title

    def product(self):
        return self.product

    def engagements(self):
        return self.engagement_count

    def findings(self):
        return self.open_findings_count

    def endpoints(self):
        return self.endpoints_count

    def endpoint_hosts(self):
        return self.endpoint_hosts_count

    def benchmark_type(self):
        return self.benchmark_type


# Used to display the counts and enabled tabs in the product view
def tab_view_count(product_id):
    product = Product.objects.get(id=product_id)
    engagements = Engagement.objects.filter(
        product=product, active=True).count()
    open_findings = Finding.objects.filter(test__engagement__product=product,
                                           false_p=False,
                                           duplicate=False,
                                           out_of_scope=False,
                                           active=True,
                                           mitigated__isnull=True).count()
    endpoints = Endpoint.objects.filter(product=product).count()
    # benchmarks = Benchmark_Product_Summary.objects.filter(product=product, publish=True, benchmark_type__enabled=True).order_by('benchmark_type__name')
    benchmark_type = Benchmark_Type.objects.filter(
        enabled=True).order_by("name")
    return product, engagements, open_findings, endpoints, benchmark_type


def add_language(product, language, files=1, code=1):
    """Add a language to product"""
    prod_language = Languages.objects.filter(
        language__language__iexact=language, product=product)

    if not prod_language:
        try:
            language_type = Language_Type.objects.get(
                language__iexact=language)

            if language_type:
                lang = Languages(language=language_type, product=product, files=files, code=code)
                lang.save()
        except Language_Type.DoesNotExist:
            pass


# Apply finding template data by matching CWE + Title or CWE
def apply_cwe_to_template(finding, *, override=False):
    if System_Settings.objects.get().enable_template_match or override:
        # Attempt to match on CWE and Title First
        template = Finding_Template.objects.filter(
            cwe=finding.cwe, title__icontains=finding.title, template_match=True).first()

        # If none then match on CWE
        template = Finding_Template.objects.filter(
            cwe=finding.cwe, template_match=True).first()

        if template:
            finding.mitigation = template.mitigation
            finding.impact = template.impact
            finding.references = template.references
            template.last_used = timezone.now()
            template.save()

    return finding


def truncate_with_dots(the_string, max_length_including_dots):
    if not the_string:
        return the_string
    return (the_string[:max_length_including_dots - 3] + "..." if len(the_string) > max_length_including_dots else the_string)


def max_safe(full_list):
    return max(i for i in full_list if i is not None)


def get_full_url(relative_url):
    return f"{get_site_url()}{relative_url}"


def get_site_url():
    if settings.SITE_URL:
        return settings.SITE_URL
    logger.warning("SITE URL undefined in settings, full_url cannot be created")
    return "settings.SITE_URL"


@receiver(post_save, sender=User)
@receiver(post_save, sender=Dojo_User)
def user_post_save(sender, instance, created, **kwargs):
    # For new users we create a Notifications object so the default 'alert' notifications work and
    # assign them to a default group if specified in the system settings.
    # This needs to be a signal to make it also work for users created via ldap, oauth and other
    # authentication backends
    if created:
        try:
            notifications = Notifications.objects.get(template=True)
            notifications.pk = None
            notifications.template = False
            notifications.user = instance
            logger.info("creating default set (from template) of notifications for: " + str(instance))
        except Exception:
            notifications = Notifications(user=instance)
            logger.info("creating default set of notifications for: " + str(instance))

        notifications.save()

        system_settings = System_Settings.objects.get()
        if system_settings.default_group and system_settings.default_group_role:
            if (system_settings.default_group_email_pattern and re.fullmatch(system_settings.default_group_email_pattern, instance.email)) or \
               not system_settings.default_group_email_pattern:
                logger.info("setting default group for: " + str(instance))
                dojo_group_member = Dojo_Group_Member(
                    group=system_settings.default_group,
                    user=instance,
                    role=system_settings.default_group_role)
                dojo_group_member.save()

    # Superusers shall always be staff
    if instance.is_superuser and not instance.is_staff:
        instance.is_staff = True
        instance.save()


def get_return_url(request):
    return_url = request.POST.get("return_url", None)
    if return_url is None or not return_url.strip():
        # for some reason using request.GET.get('return_url') never works
        return_url = request.GET["return_url"] if "return_url" in request.GET else None  # noqa: SIM401

    return return_url or None


def redirect_to_return_url_or_else(request, or_else):
    return_url = get_return_url(request)

    if return_url:
        # logger.debug('redirecting to %s: ', return_url.strip())
        return redirect(request, return_url.strip())
    if or_else:
        return redirect(request, or_else)
    messages.add_message(request, messages.ERROR, "Unable to redirect anywhere.", extra_tags="alert-danger")
    return redirect(request, request.get_full_path())


def redirect(request, redirect_to):
    """Only allow redirects to allowed_hosts to prevent open redirects"""
    if url_has_allowed_host_and_scheme(redirect_to, allowed_hosts=None):
        return HttpResponseRedirect(redirect_to)
    msg = "invalid redirect, host and scheme not in allowed_hosts"
    raise ValueError(msg)


def file_size_mb(file_obj):
    if file_obj:
        file_obj.seek(0, 2)
        size = file_obj.tell()
        file_obj.seek(0, 0)
        if size > 0:
            return size / 1048576
    return 0


def is_scan_file_too_large(scan_file):
    if hasattr(settings, "SCAN_FILE_MAX_SIZE"):
        size = file_size_mb(scan_file)
        if size > settings.SCAN_FILE_MAX_SIZE:
            return True
    return False


def queryset_check(query):
    return query if isinstance(query, QuerySet) else query.qs


def sla_compute_and_notify(*args, **kwargs):
    """
    The SLA computation and notification will be disabled if the user opts out
    of the Findings SLA on the System Settings page.

    Notifications are managed the usual way, so you'd have to opt-in.
    Exception is for JIRA issues, which would get a comment anyways.
    """
    import dojo.jira_link.helper as jira_helper

    class NotificationEntry:
        def __init__(self, finding=None, jira_issue=None, *, do_jira_sla_comment=False):
            self.finding = finding
            self.jira_issue = jira_issue
            self.do_jira_sla_comment = do_jira_sla_comment

    def _add_notification(finding, kind):
        # jira_issue, do_jira_sla_comment are taken from the context
        # kind can be one of: breached, prebreach, breaching
        if finding.test.engagement.product.disable_sla_breach_notifications:
            return

        notification = NotificationEntry(finding=finding,
                                         jira_issue=jira_issue,
                                         do_jira_sla_comment=do_jira_sla_comment)

        pt = finding.test.engagement.product.prod_type.name
        p = finding.test.engagement.product.name

        if pt in combined_notifications:
            if p in combined_notifications[pt]:
                if kind in combined_notifications[pt][p]:
                    combined_notifications[pt][p][kind].append(notification)
                else:
                    combined_notifications[pt][p][kind] = [notification]
            else:
                combined_notifications[pt][p] = {kind: [notification]}
        else:
            combined_notifications[pt] = {p: {kind: [notification]}}

    def _notification_title_for_finding(finding, kind, sla_age):
        title = f"Finding {finding.id} - "
        if kind == "breached":
            abs_sla_age = abs(sla_age)
            period = "day"
            if abs_sla_age > 1:
                period = "days"
            title += f"SLA breached by {abs_sla_age} {period}! Overdue notice"
        elif kind == "prebreach":
            title += f"SLA pre-breach warning - {sla_age} day(s) left"
        elif kind == "breaching":
            title += "SLA is breaching today"

        return title

    def _create_notifications():
        for prodtype, comb_notif_prodtype in combined_notifications.items():
            for prod, comb_notif_prod in comb_notif_prodtype.items():
                for kind, comb_notif_kind in comb_notif_prod.items():
                    # creating notifications on per-finding basis

                    # we need this list for combined notification feature as we
                    # can not supply references to local objects as
                    # create_notification() arguments
                    findings_list = []

                    for n in comb_notif_kind:
                        title = _notification_title_for_finding(n.finding, kind, n.finding.sla_days_remaining())

                        create_notification(
                            event="sla_breach",
                            title=title,
                            finding=n.finding,
                            url=reverse("view_finding", args=(n.finding.id,)),
                        )

                        if n.do_jira_sla_comment:
                            logger.info("Creating JIRA comment to notify of SLA breach information.")
                            jira_helper.add_simple_jira_comment(jira_instance, n.jira_issue, title)

                        findings_list.append(n.finding)

                    # producing a "combined" SLA breach notification
                    title_combined = f"SLA alert ({kind}): product type '{prodtype}', product '{prod}'"
                    product = comb_notif_kind[0].finding.test.engagement.product
                    create_notification(
                        event="sla_breach_combined",
                        title=title_combined,
                        product=product,
                        findings=findings_list,
                        breach_kind=kind,
                        base_url=get_script_prefix(),
                    )

    # exit early on flags
    system_settings = System_Settings.objects.get()
    if not system_settings.enable_notify_sla_active and not system_settings.enable_notify_sla_active_verified:
        logger.info("Will not notify on SLA breach per user configured settings")
        return

    jira_issue = None
    jira_instance = None
    # notifications list per product per product type
    combined_notifications = {}
    try:
        if system_settings.enable_finding_sla:
            logger.info("About to process findings for SLA notifications.")
            logger.debug(f"Active {system_settings.enable_notify_sla_active}, Verified {system_settings.enable_notify_sla_active_verified}, Has JIRA {system_settings.enable_notify_sla_jira_only}, pre-breach {settings.SLA_NOTIFY_PRE_BREACH}, post-breach {settings.SLA_NOTIFY_POST_BREACH}")

            query = None
            if system_settings.enable_notify_sla_active_verified:
                query = Q(active=True, verified=True, is_mitigated=False, duplicate=False)
            elif system_settings.enable_notify_sla_active:
                query = Q(active=True, is_mitigated=False, duplicate=False)
            logger.debug(f"My query: {query}")

            no_jira_findings = {}
            if system_settings.enable_notify_sla_jira_only:
                logger.debug("Ignoring findings that are not linked to a JIRA issue")
                no_jira_findings = Finding.objects.exclude(jira_issue__isnull=False)

            total_count = 0
            pre_breach_count = 0
            post_breach_count = 0
            post_breach_no_notify_count = 0
            jira_count = 0
            at_breach_count = 0

            # Taking away for now, since the prefetch is not efficient
            # .select_related('jira_issue') \
            # .prefetch_related(Prefetch('test__engagement__product__jira_project_set__jira_instance')) \
            # A finding with 'Info' severity will not be considered for SLA notifications (not in model)
            findings = Finding.objects \
                .filter(query) \
                .exclude(severity="Info") \
                .exclude(id__in=no_jira_findings)

            for finding in findings:
                total_count += 1
                sla_age = finding.sla_days_remaining()

                # get the sla enforcement for the severity and, if the severity setting is not enforced, do not notify
                # resolves an issue where notifications are always sent for the severity of SLA that is not enforced
                severity, enforce = finding.get_sla_period()
                if not enforce:
                    logger.debug(f"SLA is not enforced for Finding {finding.id} of {severity} severity, skipping notification.")
                    continue

                # if SLA is set to 0 in settings, it's a null. And setting at 0 means no SLA apparently.
                if sla_age is None:
                    sla_age = 0

                if (sla_age < 0) and (abs(sla_age) > settings.SLA_NOTIFY_POST_BREACH):
                    post_breach_no_notify_count += 1
                    # Skip finding notification if breached for too long
                    logger.debug(f"Finding {finding.id} breached the SLA {abs(sla_age)} days ago. Skipping notifications.")
                    continue

                do_jira_sla_comment = False
                jira_issue = None
                if finding.has_jira_issue:
                    jira_issue = finding.jira_issue
                elif finding.has_jira_group_issue:
                    jira_issue = finding.finding_group.jira_issue

                if jira_issue:
                    jira_count += 1
                    jira_instance = jira_helper.get_jira_instance(finding)
                    if jira_instance is not None:
                        logger.debug(f"JIRA config for finding is {jira_instance}")
                        # global config or product config set, product level takes precedence
                        try:
                            # TODO: see new property from #2649 to then replace, somehow not working with prefetching though.
                            product_jira_sla_comment_enabled = jira_helper.get_jira_project(finding).product_jira_sla_notification
                        except Exception as e:
                            logger.error("The product is not linked to a JIRA configuration! Something is weird here.")
                            logger.error(f"Error is: {e}")

                        jiraconfig_sla_notification_enabled = jira_instance.global_jira_sla_notification

                        if jiraconfig_sla_notification_enabled or product_jira_sla_comment_enabled:
                            logger.debug(f"Global setting {jiraconfig_sla_notification_enabled} -- Product setting {product_jira_sla_comment_enabled}")
                            do_jira_sla_comment = True
                            logger.debug(f"JIRA issue is {jira_issue.jira_key}")

                logger.debug(f"Finding {finding.id} has {sla_age} days left to breach SLA.")
                if (sla_age < 0):
                    post_breach_count += 1
                    logger.info(f"Finding {finding.id} has breached by {abs(sla_age)} days.")
                    abs_sla_age = abs(sla_age)
                    if not system_settings.enable_notify_sla_exponential_backoff or abs_sla_age == 1 or (abs_sla_age & (abs_sla_age - 1) == 0):
                        _add_notification(finding, "breached")
                    else:
                        logger.info("Skipping notification as exponential backoff is enabled and the SLA is not a power of two")
                # The finding is within the pre-breach period
                elif (sla_age > 0) and (sla_age <= settings.SLA_NOTIFY_PRE_BREACH):
                    pre_breach_count += 1
                    logger.info(f"Security SLA pre-breach warning for finding ID {finding.id}. Days remaining: {sla_age}")
                    _add_notification(finding, "prebreach")
                # The finding breaches the SLA today
                elif (sla_age == 0):
                    at_breach_count += 1
                    logger.info(f"Security SLA breach warning. Finding ID {finding.id} breaching today ({sla_age})")
                    _add_notification(finding, "breaching")

            _create_notifications()
            logger.info(f"SLA run results: Pre-breach: {pre_breach_count}, at-breach: {at_breach_count}, post-breach: {post_breach_count}, post-breach-no-notify: {post_breach_no_notify_count}, with-jira: {jira_count}, TOTAL: {total_count}")

    except System_Settings.DoesNotExist:
        logger.info("Findings SLA is not enabled.")


def get_words_for_field(model, fieldname):
    max_results = getattr(settings, "MAX_AUTOCOMPLETE_WORDS", 20000)
    models = None
    if model == Finding:
        models = get_authorized_findings(Permissions.Finding_View, user=get_current_user())
    elif model == Finding_Template:
        models = Finding_Template.objects.all()

    if models is not None:
        words = [
            word for field_value in models.order_by().filter(**{f"{fieldname}__isnull": False}).values_list(fieldname, flat=True).distinct()[:max_results] for word in (field_value.split() if field_value else []) if len(word) > 2
        ]
    else:
        words = []

    return sorted(set(words))


def get_current_user():
    return crum.get_current_user()


def get_current_request():
    return crum.get_current_request()


def create_bleached_link(url, title):
    link = '<a href="'
    link += url
    link += '" target="_blank" title="'
    link += title
    link += '">'
    link += title
    link += "</a>"
    return bleach.clean(link, tags={"a"}, attributes={"a": ["href", "target", "title"]})


def get_object_or_none(klass, *args, **kwargs):
    """
    Use get() to return an object, or return None
    does not exist.
    klass may be a Model, Manager, or QuerySet object. All other passed
    arguments and keyword arguments are used in the get() query.
    Like with QuerySet.get(), MultipleObjectsReturned is raised if more than
    one object is found.
    """
    queryset = klass

    if hasattr(klass, "_default_manager"):
        queryset = klass._default_manager.all()

    if not hasattr(queryset, "get"):
        klass__name = klass.__name__ if isinstance(klass, type) else klass.__class__.__name__
        msg = (
            "First argument to get_object_or_None() must be a Model, Manager, "
            f"or QuerySet, not '{klass__name}'."
        )
        raise ValueError(msg)
    try:
        return queryset.get(*args, **kwargs)
    except queryset.model.DoesNotExist:
        return None


def get_last_object_or_none(klass, *args, **kwargs):
    """
    Use last() to return an object, or return None
    does not exist.
    klass may be a Model, Manager, or QuerySet object. All other passed
    arguments and keyword arguments are used in the get() query.
    Like with QuerySet.get(), MultipleObjectsReturned is raised if more than
    one object is found.
    """
    queryset = klass

    if hasattr(klass, "_default_manager"):
        queryset = klass._default_manager.all()

    if not hasattr(queryset, "get"):
        klass__name = klass.__name__ if isinstance(klass, type) else klass.__class__.__name__
        msg = (
            "First argument to get_last_object_or_None() must be a Model, Manager, "
            f"or QuerySet, not '{klass__name}'."
        )
        raise ValueError(msg)
    try:
        results = queryset.filter(*args, **kwargs).order_by("id")
        logger.debug("last_object_or_none: %s", results.query)
        return results.last()
    except queryset.model.DoesNotExist:
        return None


def add_success_message_to_response(message):
    if get_current_request():
        messages.add_message(get_current_request(),
                            messages.SUCCESS,
                            message,
                            extra_tags="alert-success")


def add_error_message_to_response(message):
    if get_current_request():
        messages.add_message(get_current_request(),
                            messages.ERROR,
                            message,
                            extra_tags="alert-danger")


def add_field_errors_to_response(form):
    if form and get_current_request():
        for error in form.errors.values():
            add_error_message_to_response(error)


def mass_model_updater(model_type, models, function, fields, page_size=1000, order="asc", log_prefix=""):
    """
    Using the default for model in queryset can be slow for large querysets. Even
    when using paging as LIMIT and OFFSET are slow on database. In some cases we can optimize
    this process very well if we can process the models ordered by id.
    In that case we don't need LIMIT or OFFSET, but can keep track of the latest id that
    was processed and continue from there on the next page. This is fast because
    it results in an index seek instead of executing the whole query again and skipping
    the first X items.
    """
    # force ordering by id to make our paging work
    last_id = 0
    models = models.order_by()
    if order == "asc":
        logger.debug("ordering ascending")
        models = models.order_by("id")
    elif order == "desc":
        logger.debug("ordering descending")
        models = models.order_by("-id")
        # get maximum, which is the first due to descending order
        first = models.first()
        if first:
            last_id = models.first().id + 1
    else:
        msg = "order must be asc or desc"
        raise ValueError(msg)
    # use filter to make count fast on mysql
    total_count = models.filter(id__gt=0).count()
    logger.debug("%s found %d models for mass update:", log_prefix, total_count)

    i = 0
    batch = []
    total_pages = (total_count // page_size) + 2
    # logger.debug("pages to process: %d", total_pages)
    logger.debug("%s%s out of %s models processed ...", log_prefix, i, total_count)
    for _p in range(1, total_pages):
        if order == "asc":
            page = models.filter(id__gt=last_id)[:page_size]
        else:
            page = models.filter(id__lt=last_id)[:page_size]

        logger.debug("page query: %s", page.query)
        for model in page:
            i += 1
            last_id = model.id

            function(model)

            batch.append(model)

            if (i > 0 and i % page_size == 0):
                if fields:
                    model_type.objects.bulk_update(batch, fields)
                batch = []
                logger.debug("%s%s out of %s models processed ...", log_prefix, i, total_count)

        logger.info("%s%s out of %s models processed ...", log_prefix, i, total_count)

    if fields:
        model_type.objects.bulk_update(batch, fields)
    batch = []
    logger.info("%s%s out of %s models processed ...", log_prefix, i, total_count)


def to_str_typed(obj):
    """For code that handles multiple types of objects, print not only __str__ but prefix the type of the object"""
    return f"{type(obj)}: {obj}"


def get_product(obj):
    logger.debug("getting product for %s:%s", type(obj), obj)
    if not obj:
        return None

    if isinstance(obj, Finding | Finding_Group):
        return obj.test.engagement.product

    if isinstance(obj, Test):
        return obj.engagement.product

    if isinstance(obj, Engagement):
        return obj.product

    if isinstance(obj, Product):
        return obj
    return None


def prod_name(obj):
    if not obj:
        return "Unknown"

    return get_product(obj).name


# Returns image locations by default (i.e. uploaded_files/09577eb1-6ccb-430b-bc82-0742d4c97a09.png)
# if return_objects=True, return the FileUPload object instead of just the file location
def get_file_images(obj, *, return_objects=False):
    logger.debug("getting images for %s:%s", type(obj), obj)
    files = None
    if not obj:
        return files
    files = obj.files.all()

    images = []
    for file in files:
        file_name = file.file.name
        file_type = mimetypes.guess_type(file_name)[0]
        if file_type and "image" in file_type:
            if return_objects:
                images.append(file)
            else:
                images.append(file_name)
    return images


def get_enabled_notifications_list():
    # Alerts need to enabled by default
    enabled = ["alert"]
    enabled.extend(choice[0] for choice in NOTIFICATION_CHOICES if get_system_setting(f"enable_{choice[0]}_notifications"))
    return enabled


def is_finding_groups_enabled():
    """Returns true is feature is enabled otherwise false"""
    return get_system_setting("enable_finding_groups")


class async_delete:
    def __init__(self, *args, **kwargs):
        self.mapping = {
            "Product_Type": [
                (Endpoint, "product__prod_type"),
                (Finding, "test__engagement__product__prod_type"),
                (Test, "engagement__product__prod_type"),
                (Engagement, "product__prod_type"),
                (Product, "prod_type")],
            "Product": [
                (Endpoint, "product"),
                (Finding, "test__engagement__product"),
                (Test, "engagement__product"),
                (Engagement, "product")],
            "Engagement": [
                (Finding, "test__engagement"),
                (Test, "engagement")],
            "Test": [(Finding, "test")],
        }

    @dojo_async_task
    @app.task
    def delete_chunk(self, objects, **kwargs):
        for obj in objects:
            try:
                obj.delete()
            except AssertionError:
                logger.debug("ASYNC_DELETE: object has already been deleted elsewhere. Skipping")
                # The id must be None
                # The object has already been deleted elsewhere
            except LogEntry.MultipleObjectsReturned:
                # Delete the log entrys first, then delete
                LogEntry.objects.filter(
                    content_type=ContentType.objects.get_for_model(obj.__class__),
                    object_pk=str(obj.pk),
                    action=LogEntry.Action.DELETE,
                ).delete()
                # Now delete the object again
                obj.delete()

    @dojo_async_task
    @app.task
    def delete(self, obj, **kwargs):
        logger.debug("ASYNC_DELETE: Deleting " + self.get_object_name(obj) + ": " + str(obj))
        model_list = self.mapping.get(self.get_object_name(obj), None)
        if model_list:
            # The object to be deleted was found in the object list
            self.crawl(obj, model_list)
        else:
            # The object is not supported in async delete, delete normally
            logger.debug("ASYNC_DELETE: " + self.get_object_name(obj) + " async delete not supported. Deleteing normally: " + str(obj))
            obj.delete()

    @dojo_async_task
    @app.task
    def crawl(self, obj, model_list, **kwargs):
        logger.debug("ASYNC_DELETE: Crawling " + self.get_object_name(obj) + ": " + str(obj))
        for model_info in model_list:
            model = model_info[0]
            model_query = model_info[1]
            filter_dict = {model_query: obj}
            objects_to_delete = model.objects.filter(**filter_dict)
            logger.debug("ASYNC_DELETE: Deleting " + str(len(objects_to_delete)) + " " + self.get_object_name(model) + "s in chunks")
            chunks = self.chunk_list(model, objects_to_delete)
            for chunk in chunks:
                logger.debug(f"deleting {len(chunk)} {self.get_object_name(model)}")
                self.delete_chunk(chunk)
        self.delete_chunk([obj])
        logger.debug("ASYNC_DELETE: Successfully deleted " + self.get_object_name(obj) + ": " + str(obj))

    def chunk_list(self, model, full_list):
        chunk_size = get_setting("ASYNC_OBEJECT_DELETE_CHUNK_SIZE")
        # Break the list of objects into "chunk_size" lists
        chunk_list = [full_list[i:i + chunk_size] for i in range(0, len(full_list), chunk_size)]
        logger.debug("ASYNC_DELETE: Split " + self.get_object_name(model) + " into " + str(len(chunk_list)) + " chunks of " + str(chunk_size))
        return chunk_list

    def get_object_name(self, obj):
        if obj.__class__.__name__ == "ModelBase":
            return obj.__name__
        return obj.__class__.__name__


@receiver(user_logged_in)
def log_user_login(sender, request, user, **kwargs):
    # to cover more complex cases:
    # http://stackoverflow.com/questions/4581789/how-do-i-get-user-ip-address-in-django

    logger.info("login user: %s via ip: %s", user.username, request.META.get("REMOTE_ADDR"))


@receiver(user_logged_out)
def log_user_logout(sender, request, user, **kwargs):

    logger.info("logout user: %s via ip: %s", user.username, request.META.get("REMOTE_ADDR"))


@receiver(user_login_failed)
def log_user_login_failed(sender, credentials, request, **kwargs):

    if "username" in credentials:
        logger.warning("login failed for: %s via ip: %s", credentials["username"], request.META["REMOTE_ADDR"])
    else:
        logger.error("login failed because of missing username via ip: %s", request.META["REMOTE_ADDR"])


def get_password_requirements_string():
    s = "Password must contain {minimum_length} to {maximum_length} characters".format(
        minimum_length=int(get_system_setting("minimum_password_length")),
        maximum_length=int(get_system_setting("maximum_password_length")))

    if bool(get_system_setting("lowercase_character_required")):
        s += ", one lowercase letter (a-z)"
    if bool(get_system_setting("uppercase_character_required")):
        s += ", one uppercase letter (A-Z)"
    if bool(get_system_setting("number_character_required")):
        s += ", one number (0-9)"
    if bool(get_system_setting("special_character_required")):
        s += ', one special character (()[]{}|\\`~!@#$%^&*_-+=;:\'",<>./?)'

    if s.count(", ") == 1:
        password_requirements_string = s.rsplit(", ", 1)[0] + " and " + s.rsplit(", ", 1)[1]
    elif s.count(", ") > 1:
        password_requirements_string = s.rsplit(", ", 1)[0] + ", and " + s.rsplit(", ", 1)[1]
    else:
        password_requirements_string = s

    return password_requirements_string + "."


def get_zero_severity_level():
    return {"Critical": 0, "High": 0, "Medium": 0, "Low": 0, "Info": 0}


def sum_by_severity_level(metrics):
    values = get_zero_severity_level()

    for m in metrics:
        if values.get(m.get("severity")) is not None:
            values[m.get("severity")] += 1

    return values


def calculate_finding_age(f):
    start_date = f.get("date", None)
    if start_date and isinstance(start_date, str):
        start_date = parse(start_date).date()

    if isinstance(start_date, datetime):
        start_date = start_date.date()

    if f.get("mitigated"):
        mitigated_date = f.get("mitigated")
        if isinstance(mitigated_date, datetime):
            mitigated_date = f.get("mitigated").date()
        diff = mitigated_date - start_date
    else:
        diff = timezone.now().date() - start_date
    days = diff.days
    return max(0, days)


def get_open_findings_burndown(product):
    findings = Finding.objects.filter(test__engagement__product=product, duplicate=False)
    f_list = list(findings)

    curr_date = datetime.combine(datetime.now(), datetime.min.time())
    start_date = curr_date - timedelta(days=90)

    critical_count = 0
    high_count = 0
    medium_count = 0
    low_count = 0
    info_count = 0

    # count all findings older than 90 days that are still active OR will be mitigated/risk-accepted in the next 90 days
    for f in list(findings.filter(date__lt=start_date)):
        if f.active:
            if f.severity == "Critical":
                critical_count += 1
            if f.severity == "High":
                high_count += 1
            if f.severity == "Medium":
                medium_count += 1
            if f.severity == "Low":
                low_count += 1
            if f.severity == "Info":
                info_count += 1
        elif f.is_mitigated:
            f_mitigated_date = f.mitigated.timestamp()
            if f_mitigated_date >= start_date.timestamp():
                if f.severity == "Critical":
                    critical_count += 1
                if f.severity == "High":
                    high_count += 1
                if f.severity == "Medium":
                    medium_count += 1
                if f.severity == "Low":
                    low_count += 1
                if f.severity == "Info":
                    info_count += 1
        elif f.risk_accepted:
            # simple risk acceptance does not have a risk acceptance object, so we fall back to creation date.
            f_risk_accepted_date = f.created.timestamp()
            if f.risk_acceptance:
                f_risk_accepted_date = f.risk_acceptance.created.timestamp()
            if f_risk_accepted_date >= start_date.timestamp():
                if f.severity == "Critical":
                    critical_count += 1
                if f.severity == "High":
                    high_count += 1
                if f.severity == "Medium":
                    medium_count += 1
                if f.severity == "Low":
                    low_count += 1
                if f.severity == "Info":
                    info_count += 1

    running_min, running_max = float("inf"), float("-inf")
    past_90_days = {
        "Critical": [],
        "High": [],
        "Medium": [],
        "Low": [],
        "Info": [],
    }

    # count the number of open findings for the 90-day window
    for i in range(90, -1, -1):
        start = (curr_date - timedelta(days=i))

        d_start = start.timestamp()
        d_end = (start + timedelta(days=1)).timestamp()

        for f in f_list:
            # If a finding was opened on this day we add it to the counter of that day
            f_open_date = datetime.combine(f.date, datetime.min.time()).timestamp()
            if f_open_date >= d_start and f_open_date < d_end:
                if f.severity == "Critical":
                    critical_count += 1
                if f.severity == "High":
                    high_count += 1
                if f.severity == "Medium":
                    medium_count += 1
                if f.severity == "Low":
                    low_count += 1
                if f.severity == "Info":
                    info_count += 1

            # If a finding was mitigated on this day we subtract it
            if f.is_mitigated:
                f_mitigated_date = f.mitigated.timestamp()
                if f_mitigated_date >= d_start and f_mitigated_date < d_end:
                    if f.severity == "Critical":
                        critical_count -= 1
                    if f.severity == "High":
                        high_count -= 1
                    if f.severity == "Medium":
                        medium_count -= 1
                    if f.severity == "Low":
                        low_count -= 1
                    if f.severity == "Info":
                        info_count -= 1

            # If a finding was risk accepted on this day we subtract it
            elif f.risk_accepted:
                f_risk_accepted_date = f.created.timestamp()
                if f.risk_acceptance:
                    f_risk_accepted_date = f.risk_acceptance.created.timestamp()
                if f_risk_accepted_date >= d_start and f_risk_accepted_date < d_end:
                    if f.severity == "Critical":
                        critical_count -= 1
                    if f.severity == "High":
                        high_count -= 1
                    if f.severity == "Medium":
                        medium_count -= 1
                    if f.severity == "Low":
                        low_count -= 1
                    if f.severity == "Info":
                        info_count -= 1

        f_day = [critical_count, high_count, medium_count, low_count, info_count]
        running_min = min(running_min, *f_day)
        running_max = max(running_max, *f_day)

        past_90_days["Critical"].append([d_start * 1000, critical_count])
        past_90_days["High"].append([d_start * 1000, high_count])
        past_90_days["Medium"].append([d_start * 1000, medium_count])
        past_90_days["Low"].append([d_start * 1000, low_count])
        past_90_days["Info"].append([d_start * 1000, info_count])

    past_90_days["y_max"] = running_max
    past_90_days["y_min"] = running_min

    return past_90_days


def get_custom_method(setting_name: str) -> Callable | None:
    """
    Attempts to load and return the method specified by fully-qualified name at the given setting.

    :param setting_name: The name of the setting that holds the fqname of the Python method we want to load
    :return: The callable if it was able to be loaded, else None
    """
    if fq_name := getattr(settings, setting_name, None):
        try:
            mn, _, fn = fq_name.rpartition(".")
            m = importlib.import_module(mn)
            return getattr(m, fn)
        except ModuleNotFoundError:
            pass
    return None


def generate_file_response(file_object: FileUpload) -> FileResponse:
    """
    Serve an uploaded file in a uniformed way.

    This function assumes all permissions have previously validated/verified
    by the caller of this function.
    """
    # Quick check to ensure we have the right type of object
    if not isinstance(file_object, FileUpload):
        msg = f"FileUpload object expected but type <{type(file_object)}> received."
        raise TypeError(msg)
    # Determine the path of the file on disk within the MEDIA_ROOT
    file_path = f"{settings.MEDIA_ROOT}/{file_object.file.url.lstrip(settings.MEDIA_URL)}"
    # Clean the title by removing some problematic characters
    cleaned_file_name = re.sub(r'[<>:"/\\|?*`=\'&%#;]', "-", file_object.title)

    return generate_file_response_from_file_path(
        file_path, file_name=cleaned_file_name, file_size=file_object.file.size,
    )


def generate_file_response_from_file_path(
    file_path: str, file_name: str | None = None, file_size: int | None = None,
) -> FileResponse:
    """Serve an local file in a uniformed way."""
    # Determine the file path
    path = Path(file_path)
    file_path_without_extension = path.parent / path.stem
    file_extension = path.suffix
    # Determine the file name if not supplied
    if file_name is None:
        file_name = file_path_without_extension.rsplit("/")[-1]
    # Determine the file size if not supplied
    if file_size is None:
        file_size = pathlib.Path(file_path).stat().st_size
    # Generate the FileResponse
    full_file_name = f"{file_name}{file_extension}"
    response = FileResponse(
        path.open("rb"),
        filename=full_file_name,
        content_type=f"{mimetypes.guess_type(file_path)}",
    )
    # Add some important headers
    response["Content-Disposition"] = f'attachment; filename="{full_file_name}"'
    response["Content-Length"] = file_size
    return response


# TEMPORARY: Local implementation until the upstream PR is merged & released: https://github.com/RedHatProductSecurity/cvss/pull/75
def parse_cvss_from_text(text):
    """
    Parses CVSS2, CVSS3, and CVSS4 vectors from arbitrary text and returns a list of CVSS objects.

    Parses text for substrings that look similar to CVSS vector
    and feeds these matches to CVSS constructor.

    Args:
        text (str): arbitrary text

    Returns:
        A list of CVSS objects.

    """
    # Looks for substrings that resemble CVSS2, CVSS3, or CVSS4 vectors.
    # CVSS3 and CVSS4 vectors start with a 'CVSS:x.x/' prefix and are matched by the optional non-capturing group.
    # CVSS2 vectors do not include a prefix and are matched by raw vector pattern only.
    # Minimum total match length is 26 characters to reduce false positives.
    matches = re.compile(r"(?:CVSS:[3-4]\.\d/)?[A-Za-z:/]{26,}").findall(text)

    cvsss = set()
    for match in matches:
        try:
            if match.startswith("CVSS:4."):
                cvss = CVSS4(match)
            elif match.startswith("CVSS:3."):
                cvss = CVSS3(match)
            else:
                cvss = CVSS2(match)

            cvsss.add(cvss)
        except (CVSSError, KeyError):
            pass

    return list(cvsss)


def parse_cvss_data(cvss_vector_string: str) -> dict:
    if not cvss_vector_string:
        return {}

    vectors = parse_cvss_from_text(cvss_vector_string)
    if len(vectors) > 0:
        vector = vectors[0]
        # For CVSS2, environmental score is at index 2
        # For CVSS3, environmental score is at index 2
        # For CVSS4, only base score is available (at index 0)
        # These CVSS2/3/4 objects do not have a version field (only a minor_version field)
        major_version = cvssv2 = cvssv2_score = cvssv3 = cvssv3_score = cvssv4 = cvssv4_score = severity = None
        if type(vector) is CVSS4:
            major_version = 4
            cvssv4 = vector.clean_vector()
            cvssv4_score = vector.scores()[0]
            logger.debug("CVSS4 vector: %s, score: %s", cvssv4, cvssv4_score)
            severity = vector.severities()[0]
        elif type(vector) is CVSS3:
            major_version = 3
            cvssv3 = vector.clean_vector()
            cvssv3_score = vector.scores()[2]
            severity = vector.severities()[0]
        elif type(vector) is CVSS2:
            # CVSS2 is not supported, but we return it anyway to allow parser to use the severity or score for other purposes
            cvssv2 = vector.clean_vector()
            cvssv2_score = vector.scores()[2]
            severity = vector.severities()[0]
            major_version = 2

        return {
            "major_version": major_version,
            "cvssv2": cvssv2,
            "cvssv2_score": cvssv2_score,
            "cvssv3": cvssv3,
            "cvssv3_score": cvssv3_score,
            "cvssv4": cvssv4,
            "cvssv4_score": cvssv4_score,
            "severity": severity,
        }
<<<<<<< HEAD
    logger.debug("No valid CVSS3 vector found in %s", cvss_vector_string)
    return {}
=======
    logger.debug("No valid CVSS3 or CVSS4 vector found in %s", cvss_vector_string)
    return {}


def build_count_subquery(model_qs: QuerySet, group_field: str) -> Subquery:
    """Return a Subquery that yields one aggregated count per `group_field`."""
    return Subquery(
        model_qs.values(group_field).annotate(c=Count("*")).values("c")[:1],  # one row per group_field
        output_field=IntegerField(),
    )
>>>>>>> 713aaad9
<|MERGE_RESOLUTION|>--- conflicted
+++ resolved
@@ -29,11 +29,7 @@
 from django.contrib.auth.signals import user_logged_in, user_logged_out, user_login_failed
 from django.contrib.contenttypes.models import ContentType
 from django.core.paginator import Paginator
-<<<<<<< HEAD
-from django.db.models import Case, Count, IntegerField, Q, Sum, Value, When
-=======
 from django.db.models import Case, Count, F, IntegerField, Q, Subquery, Sum, Value, When
->>>>>>> 713aaad9
 from django.db.models.query import QuerySet
 from django.db.models.signals import post_save
 from django.dispatch import receiver
@@ -2741,18 +2737,5 @@
             "cvssv4_score": cvssv4_score,
             "severity": severity,
         }
-<<<<<<< HEAD
-    logger.debug("No valid CVSS3 vector found in %s", cvss_vector_string)
-    return {}
-=======
     logger.debug("No valid CVSS3 or CVSS4 vector found in %s", cvss_vector_string)
-    return {}
-
-
-def build_count_subquery(model_qs: QuerySet, group_field: str) -> Subquery:
-    """Return a Subquery that yields one aggregated count per `group_field`."""
-    return Subquery(
-        model_qs.values(group_field).annotate(c=Count("*")).values("c")[:1],  # one row per group_field
-        output_field=IntegerField(),
-    )
->>>>>>> 713aaad9
+    return {}