--- conflicted
+++ resolved
@@ -2976,11 +2976,7 @@
             or product != self.instance.product
         ):
             notifications = Notifications.objects.filter(
-<<<<<<< HEAD
                 user=user, product=product, template=template
-=======
-                user=user, product=product, template=False,
->>>>>>> a62ea5d9
             ).count()
             if notifications > 0:
                 msg = "Notification for user and product already exists"
