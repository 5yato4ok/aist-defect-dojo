import json
import logging
import os
import re
from datetime import datetime
from typing import List

import six
import tagulous
from django.conf import settings
from django.contrib.auth.models import Group, Permission
from django.contrib.auth.password_validation import validate_password
from django.core.exceptions import PermissionDenied, ValidationError
from django.db.utils import IntegrityError
from django.urls import reverse
from django.utils import timezone
from django.utils.translation import gettext_lazy as _
from drf_spectacular.utils import extend_schema_field
from rest_framework import serializers
from rest_framework.exceptions import NotFound
from rest_framework.exceptions import ValidationError as RestFrameworkValidationError
from rest_framework.fields import DictField, MultipleChoiceField

import dojo.jira_link.helper as jira_helper
from dojo.authorization.authorization import user_has_permission
from dojo.authorization.roles_permissions import Permissions
from dojo.endpoint.utils import endpoint_filter, endpoint_meta_import
from dojo.finding.helper import (
    save_vulnerability_ids,
    save_vulnerability_ids_template,
)
from dojo.finding.queries import get_authorized_findings
from dojo.group.utils import get_auth_group_name
from dojo.importers.auto_create_context import AutoCreateContextManager
from dojo.importers.base_importer import BaseImporter
from dojo.importers.default_importer import DefaultImporter
from dojo.importers.default_reimporter import DefaultReImporter
from dojo.models import (
    DEFAULT_NOTIFICATION,
    IMPORT_ACTIONS,
    NOTIFICATION_CHOICES,
    SEVERITIES,
    SEVERITY_CHOICES,
    STATS_FIELDS,
    Announcement,
    Answer,
    Answered_Survey,
    App_Analysis,
    Check_List,
    ChoiceAnswer,
    ChoiceQuestion,
    Cred_Mapping,
    Cred_User,
    Development_Environment,
    Dojo_Group,
    Dojo_Group_Member,
    Dojo_User,
    DojoMeta,
    Endpoint,
    Endpoint_Params,
    Endpoint_Status,
    Engagement,
    Engagement_Presets,
    Engagement_Survey,
    FileUpload,
    Finding,
    Finding_Group,
    Finding_Template,
    General_Survey,
    Global_Role,
    JIRA_Instance,
    JIRA_Issue,
    JIRA_Project,
    Language_Type,
    Languages,
    Network_Locations,
    Note_Type,
    NoteHistory,
    Notes,
    Notification_Webhooks,
    Notifications,
    Product,
    Product_API_Scan_Configuration,
    Product_Group,
    Product_Member,
    Product_Type,
    Product_Type_Group,
    Product_Type_Member,
    Question,
    Regulation,
    Risk_Acceptance,
    Role,
    SLA_Configuration,
    Sonarqube_Issue,
    Sonarqube_Issue_Transition,
    Stub_Finding,
    System_Settings,
    Test,
    Test_Import,
    Test_Import_Finding_Action,
    Test_Type,
    TextAnswer,
    TextQuestion,
    Tool_Configuration,
    Tool_Product_Settings,
    Tool_Type,
    User,
    UserContactInfo,
    Vulnerability_Id,
    Vulnerability_Id_Template,
    get_current_date,
)
from dojo.risk_acceptance.helper import add_findings_to_risk_acceptance, remove_finding_from_risk_acceptance
from dojo.tools.factory import (
    get_choices_sorted,
    requires_file,
    requires_tool_type,
)
from dojo.user.utils import get_configuration_permissions_codenames
from dojo.utils import is_scan_file_too_large

logger = logging.getLogger(__name__)
deduplicationLogger = logging.getLogger("dojo.specific-loggers.deduplication")


def get_product_id_from_dict(data):
    product_id = data.get("product", None)
    if product_id:
        if isinstance(product_id, Product):
            product_id = product_id.id
        elif isinstance(product_id, str) and not product_id.isdigit():
            msg = "product must be an integer"
            raise serializers.ValidationError(msg)
    return product_id


class StatusStatisticsSerializer(serializers.Serializer):
    def __init__(self, *args, **kwargs):
        super().__init__(*args, **kwargs)
        for stat in STATS_FIELDS:
            self.fields[stat.lower()] = serializers.IntegerField()


class SeverityStatusStatisticsSerializer(serializers.Serializer):
    def __init__(self, *args, **kwargs):
        super().__init__(*args, **kwargs)
        for sev in SEVERITIES:
            self.fields[sev.lower()] = StatusStatisticsSerializer()

        self.fields["total"] = StatusStatisticsSerializer()


class DeltaStatisticsSerializer(serializers.Serializer):
    def __init__(self, *args, **kwargs):
        super().__init__(*args, **kwargs)
        for action in IMPORT_ACTIONS:
            self.fields[
                action[1].lower()
            ] = SeverityStatusStatisticsSerializer()


class ImportStatisticsSerializer(serializers.Serializer):
    before = SeverityStatusStatisticsSerializer(
        required=False,
        help_text="Finding statistics as stored in Defect Dojo before the import",
    )
    delta = DeltaStatisticsSerializer(
        required=False,
        help_text="Finding statistics of modifications made by the reimport. Only available when TRACK_IMPORT_HISTORY hass not disabled.",
    )
    after = SeverityStatusStatisticsSerializer(
        help_text="Finding statistics as stored in Defect Dojo after the import",
    )


@extend_schema_field(
    serializers.ListField(child=serializers.CharField()),
)  # also takes basic python types
class TagListSerializerField(serializers.ListField):
    child = serializers.CharField()
    default_error_messages = {
        "not_a_list": _(
            'Expected a list of items but got type "{input_type}".',
        ),
        "invalid_json": _(
            "Invalid json list. A tag list submitted in string"
            " form must be valid json.",
        ),
        "not_a_str": _("All list items must be of string type."),
    }
    order_by = None

    def __init__(self, **kwargs):
        pretty_print = kwargs.pop("pretty_print", True)

        style = kwargs.pop("style", {})
        kwargs["style"] = {"base_template": "textarea.html"}
        kwargs["style"].update(style)

        super().__init__(**kwargs)

        self.pretty_print = pretty_print

    def to_internal_value(self, data):
        if isinstance(data, list) and data == [""] and self.allow_empty:
            return []
        if isinstance(data, six.string_types):
            if not data:
                data = []
            try:
                data = json.loads(data)
            except ValueError:
                self.fail("invalid_json")

        logger.debug(f"data as json: {data}")

        if not isinstance(data, list):
            self.fail("not_a_list", input_type=type(data).__name__)

        data_safe = []
        for s in data:
            # Ensure if the element in the list is  string
            if not isinstance(s, six.string_types):
                self.fail("not_a_str")
            # Run the children validation
            self.child.run_validation(s)
            substrings = re.findall(r'(?:"[^"]*"|[^",]+)', s)
            data_safe.extend(substrings)

        return tagulous.utils.render_tags(data_safe)

    def to_representation(self, value):
        if not isinstance(value, list):
            # we can't use isinstance because TagRelatedManager is non-existing class
            # it cannot be imported or referenced, so we fallback to string
            # comparison
            if type(value).__name__ == "TagRelatedManager":
                value = value.get_tag_list()
            elif isinstance(value, str):
                value = tagulous.utils.parse_tags(value)
            else:
                msg = f"unable to convert {type(value).__name__} into list of tags"
                raise ValueError(msg)
        return value


class TaggitSerializer(serializers.Serializer):
    def create(self, validated_data):
        to_be_tagged, validated_data = self._pop_tags(validated_data)

        tag_object = super().create(validated_data)

        return self._save_tags(tag_object, to_be_tagged)

    def update(self, instance, validated_data):
        to_be_tagged, validated_data = self._pop_tags(validated_data)

        tag_object = super().update(
            instance, validated_data,
        )

        return self._save_tags(tag_object, to_be_tagged)

    def _save_tags(self, tag_object, tags):
        for key in list(tags.keys()):
            tag_values = tags.get(key)
            # tag_object.tags = ", ".join(tag_values)
            tag_object.tags = tag_values
        tag_object.save()

        return tag_object

    def _pop_tags(self, validated_data):
        to_be_tagged = {}

        for key in list(self.fields.keys()):
            field = self.fields[key]
            if isinstance(field, TagListSerializerField):
                if key in validated_data:
                    to_be_tagged[key] = validated_data.pop(key)

        return (to_be_tagged, validated_data)


class RequestResponseDict(list):
    def __init__(self, *args, **kwargs):
        pretty_print = kwargs.pop("pretty_print", True)
        list.__init__(self, *args, **kwargs)
        self.pretty_print = pretty_print

    def __add__(self, rhs):
        return RequestResponseDict(list.__add__(self, rhs))

    def __getitem__(self, item):
        result = list.__getitem__(self, item)
        try:
            return RequestResponseDict(result)
        except TypeError:
            return result

    def __str__(self):
        if self.pretty_print:
            return json.dumps(
                self, sort_keys=True, indent=4, separators=(",", ": "),
            )
        return json.dumps(self)


class RequestResponseSerializerField(serializers.ListSerializer):
    child = DictField(child=serializers.CharField())
    default_error_messages = {
        "not_a_list": _(
            'Expected a list of items but got type "{input_type}".',
        ),
        "invalid_json": _(
            "Invalid json list. A tag list submitted in string"
            " form must be valid json.",
        ),
        "not_a_dict": _(
            "All list items must be of dict type with keys 'request' and 'response'",
        ),
        "not_a_str": _("All values in the dict must be of string type."),
    }
    order_by = None

    def __init__(self, **kwargs):
        pretty_print = kwargs.pop("pretty_print", True)

        style = kwargs.pop("style", {})
        kwargs["style"] = {"base_template": "textarea.html"}
        kwargs["style"].update(style)

        if "data" in kwargs:
            data = kwargs["data"]

            if isinstance(data, list):
                kwargs["many"] = True

        super().__init__(**kwargs)

        self.pretty_print = pretty_print

    def to_internal_value(self, data):
        if isinstance(data, six.string_types):
            if not data:
                data = []
            try:
                data = json.loads(data)
            except ValueError:
                self.fail("invalid_json")

        if not isinstance(data, list):
            self.fail("not_a_list", input_type=type(data).__name__)
        for s in data:
            if not isinstance(s, dict):
                self.fail("not_a_dict", input_type=type(s).__name__)

            request = s.get("request", None)
            response = s.get("response", None)

            if not isinstance(request, str):
                self.fail("not_a_str", input_type=type(request).__name__)
            if not isinstance(response, str):
                self.fail("not_a_str", input_type=type(request).__name__)

            self.child.run_validation(s)
        return data

    def to_representation(self, value):
        if not isinstance(value, RequestResponseDict):
            if not isinstance(value, list):
                # this will trigger when a queryset is found...
                if self.order_by:
                    burps = value.all().order_by(*self.order_by)
                else:
                    burps = value.all()
                value = [
                    {
                        "request": burp.get_request(),
                        "response": burp.get_response(),
                    }
                    for burp in burps
                ]

        return value


class BurpRawRequestResponseSerializer(serializers.Serializer):
    req_resp = RequestResponseSerializerField(required=True)


class MetaSerializer(serializers.ModelSerializer):
    product = serializers.PrimaryKeyRelatedField(
        queryset=Product.objects.all(),
        required=False,
        default=None,
        allow_null=True,
    )
    endpoint = serializers.PrimaryKeyRelatedField(
        queryset=Endpoint.objects.all(),
        required=False,
        default=None,
        allow_null=True,
    )
    finding = serializers.PrimaryKeyRelatedField(
        queryset=Finding.objects.all(),
        required=False,
        default=None,
        allow_null=True,
    )

    def validate(self, data):
        DojoMeta(**data).clean()
        return data

    class Meta:
        model = DojoMeta
        fields = "__all__"


class ProductMetaSerializer(serializers.ModelSerializer):
    class Meta:
        model = DojoMeta
        fields = ("name", "value")


class UserSerializer(serializers.ModelSerializer):
    date_joined = serializers.DateTimeField(read_only=True)
    last_login = serializers.DateTimeField(read_only=True, allow_null=True)
    email = serializers.EmailField(required=True)
    password = serializers.CharField(
        write_only=True,
        style={"input_type": "password"},
        required=False,
        validators=[validate_password],
    )
    configuration_permissions = serializers.PrimaryKeyRelatedField(
        allow_null=True,
        queryset=Permission.objects.filter(
            codename__in=get_configuration_permissions_codenames(),
        ),
        many=True,
        required=False,
        source="user_permissions",
    )

    class Meta:
        model = Dojo_User
        fields = (
            "id",
            "username",
            "first_name",
            "last_name",
            "email",
            "date_joined",
            "last_login",
            "is_active",
            "is_superuser",
            "password",
            "configuration_permissions",
        )

    def to_representation(self, instance):
        ret = super().to_representation(instance)

        # This will show only "configuration_permissions" even if user has also
        # other permissions
        all_permissions = set(ret["configuration_permissions"])
        allowed_configuration_permissions = set(
            self.fields[
                "configuration_permissions"
            ].child_relation.queryset.values_list("id", flat=True),
        )
        ret["configuration_permissions"] = list(
            all_permissions.intersection(allowed_configuration_permissions),
        )

        return ret

    def update(self, instance, validated_data):
        new_configuration_permissions = None
        if (
            "user_permissions" in validated_data
        ):  # This field was renamed from "configuration_permissions" in the meantime
            new_configuration_permissions = set(
                validated_data.pop("user_permissions"),
            )

        instance = super().update(instance, validated_data)

        # This will update only Permissions from category
        # "configuration_permissions". Others will be untouched
        if new_configuration_permissions:
            allowed_configuration_permissions = set(
                self.fields[
                    "configuration_permissions"
                ].child_relation.queryset.all(),
            )
            non_configuration_permissions = (
                set(instance.user_permissions.all())
                - allowed_configuration_permissions
            )
            new_permissions = non_configuration_permissions.union(
                new_configuration_permissions,
            )
            instance.user_permissions.set(new_permissions)

        return instance

    def create(self, validated_data):
        if "password" in validated_data:
            password = validated_data.pop("password")
        else:
            password = None

        new_configuration_permissions = None
        if (
            "user_permissions" in validated_data
        ):  # This field was renamed from "configuration_permissions" in the meantime
            new_configuration_permissions = set(
                validated_data.pop("user_permissions"),
            )

        user = Dojo_User.objects.create(**validated_data)

        if password:
            user.set_password(password)
        else:
            user.set_unusable_password()

        # This will create only Permissions from category
        # "configuration_permissions". There are no other Permissions.
        if new_configuration_permissions:
            user.user_permissions.set(new_configuration_permissions)

        user.save()
        return user

    def validate(self, data):
        if self.instance is not None:
            instance_is_superuser = self.instance.is_superuser
        else:
            instance_is_superuser = False
        data_is_superuser = data.get("is_superuser", False)
        if not self.context["request"].user.is_superuser and (
            instance_is_superuser or data_is_superuser
        ):
            msg = "Only superusers are allowed to add or edit superusers."
            raise ValidationError(msg)

        if self.context["request"].method in ["PATCH", "PUT"] and "password" in data:
            msg = "Update of password though API is not allowed"
            raise ValidationError(msg)
<<<<<<< HEAD
        if self.context["request"].method == "POST" and "password" not in data:
            msg = "Passwords must be supplied for new users"
            raise ValidationError(msg)
        else:
            return super().validate(data)
=======
        return super().validate(data)
>>>>>>> 5ab0156b


class UserContactInfoSerializer(serializers.ModelSerializer):
    user_profile = UserSerializer(many=False, source="user", read_only=True)

    class Meta:
        model = UserContactInfo
        fields = "__all__"


class UserStubSerializer(serializers.ModelSerializer):
    class Meta:
        model = Dojo_User
        fields = ("id", "username", "first_name", "last_name")


class RoleSerializer(serializers.ModelSerializer):
    class Meta:
        model = Role
        fields = "__all__"


class DojoGroupSerializer(serializers.ModelSerializer):
    configuration_permissions = serializers.PrimaryKeyRelatedField(
        allow_null=True,
        queryset=Permission.objects.filter(
            codename__in=get_configuration_permissions_codenames(),
        ),
        many=True,
        required=False,
        source="auth_group.permissions",
    )

    class Meta:
        model = Dojo_Group
        exclude = ("auth_group",)

    def to_representation(self, instance):
        if not instance.auth_group:
            auth_group = Group(name=get_auth_group_name(instance))
            auth_group.save()
            instance.auth_group = auth_group
            members = instance.users.all()
            for member in members:
                auth_group.user_set.add(member)
            instance.save()
        ret = super().to_representation(instance)
        # This will show only "configuration_permissions" even if user has also
        # other permissions
        all_permissions = set(ret["configuration_permissions"])
        allowed_configuration_permissions = set(
            self.fields[
                "configuration_permissions"
            ].child_relation.queryset.values_list("id", flat=True),
        )
        ret["configuration_permissions"] = list(
            all_permissions.intersection(allowed_configuration_permissions),
        )

        return ret

    def create(self, validated_data):
        new_configuration_permissions = None
        if (
            "auth_group" in validated_data
            and "permissions" in validated_data["auth_group"]
        ):  # This field was renamed from "configuration_permissions" in the meantime
            new_configuration_permissions = set(
                validated_data.pop("auth_group")["permissions"],
            )

        instance = super().create(validated_data)

        # This will update only Permissions from category
        # "configuration_permissions". There are no other Permissions.
        if new_configuration_permissions:
            instance.auth_group.permissions.set(new_configuration_permissions)

        return instance

    def update(self, instance, validated_data):
        new_configuration_permissions = None
        if (
            "auth_group" in validated_data
            and "permissions" in validated_data["auth_group"]
        ):  # This field was renamed from "configuration_permissions" in the meantime
            new_configuration_permissions = set(
                validated_data.pop("auth_group")["permissions"],
            )

        instance = super().update(instance, validated_data)

        # This will update only Permissions from category
        # "configuration_permissions". Others will be untouched
        if new_configuration_permissions:
            allowed_configuration_permissions = set(
                self.fields[
                    "configuration_permissions"
                ].child_relation.queryset.all(),
            )
            non_configuration_permissions = (
                set(instance.auth_group.permissions.all())
                - allowed_configuration_permissions
            )
            new_permissions = non_configuration_permissions.union(
                new_configuration_permissions,
            )
            instance.auth_group.permissions.set(new_permissions)

        return instance


class DojoGroupMemberSerializer(serializers.ModelSerializer):
    class Meta:
        model = Dojo_Group_Member
        fields = "__all__"

    def validate(self, data):
        if (
            self.instance is not None
            and data.get("group") != self.instance.group
            and not user_has_permission(
                self.context["request"].user,
                data.get("group"),
                Permissions.Group_Manage_Members,
            )
        ):
            msg = "You are not permitted to add a user to this group"
            raise PermissionDenied(msg)

        if (
            self.instance is None
            or data.get("group") != self.instance.group
            or data.get("user") != self.instance.user
        ):
            members = Dojo_Group_Member.objects.filter(
                group=data.get("group"), user=data.get("user"),
            )
            if members.count() > 0:
                msg = "Dojo_Group_Member already exists"
                raise ValidationError(msg)

        if self.instance is not None and not data.get("role").is_owner:
            owners = (
                Dojo_Group_Member.objects.filter(
                    group=data.get("group"), role__is_owner=True,
                )
                .exclude(id=self.instance.id)
                .count()
            )
            if owners < 1:
                msg = "There must be at least one owner"
                raise ValidationError(msg)

        if data.get("role").is_owner and not user_has_permission(
            self.context["request"].user,
            data.get("group"),
            Permissions.Group_Add_Owner,
        ):
            msg = "You are not permitted to add a user as Owner to this group"
            raise PermissionDenied(msg)

        return data


class GlobalRoleSerializer(serializers.ModelSerializer):
    class Meta:
        model = Global_Role
        fields = "__all__"

    def validate(self, data):
        user = None
        group = None

        if self.instance is not None:
            user = self.instance.user
            group = self.instance.group

        if "user" in data:
            user = data.get("user")
        if "group" in data:
            group = data.get("group")

        if user is None and group is None:
            msg = "Global_Role must have either user or group"
            raise ValidationError(msg)
        if user is not None and group is not None:
            msg = "Global_Role cannot have both user and group"
            raise ValidationError(msg)

        return data


class AddUserSerializer(serializers.ModelSerializer):
    class Meta:
        model = User
        fields = ("id", "username")


class NoteTypeSerializer(serializers.ModelSerializer):
    class Meta:
        model = Note_Type
        fields = "__all__"


class NoteHistorySerializer(serializers.ModelSerializer):
    current_editor = UserStubSerializer(read_only=True)
    note_type = NoteTypeSerializer(read_only=True, many=False)

    class Meta:
        model = NoteHistory
        fields = "__all__"


class NoteSerializer(serializers.ModelSerializer):
    author = UserStubSerializer(many=False, read_only=True)
    editor = UserStubSerializer(read_only=True, many=False, allow_null=True)
    history = NoteHistorySerializer(read_only=True, many=True)
    note_type = NoteTypeSerializer(read_only=True, many=False)

    def update(self, instance, validated_data):
        instance.entry = validated_data.get("entry")
        instance.edited = True
        instance.editor = self.context["request"].user
        instance.edit_time = timezone.now()
        history = NoteHistory(
            data=instance.entry,
            time=instance.edit_time,
            current_editor=instance.editor,
        )
        history.save()
        instance.history.add(history)
        instance.save()
        return instance

    class Meta:
        model = Notes
        fields = "__all__"


class FileSerializer(serializers.ModelSerializer):
    file = serializers.FileField(required=True)

    class Meta:
        model = FileUpload
        fields = "__all__"

    def validate(self, data):
        if file := data.get("file"):
            ext = os.path.splitext(file.name)[1]  # [0] returns path+filename
            valid_extensions = settings.FILE_UPLOAD_TYPES
            if ext.lower() not in valid_extensions:
                if accepted_extensions := f"{', '.join(valid_extensions)}":
                    msg = (
                        "Unsupported extension. Supported extensions are as "
                        f"follows: {accepted_extensions}"
                    )
                else:
                    msg = (
                        "File uploads are prohibited due to the list of acceptable "
                        "file extensions being empty"
                    )
                raise ValidationError(msg)
            return data
        return None


class RawFileSerializer(serializers.ModelSerializer):
    file = serializers.FileField(required=True)

    class Meta:
        model = FileUpload
        fields = ["file"]


class RiskAcceptanceProofSerializer(serializers.ModelSerializer):
    path = serializers.FileField(required=True)

    class Meta:
        model = Risk_Acceptance
        fields = ["path"]


class ProductMemberSerializer(serializers.ModelSerializer):
    class Meta:
        model = Product_Member
        fields = "__all__"

    def validate(self, data):
        if (
            self.instance is not None
            and data.get("product") != self.instance.product
            and not user_has_permission(
                self.context["request"].user,
                data.get("product"),
                Permissions.Product_Manage_Members,
            )
        ):
            msg = "You are not permitted to add a member to this product"
            raise PermissionDenied(msg)

        if (
            self.instance is None
            or data.get("product") != self.instance.product
            or data.get("user") != self.instance.user
        ):
            members = Product_Member.objects.filter(
                product=data.get("product"), user=data.get("user"),
            )
            if members.count() > 0:
                msg = "Product_Member already exists"
                raise ValidationError(msg)

        if data.get("role").is_owner and not user_has_permission(
            self.context["request"].user,
            data.get("product"),
            Permissions.Product_Member_Add_Owner,
        ):
            msg = "You are not permitted to add a member as Owner to this product"
            raise PermissionDenied(msg)

        return data


class ProductGroupSerializer(serializers.ModelSerializer):
    class Meta:
        model = Product_Group
        fields = "__all__"

    def validate(self, data):
        if (
            self.instance is not None
            and data.get("product") != self.instance.product
            and not user_has_permission(
                self.context["request"].user,
                data.get("product"),
                Permissions.Product_Group_Add,
            )
        ):
            msg = "You are not permitted to add a group to this product"
            raise PermissionDenied(msg)

        if (
            self.instance is None
            or data.get("product") != self.instance.product
            or data.get("group") != self.instance.group
        ):
            members = Product_Group.objects.filter(
                product=data.get("product"), group=data.get("group"),
            )
            if members.count() > 0:
                msg = "Product_Group already exists"
                raise ValidationError(msg)

        if data.get("role").is_owner and not user_has_permission(
            self.context["request"].user,
            data.get("product"),
            Permissions.Product_Group_Add_Owner,
        ):
            msg = "You are not permitted to add a group as Owner to this product"
            raise PermissionDenied(msg)

        return data


class ProductTypeMemberSerializer(serializers.ModelSerializer):
    class Meta:
        model = Product_Type_Member
        fields = "__all__"

    def validate(self, data):
        if (
            self.instance is not None
            and data.get("product_type") != self.instance.product_type
            and not user_has_permission(
                self.context["request"].user,
                data.get("product_type"),
                Permissions.Product_Type_Manage_Members,
            )
        ):
            msg = "You are not permitted to add a member to this product type"
            raise PermissionDenied(msg)

        if (
            self.instance is None
            or data.get("product_type") != self.instance.product_type
            or data.get("user") != self.instance.user
        ):
            members = Product_Type_Member.objects.filter(
                product_type=data.get("product_type"), user=data.get("user"),
            )
            if members.count() > 0:
                msg = "Product_Type_Member already exists"
                raise ValidationError(msg)

        if self.instance is not None and not data.get("role").is_owner:
            owners = (
                Product_Type_Member.objects.filter(
                    product_type=data.get("product_type"), role__is_owner=True,
                )
                .exclude(id=self.instance.id)
                .count()
            )
            if owners < 1:
                msg = "There must be at least one owner"
                raise ValidationError(msg)

        if data.get("role").is_owner and not user_has_permission(
            self.context["request"].user,
            data.get("product_type"),
            Permissions.Product_Type_Member_Add_Owner,
        ):
            msg = "You are not permitted to add a member as Owner to this product type"
            raise PermissionDenied(msg)

        return data


class ProductTypeGroupSerializer(serializers.ModelSerializer):
    class Meta:
        model = Product_Type_Group
        fields = "__all__"

    def validate(self, data):
        if (
            self.instance is not None
            and data.get("product_type") != self.instance.product_type
            and not user_has_permission(
                self.context["request"].user,
                data.get("product_type"),
                Permissions.Product_Type_Group_Add,
            )
        ):
            msg = "You are not permitted to add a group to this product type"
            raise PermissionDenied(msg)

        if (
            self.instance is None
            or data.get("product_type") != self.instance.product_type
            or data.get("group") != self.instance.group
        ):
            members = Product_Type_Group.objects.filter(
                product_type=data.get("product_type"), group=data.get("group"),
            )
            if members.count() > 0:
                msg = "Product_Type_Group already exists"
                raise ValidationError(msg)

        if data.get("role").is_owner and not user_has_permission(
            self.context["request"].user,
            data.get("product_type"),
            Permissions.Product_Type_Group_Add_Owner,
        ):
            msg = "You are not permitted to add a group as Owner to this product type"
            raise PermissionDenied(msg)

        return data


class ProductTypeSerializer(serializers.ModelSerializer):
    class Meta:
        model = Product_Type
        fields = "__all__"


class EngagementSerializer(TaggitSerializer, serializers.ModelSerializer):
    tags = TagListSerializerField(required=False)

    class Meta:
        model = Engagement
        exclude = ("inherited_tags",)

    def validate(self, data):
        if self.context["request"].method == "POST":
            if data.get("target_start") > data.get("target_end"):
                msg = "Your target start date exceeds your target end date"
                raise serializers.ValidationError(msg)
        return data

    def build_relational_field(self, field_name, relation_info):
        if field_name == "notes":
            return NoteSerializer, {"many": True, "read_only": True}
        if field_name == "files":
            return FileSerializer, {"many": True, "read_only": True}
        return super().build_relational_field(field_name, relation_info)


class EngagementToNotesSerializer(serializers.Serializer):
    engagement_id = serializers.PrimaryKeyRelatedField(
        queryset=Engagement.objects.all(), many=False, allow_null=True,
    )
    notes = NoteSerializer(many=True)


class EngagementToFilesSerializer(serializers.Serializer):
    engagement_id = serializers.PrimaryKeyRelatedField(
        queryset=Engagement.objects.all(), many=False, allow_null=True,
    )
    files = FileSerializer(many=True)

    def to_representation(self, data):
        engagement = data.get("engagement_id")
        files = data.get("files")
        new_files = []
        for file in files:
            new_files.append(
                {
                    "id": file.id,
                    "file": "{site_url}/{file_access_url}".format(
                        site_url=settings.SITE_URL,
                        file_access_url=file.get_accessible_url(
                            engagement, engagement.id,
                        ),
                    ),
                    "title": file.title,
                },
            )
        return {"engagement_id": engagement.id, "files": new_files}


class EngagementCheckListSerializer(serializers.ModelSerializer):
    class Meta:
        model = Check_List
        fields = "__all__"


class AppAnalysisSerializer(TaggitSerializer, serializers.ModelSerializer):
    tags = TagListSerializerField(required=False)

    class Meta:
        model = App_Analysis
        fields = "__all__"


class ToolTypeSerializer(serializers.ModelSerializer):
    class Meta:
        model = Tool_Type
        fields = "__all__"

    def validate(self, data):
        if self.context["request"].method == "POST":
            name = data.get("name")
            # Make sure this will not create a duplicate test type
            if Tool_Type.objects.filter(name=name).count() > 0:
                msg = "A Tool Type with the name already exists"
                raise serializers.ValidationError(msg)
        return data


class RegulationSerializer(serializers.ModelSerializer):
    class Meta:
        model = Regulation
        fields = "__all__"


class ToolConfigurationSerializer(serializers.ModelSerializer):
    class Meta:
        model = Tool_Configuration
        fields = "__all__"
        extra_kwargs = {
            "password": {"write_only": True},
            "ssh": {"write_only": True},
            "api_key": {"write_only": True},
        }


class ToolProductSettingsSerializer(serializers.ModelSerializer):
    setting_url = serializers.CharField(source="url")
    product = serializers.PrimaryKeyRelatedField(
        queryset=Product.objects.all(), required=True,
    )

    class Meta:
        model = Tool_Product_Settings
        fields = "__all__"


class EndpointStatusSerializer(serializers.ModelSerializer):
    class Meta:
        model = Endpoint_Status
        fields = "__all__"

    def run_validators(self, initial_data):
        try:
            return super().run_validators(initial_data)
        except RestFrameworkValidationError as exc:
            if "finding, endpoint must make a unique set" in str(exc):
                msg = "This endpoint-finding relation already exists"
                raise serializers.ValidationError(msg) from exc
            raise

    def create(self, validated_data):
        endpoint = validated_data.get("endpoint")
        finding = validated_data.get("finding")
        try:
            status = Endpoint_Status.objects.create(
                finding=finding, endpoint=endpoint,
            )
        except IntegrityError as ie:
            if "finding, endpoint must make a unique set" in str(ie):
                msg = "This endpoint-finding relation already exists"
                raise serializers.ValidationError(msg)
            raise
        status.mitigated = validated_data.get("mitigated", False)
        status.false_positive = validated_data.get("false_positive", False)
        status.out_of_scope = validated_data.get("out_of_scope", False)
        status.risk_accepted = validated_data.get("risk_accepted", False)
        status.date = validated_data.get("date", get_current_date())
        status.save()
        return status

    def update(self, instance, validated_data):
        try:
            return super().update(instance, validated_data)
        except IntegrityError as ie:
            if "finding, endpoint must make a unique set" in str(ie):
                msg = "This endpoint-finding relation already exists"
                raise serializers.ValidationError(msg)
            raise


class EndpointSerializer(TaggitSerializer, serializers.ModelSerializer):
    tags = TagListSerializerField(required=False)

    class Meta:
        model = Endpoint
        exclude = ("inherited_tags",)

    def validate(self, data):

        if not self.context["request"].method == "PATCH":
            if "product" not in data:
                msg = "Product is required"
                raise serializers.ValidationError(msg)
            protocol = data.get("protocol")
            userinfo = data.get("userinfo")
            host = data.get("host")
            port = data.get("port")
            path = data.get("path")
            query = data.get("query")
            fragment = data.get("fragment")
            product = data.get("product")
        else:
            protocol = data.get("protocol", self.instance.protocol)
            userinfo = data.get("userinfo", self.instance.userinfo)
            host = data.get("host", self.instance.host)
            port = data.get("port", self.instance.port)
            path = data.get("path", self.instance.path)
            query = data.get("query", self.instance.query)
            fragment = data.get("fragment", self.instance.fragment)
            if "product" in data and data["product"] != self.instance.product:
                msg = "Change of product is not possible"
                raise serializers.ValidationError(msg)
            product = self.instance.product

        endpoint_ins = Endpoint(
            protocol=protocol,
            userinfo=userinfo,
            host=host,
            port=port,
            path=path,
            query=query,
            fragment=fragment,
            product=product,
        )
        endpoint_ins.clean()  # Run standard validation and clean process; can raise errors

        endpoint = endpoint_filter(
            protocol=endpoint_ins.protocol,
            userinfo=endpoint_ins.userinfo,
            host=endpoint_ins.host,
            port=endpoint_ins.port,
            path=endpoint_ins.path,
            query=endpoint_ins.query,
            fragment=endpoint_ins.fragment,
            product=endpoint_ins.product,
        )
        if (
            self.context["request"].method in ["PUT", "PATCH"]
            and (
                (endpoint.count() > 1)
                or (
                    endpoint.count() == 1
                    and endpoint.first().pk != self.instance.pk
                )
            )
        ) or (
            self.context["request"].method == "POST" and endpoint.count() > 0
        ):
            msg = (
                "It appears as though an endpoint with this data already "
                "exists for this product."
            )
            raise serializers.ValidationError(msg, code="invalid")

        # use clean data
        data["protocol"] = endpoint_ins.protocol
        data["userinfo"] = endpoint_ins.userinfo
        data["host"] = endpoint_ins.host
        data["port"] = endpoint_ins.port
        data["path"] = endpoint_ins.path
        data["query"] = endpoint_ins.query
        data["fragment"] = endpoint_ins.fragment
        data["product"] = endpoint_ins.product

        return data


class EndpointParamsSerializer(serializers.ModelSerializer):
    class Meta:
        model = Endpoint_Params
        fields = "__all__"


class JIRAIssueSerializer(serializers.ModelSerializer):
    url = serializers.SerializerMethodField(read_only=True)

    class Meta:
        model = JIRA_Issue
        fields = "__all__"

    def get_url(self, obj) -> str:
        return jira_helper.get_jira_issue_url(obj)

    def validate(self, data):
        if self.context["request"].method == "PATCH":
            engagement = data.get("engagement", self.instance.engagement)
            finding = data.get("finding", self.instance.finding)
            finding_group = data.get(
                "finding_group", self.instance.finding_group,
            )
        else:
            engagement = data.get("engagement", None)
            finding = data.get("finding", None)
            finding_group = data.get("finding_group", None)

        if (
            (engagement and not finding and not finding_group)
            or (finding and not engagement and not finding_group)
            or (finding_group and not engagement and not finding)
        ):
            pass
        else:
            msg = "Either engagement or finding or finding_group has to be set."
            raise serializers.ValidationError(msg)

        return data


class JIRAInstanceSerializer(serializers.ModelSerializer):
    class Meta:
        model = JIRA_Instance
        fields = "__all__"
        extra_kwargs = {
            "password": {"write_only": True},
        }


class JIRAProjectSerializer(serializers.ModelSerializer):
    class Meta:
        model = JIRA_Project
        fields = "__all__"

    def validate(self, data):
        if self.context["request"].method == "PATCH":
            engagement = data.get("engagement", self.instance.engagement)
            product = data.get("product", self.instance.product)
        else:
            engagement = data.get("engagement", None)
            product = data.get("product", None)

        if (engagement and product) or (not engagement and not product):
            msg = "Either engagement or product has to be set."
            raise serializers.ValidationError(msg)

        return data


class SonarqubeIssueSerializer(serializers.ModelSerializer):
    class Meta:
        model = Sonarqube_Issue
        fields = "__all__"


class SonarqubeIssueTransitionSerializer(serializers.ModelSerializer):
    class Meta:
        model = Sonarqube_Issue_Transition
        fields = "__all__"


class ProductAPIScanConfigurationSerializer(serializers.ModelSerializer):
    class Meta:
        model = Product_API_Scan_Configuration
        fields = "__all__"


class DevelopmentEnvironmentSerializer(serializers.ModelSerializer):
    class Meta:
        model = Development_Environment
        fields = "__all__"


class FindingGroupSerializer(serializers.ModelSerializer):
    jira_issue = JIRAIssueSerializer(read_only=True, allow_null=True)

    class Meta:
        model = Finding_Group
        fields = ("id", "name", "test", "jira_issue")


class TestSerializer(TaggitSerializer, serializers.ModelSerializer):
    tags = TagListSerializerField(required=False)
    test_type_name = serializers.ReadOnlyField()
    finding_groups = FindingGroupSerializer(
        source="finding_group_set", many=True, read_only=True,
    )

    class Meta:
        model = Test
        exclude = ("inherited_tags",)

    def build_relational_field(self, field_name, relation_info):
        if field_name == "notes":
            return NoteSerializer, {"many": True, "read_only": True}
        if field_name == "files":
            return FileSerializer, {"many": True, "read_only": True}
        return super().build_relational_field(field_name, relation_info)


class TestCreateSerializer(TaggitSerializer, serializers.ModelSerializer):
    engagement = serializers.PrimaryKeyRelatedField(
        queryset=Engagement.objects.all(),
    )
    notes = serializers.PrimaryKeyRelatedField(
        allow_null=True,
        queryset=Notes.objects.all(),
        many=True,
        required=False,
    )
    tags = TagListSerializerField(required=False)

    class Meta:
        model = Test
        exclude = ("inherited_tags",)


class TestTypeSerializer(TaggitSerializer, serializers.ModelSerializer):
    tags = TagListSerializerField(required=False)

    class Meta:
        model = Test_Type
        exclude = ("dynamically_generated",)


class TestToNotesSerializer(serializers.Serializer):
    test_id = serializers.PrimaryKeyRelatedField(
        queryset=Test.objects.all(), many=False, allow_null=True,
    )
    notes = NoteSerializer(many=True)


class TestToFilesSerializer(serializers.Serializer):
    test_id = serializers.PrimaryKeyRelatedField(
        queryset=Test.objects.all(), many=False, allow_null=True,
    )
    files = FileSerializer(many=True)

    def to_representation(self, data):
        test = data.get("test_id")
        files = data.get("files")
        new_files = []
        for file in files:
            new_files.append(
                {
                    "id": file.id,
                    "file": f"{settings.SITE_URL}/{file.get_accessible_url(test, test.id)}",
                    "title": file.title,
                },
            )
        return {"test_id": test.id, "files": new_files}


class TestImportFindingActionSerializer(serializers.ModelSerializer):
    class Meta:
        model = Test_Import_Finding_Action
        fields = "__all__"


class TestImportSerializer(serializers.ModelSerializer):
    # findings = TestImportFindingActionSerializer(source='test_import_finding_action', many=True, read_only=True)
    test_import_finding_action_set = TestImportFindingActionSerializer(
        many=True, read_only=True,
    )

    class Meta:
        model = Test_Import
        fields = "__all__"


class RiskAcceptanceSerializer(serializers.ModelSerializer):
    recommendation = serializers.SerializerMethodField()
    decision = serializers.SerializerMethodField()
    path = serializers.SerializerMethodField()

    def create(self, validated_data):
        instance = super().create(validated_data)
        user = getattr(self.context.get("request", None), "user", None)
        add_findings_to_risk_acceptance(user, instance, instance.accepted_findings.all())
        return instance

    def update(self, instance, validated_data):
        # Determine findings to risk accept, and findings to unaccept risk
        existing_findings = Finding.objects.filter(risk_acceptance=self.instance.id)
        new_findings_ids = [x.id for x in validated_data.get("accepted_findings", [])]
        new_findings = Finding.objects.filter(id__in=new_findings_ids)
        findings_to_add = set(new_findings) - set(existing_findings)
        findings_to_remove = set(existing_findings) - set(new_findings)
        findings_to_add = Finding.objects.filter(id__in=[x.id for x in findings_to_add])
        findings_to_remove = Finding.objects.filter(id__in=[x.id for x in findings_to_remove])
        # Make the update in the database
        instance = super().update(instance, validated_data)
        user = getattr(self.context.get("request", None), "user", None)
        # Add the new findings
        add_findings_to_risk_acceptance(user, instance, findings_to_add)
        # Remove the ones that were not present in the payload
        for finding in findings_to_remove:
            remove_finding_from_risk_acceptance(user, instance, finding)
        return instance

    @extend_schema_field(serializers.CharField())
    def get_recommendation(self, obj):
        return Risk_Acceptance.TREATMENT_TRANSLATIONS.get(obj.recommendation)

    @extend_schema_field(serializers.CharField())
    def get_decision(self, obj):
        return Risk_Acceptance.TREATMENT_TRANSLATIONS.get(obj.decision)

    @extend_schema_field(serializers.CharField())
    def get_path(self, obj):
        engagement = Engagement.objects.filter(
            risk_acceptance__id__in=[obj.id],
        ).first()
        path = "No proof has been supplied"
        if engagement and obj.filename() is not None:
            path = reverse(
                "download_risk_acceptance", args=(engagement.id, obj.id),
            )
            request = self.context.get("request")
            if request:
                path = request.build_absolute_uri(path)
        return path

    @extend_schema_field(serializers.IntegerField())
    def get_engagement(self, obj):
        engagement = Engagement.objects.filter(
            risk_acceptance__id__in=[obj.id],
        ).first()
        return EngagementSerializer(read_only=True).to_representation(
            engagement,
        )

    def validate(self, data):
        def validate_findings_have_same_engagement(finding_objects: List[Finding]):
            engagements = finding_objects.values_list("test__engagement__id", flat=True).distinct().count()
            if engagements > 1:
                msg = "You are not permitted to add findings from multiple engagements"
                raise PermissionDenied(msg)

        findings = data.get("accepted_findings", [])
        findings_ids = [x.id for x in findings]
        finding_objects = Finding.objects.filter(id__in=findings_ids)
        authed_findings = get_authorized_findings(Permissions.Finding_Edit).filter(id__in=findings_ids)
        if len(findings) != len(authed_findings):
            msg = "You are not permitted to add one or more selected findings to this risk acceptance"
            raise PermissionDenied(msg)
        if self.context["request"].method == "POST":
            validate_findings_have_same_engagement(finding_objects)
        elif self.context["request"].method in ["PATCH", "PUT"]:
            existing_findings = Finding.objects.filter(risk_acceptance=self.instance.id)
            existing_and_new_findings = existing_findings | finding_objects
            validate_findings_have_same_engagement(existing_and_new_findings)
        return data

    class Meta:
        model = Risk_Acceptance
        fields = "__all__"


class FindingMetaSerializer(serializers.ModelSerializer):
    class Meta:
        model = DojoMeta
        fields = ("name", "value")


class FindingProdTypeSerializer(serializers.ModelSerializer):
    class Meta:
        model = Product_Type
        fields = ["id", "name"]


class FindingProductSerializer(serializers.ModelSerializer):
    prod_type = FindingProdTypeSerializer(required=False)

    class Meta:
        model = Product
        fields = ["id", "name", "prod_type"]


class FindingEngagementSerializer(serializers.ModelSerializer):
    product = FindingProductSerializer(required=False)

    class Meta:
        model = Engagement
        fields = [
            "id",
            "name",
            "description",
            "product",
            "target_start",
            "target_end",
            "branch_tag",
            "engagement_type",
            "build_id",
            "commit_hash",
            "version",
            "created",
            "updated",
        ]


class FindingEnvironmentSerializer(serializers.ModelSerializer):
    class Meta:
        model = Development_Environment
        fields = ["id", "name"]


class FindingTestTypeSerializer(serializers.ModelSerializer):
    class Meta:
        model = Test_Type
        fields = ["id", "name"]


class FindingTestSerializer(serializers.ModelSerializer):
    engagement = FindingEngagementSerializer(required=False)
    environment = FindingEnvironmentSerializer(required=False)
    test_type = FindingTestTypeSerializer(required=False)

    class Meta:
        model = Test
        fields = [
            "id",
            "title",
            "test_type",
            "engagement",
            "environment",
            "branch_tag",
            "build_id",
            "commit_hash",
            "version",
        ]


class FindingRelatedFieldsSerializer(serializers.Serializer):
    test = serializers.SerializerMethodField()
    jira = serializers.SerializerMethodField()

    @extend_schema_field(FindingTestSerializer)
    def get_test(self, obj):
        return FindingTestSerializer(read_only=True).to_representation(
            obj.test,
        )

    @extend_schema_field(JIRAIssueSerializer)
    def get_jira(self, obj):
        issue = jira_helper.get_jira_issue(obj)
        if issue is None:
            return None
        return JIRAIssueSerializer(read_only=True).to_representation(issue)


class VulnerabilityIdSerializer(serializers.ModelSerializer):
    class Meta:
        model = Vulnerability_Id
        fields = ["vulnerability_id"]


class FindingSerializer(TaggitSerializer, serializers.ModelSerializer):
    tags = TagListSerializerField(required=False)
    request_response = serializers.SerializerMethodField()
    accepted_risks = RiskAcceptanceSerializer(
        many=True, read_only=True, source="risk_acceptance_set",
    )
    push_to_jira = serializers.BooleanField(default=False)
    age = serializers.IntegerField(read_only=True)
    sla_days_remaining = serializers.IntegerField(read_only=True)
    finding_meta = FindingMetaSerializer(read_only=True, many=True)
    related_fields = serializers.SerializerMethodField(allow_null=True)
    # for backwards compatibility
    jira_creation = serializers.SerializerMethodField(read_only=True, allow_null=True)
    jira_change = serializers.SerializerMethodField(read_only=True, allow_null=True)
    display_status = serializers.SerializerMethodField()
    finding_groups = FindingGroupSerializer(
        source="finding_group_set", many=True, read_only=True,
    )
    vulnerability_ids = VulnerabilityIdSerializer(
        source="vulnerability_id_set", many=True, required=False,
    )
    reporter = serializers.PrimaryKeyRelatedField(
        required=False, queryset=User.objects.all(),
    )

    class Meta:
        model = Finding
        exclude = (
            "cve",
            "inherited_tags",
        )

    @extend_schema_field(serializers.DateTimeField())
    def get_jira_creation(self, obj):
        return jira_helper.get_jira_creation(obj)

    @extend_schema_field(serializers.DateTimeField())
    def get_jira_change(self, obj):
        return jira_helper.get_jira_change(obj)

    @extend_schema_field(FindingRelatedFieldsSerializer)
    def get_related_fields(self, obj):
        request = self.context.get("request", None)
        if request is None:
            return None

        query_params = request.query_params
        if query_params.get("related_fields", "false") == "true":
            return FindingRelatedFieldsSerializer(
                required=False,
            ).to_representation(obj)
        return None

    def get_display_status(self, obj) -> str:
        return obj.status()

    # Overriding this to push add Push to JIRA functionality
    def update(self, instance, validated_data):
        # remove tags from validated data and store them seperately
        to_be_tagged, validated_data = self._pop_tags(validated_data)

        # pop push_to_jira so it won't get send to the model as a field
        # TODO: JIRA can we remove this is_push_all_issues, already checked in
        # apiv2 viewset?
        push_to_jira = validated_data.pop(
            "push_to_jira",
        ) or jira_helper.is_push_all_issues(instance)

        # Save vulnerability ids and pop them
        if "vulnerability_id_set" in validated_data:
            vulnerability_id_set = validated_data.pop("vulnerability_id_set")
            vulnerability_ids = []
            if vulnerability_id_set:
                for vulnerability_id in vulnerability_id_set:
                    vulnerability_ids.append(
                        vulnerability_id["vulnerability_id"],
                    )
            save_vulnerability_ids(instance, vulnerability_ids)

        instance = super(TaggitSerializer, self).update(
            instance, validated_data,
        )
        # Save the reporter on the finding
        if reporter_id := validated_data.get("reporter"):
            instance.reporter = reporter_id

        # If we need to push to JIRA, an extra save call is needed.
        # Also if we need to update the mitigation date of the finding.
        # TODO: try to combine create and save, but for now I'm just fixing a
        # bug and don't want to change to much
        if push_to_jira:
            instance.save(push_to_jira=push_to_jira)

        # not sure why we are returning a tag_object, but don't want to change
        # too much now as we're just fixing a bug
        return self._save_tags(instance, to_be_tagged)

    def validate(self, data):
        if self.context["request"].method == "PATCH":
            is_active = data.get("active", self.instance.active)
            is_verified = data.get("verified", self.instance.verified)
            is_duplicate = data.get("duplicate", self.instance.duplicate)
            is_false_p = data.get("false_p", self.instance.false_p)
            is_risk_accepted = data.get(
                "risk_accepted", self.instance.risk_accepted,
            )
        else:
            is_active = data.get("active", True)
            is_verified = data.get("verified", False)
            is_duplicate = data.get("duplicate", False)
            is_false_p = data.get("false_p", False)
            is_risk_accepted = data.get("risk_accepted", False)

        if (is_active or is_verified) and is_duplicate:
            msg = "Duplicate findings cannot be verified or active"
            raise serializers.ValidationError(msg)
        if is_false_p and is_verified:
            msg = "False positive findings cannot be verified."
            raise serializers.ValidationError(msg)

        if is_risk_accepted and not self.instance.risk_accepted:
            if (
                not self.instance.test.engagement.product.enable_simple_risk_acceptance
            ):
                msg = "Simple risk acceptance is disabled for this product, use the UI to accept this finding."
                raise serializers.ValidationError(msg)

        if is_active and is_risk_accepted:
            msg = "Active findings cannot be risk accepted."
            raise serializers.ValidationError(msg)

        return data

    def validate_severity(self, value: str) -> str:
        if value not in SEVERITIES:
            msg = f"Severity must be one of the following: {SEVERITIES}"
            raise serializers.ValidationError(msg)
        return value

    def build_relational_field(self, field_name, relation_info):
        if field_name == "notes":
            return NoteSerializer, {"many": True, "read_only": True}
        return super().build_relational_field(field_name, relation_info)

    @extend_schema_field(BurpRawRequestResponseSerializer)
    def get_request_response(self, obj):
        # Not necessarily Burp scan specific - these are just any request/response pairs
        burp_req_resp = obj.burprawrequestresponse_set.all()
        var = settings.MAX_REQRESP_FROM_API
        if var > -1:
            burp_req_resp = burp_req_resp[:var]
        burp_list = []
        for burp in burp_req_resp:
            request = burp.get_request()
            response = burp.get_response()
            burp_list.append({"request": request, "response": response})
        serialized_burps = BurpRawRequestResponseSerializer(
            {"req_resp": burp_list},
        )
        return serialized_burps.data


class FindingCreateSerializer(TaggitSerializer, serializers.ModelSerializer):
    notes = serializers.PrimaryKeyRelatedField(
        read_only=True, allow_null=True, required=False, many=True,
    )
    test = serializers.PrimaryKeyRelatedField(queryset=Test.objects.all())
    thread_id = serializers.IntegerField(default=0)
    found_by = serializers.PrimaryKeyRelatedField(
        queryset=Test_Type.objects.all(), many=True,
    )
    url = serializers.CharField(allow_null=True, default=None)
    tags = TagListSerializerField(required=False)
    push_to_jira = serializers.BooleanField(default=False)
    vulnerability_ids = VulnerabilityIdSerializer(
        source="vulnerability_id_set", many=True, required=False,
    )
    reporter = serializers.PrimaryKeyRelatedField(
        required=False, queryset=User.objects.all(),
    )

    class Meta:
        model = Finding
        exclude = (
            "cve",
            "inherited_tags",
        )
        extra_kwargs = {
            "active": {"required": True},
            "verified": {"required": True},
        }

    # Overriding this to push add Push to JIRA functionality
    def create(self, validated_data):
        # remove tags from validated data and store them seperately
        to_be_tagged, validated_data = self._pop_tags(validated_data)

        # pop push_to_jira so it won't get send to the model as a field
        push_to_jira = validated_data.pop("push_to_jira")

        # Save vulnerability ids and pop them
        if "vulnerability_id_set" in validated_data:
            vulnerability_id_set = validated_data.pop("vulnerability_id_set")
        else:
            vulnerability_id_set = None

        # first save, so we have an instance to get push_all_to_jira from
        new_finding = super(TaggitSerializer, self).create(validated_data)

        if vulnerability_id_set:
            vulnerability_ids = []
            for vulnerability_id in vulnerability_id_set:
                vulnerability_ids.append(vulnerability_id["vulnerability_id"])
            validated_data["cve"] = vulnerability_ids[0]
            save_vulnerability_ids(new_finding, vulnerability_ids)
            new_finding.save()

        # TODO: JIRA can we remove this is_push_all_issues, already checked in
        # apiv2 viewset?
        push_to_jira = push_to_jira or jira_helper.is_push_all_issues(
            new_finding,
        )

        # If we need to push to JIRA, an extra save call is needed.
        # TODO: try to combine create and save, but for now I'm just fixing a
        # bug and don't want to change to much
        if push_to_jira or new_finding:
            new_finding.save(push_to_jira=push_to_jira)

        # not sure why we are returning a tag_object, but don't want to change
        # too much now as we're just fixing a bug
        return self._save_tags(new_finding, to_be_tagged)

    def validate(self, data):
        if "reporter" not in data:
            request = self.context["request"]
            data["reporter"] = request.user

        if (data.get("active") or data.get("verified")) and data.get(
            "duplicate",
        ):
            msg = "Duplicate findings cannot be verified or active"
            raise serializers.ValidationError(msg)
        if data.get("false_p") and data.get("verified"):
            msg = "False positive findings cannot be verified."
            raise serializers.ValidationError(msg)

        if "risk_accepted" in data and data.get("risk_accepted"):
            test = data.get("test")
            # test = Test.objects.get(id=test_id)
            if not test.engagement.product.enable_simple_risk_acceptance:
                msg = "Simple risk acceptance is disabled for this product, use the UI to accept this finding."
                raise serializers.ValidationError(msg)

        if (
            data.get("active")
            and "risk_accepted" in data
            and data.get("risk_accepted")
        ):
            msg = "Active findings cannot be risk accepted."
            raise serializers.ValidationError(msg)

        return data

    def validate_severity(self, value: str) -> str:
        if value not in SEVERITIES:
            msg = f"Severity must be one of the following: {SEVERITIES}"
            raise serializers.ValidationError(msg)
        return value


class VulnerabilityIdTemplateSerializer(serializers.ModelSerializer):
    class Meta:
        model = Vulnerability_Id_Template
        fields = ["vulnerability_id"]


class FindingTemplateSerializer(TaggitSerializer, serializers.ModelSerializer):
    tags = TagListSerializerField(required=False)
    vulnerability_ids = VulnerabilityIdTemplateSerializer(
        source="vulnerability_id_template_set", many=True, required=False,
    )

    class Meta:
        model = Finding_Template
        exclude = ("cve",)

    def create(self, validated_data):
        # Save vulnerability ids and pop them
        if "vulnerability_id_template_set" in validated_data:
            vulnerability_id_set = validated_data.pop(
                "vulnerability_id_template_set",
            )
        else:
            vulnerability_id_set = None

        new_finding_template = super(TaggitSerializer, self).create(
            validated_data,
        )

        if vulnerability_id_set:
            vulnerability_ids = []
            for vulnerability_id in vulnerability_id_set:
                vulnerability_ids.append(vulnerability_id["vulnerability_id"])
            validated_data["cve"] = vulnerability_ids[0]
            save_vulnerability_ids_template(
                new_finding_template, vulnerability_ids,
            )
            new_finding_template.save()

        return new_finding_template

    def update(self, instance, validated_data):
        # Save vulnerability ids and pop them
        if "vulnerability_id_template_set" in validated_data:
            vulnerability_id_set = validated_data.pop(
                "vulnerability_id_template_set",
            )
            vulnerability_ids = []
            if vulnerability_id_set:
                for vulnerability_id in vulnerability_id_set:
                    vulnerability_ids.append(
                        vulnerability_id["vulnerability_id"],
                    )
            save_vulnerability_ids_template(instance, vulnerability_ids)

        return super(TaggitSerializer, self).update(instance, validated_data)


class CredentialSerializer(serializers.ModelSerializer):
    class Meta:
        model = Cred_User
        exclude = ("password",)


class CredentialMappingSerializer(serializers.ModelSerializer):
    class Meta:
        model = Cred_Mapping
        fields = "__all__"


class StubFindingSerializer(serializers.ModelSerializer):
    class Meta:
        model = Stub_Finding
        fields = "__all__"

    def validate_severity(self, value: str) -> str:
        if value not in SEVERITIES:
            msg = f"Severity must be one of the following: {SEVERITIES}"
            raise serializers.ValidationError(msg)
        return value


class StubFindingCreateSerializer(serializers.ModelSerializer):
    test = serializers.PrimaryKeyRelatedField(queryset=Test.objects.all())

    class Meta:
        model = Stub_Finding
        fields = "__all__"
        extra_kwargs = {
            "reporter": {"default": serializers.CurrentUserDefault()},
        }

    def validate_severity(self, value: str) -> str:
        if value not in SEVERITIES:
            msg = f"Severity must be one of the following: {SEVERITIES}"
            raise serializers.ValidationError(msg)
        return value


class ProductSerializer(TaggitSerializer, serializers.ModelSerializer):
    findings_count = serializers.SerializerMethodField()
    findings_list = serializers.SerializerMethodField()

    tags = TagListSerializerField(required=False)
    product_meta = ProductMetaSerializer(read_only=True, many=True)

    class Meta:
        model = Product
        exclude = (
            "tid",
            "updated",
            "async_updating",
        )

    def validate(self, data):
        async_updating = getattr(self.instance, "async_updating", None)
        if async_updating:
            new_sla_config = data.get("sla_configuration", None)
            old_sla_config = getattr(self.instance, "sla_configuration", None)
            if new_sla_config and old_sla_config and new_sla_config != old_sla_config:
                msg = "Finding SLA expiration dates are currently being recalculated. The SLA configuration for this product cannot be changed until the calculation is complete."
                raise serializers.ValidationError(msg)
        return data

    def get_findings_count(self, obj) -> int:
        return obj.findings_count

    # TODO: maybe extend_schema_field is needed here?
    def get_findings_list(self, obj) -> List[int]:
        return obj.open_findings_list


class ImportScanSerializer(serializers.Serializer):
    scan_date = serializers.DateField(
        required=False,
        help_text="Scan completion date will be used on all findings.",
    )

    minimum_severity = serializers.ChoiceField(
        choices=SEVERITY_CHOICES,
        default="Info",
        help_text="Minimum severity level to be imported",
    )
    active = serializers.BooleanField(
        help_text="Override the active setting from the tool.",
    )
    verified = serializers.BooleanField(
        help_text="Override the verified setting from the tool.",
    )
    scan_type = serializers.ChoiceField(choices=get_choices_sorted())
    # TODO: why do we allow only existing endpoints?
    endpoint_to_add = serializers.PrimaryKeyRelatedField(
        queryset=Endpoint.objects.all(),
        required=False,
        default=None,
        help_text="Enter the ID of an Endpoint that is associated with the target Product. New Findings will be added to that Endpoint.",
    )
    file = serializers.FileField(allow_empty_file=True, required=False)
    product_type_name = serializers.CharField(required=False)
    product_name = serializers.CharField(required=False)
    engagement_name = serializers.CharField(required=False)
    engagement_end_date = serializers.DateField(
        required=False,
        help_text="End Date for Engagement. Default is current time + 365 days. Required format year-month-day",
    )
    source_code_management_uri = serializers.URLField(
        max_length=600,
        required=False,
        help_text="Resource link to source code",
    )
    engagement = serializers.PrimaryKeyRelatedField(
        queryset=Engagement.objects.all(), required=False,
    )
    test_title = serializers.CharField(required=False)
    auto_create_context = serializers.BooleanField(required=False)
    deduplication_on_engagement = serializers.BooleanField(required=False)
    lead = serializers.PrimaryKeyRelatedField(
        allow_null=True, default=None, queryset=User.objects.all(),
    )
    tags = TagListSerializerField(
        required=False, allow_empty=True, help_text="Add tags that help describe this scan.",
    )
    close_old_findings = serializers.BooleanField(
        required=False,
        default=False,
        help_text="Select if old findings no longer present in the report get closed as mitigated when importing. "
        "If service has been set, only the findings for this service will be closed.",
    )
    close_old_findings_product_scope = serializers.BooleanField(
        required=False,
        default=False,
        help_text="Select if close_old_findings applies to all findings of the same type in the product. "
        "By default, it is false meaning that only old findings of the same type in the engagement are in scope.",
    )
    push_to_jira = serializers.BooleanField(default=False)
    environment = serializers.CharField(required=False)
    version = serializers.CharField(
        required=False, help_text="Version that was scanned.",
    )
    build_id = serializers.CharField(
        required=False, help_text="ID of the build that was scanned.",
    )
    branch_tag = serializers.CharField(
        required=False, help_text="Branch or Tag that was scanned.",
    )
    commit_hash = serializers.CharField(
        required=False, help_text="Commit that was scanned.",
    )
    api_scan_configuration = serializers.PrimaryKeyRelatedField(
        allow_null=True,
        default=None,
        queryset=Product_API_Scan_Configuration.objects.all(),
    )
    service = serializers.CharField(
        required=False,
        help_text="A service is a self-contained piece of functionality within a Product. "
        "This is an optional field which is used in deduplication and closing of old findings when set. "
        "This affects the whole engagement/product depending on your deduplication scope.",
    )
    group_by = serializers.ChoiceField(
        required=False,
        choices=Finding_Group.GROUP_BY_OPTIONS,
        help_text="Choose an option to automatically group new findings by the chosen option.",
    )
    create_finding_groups_for_all_findings = serializers.BooleanField(
        help_text="If set to false, finding groups will only be created when there is more than one grouped finding",
        required=False,
        default=True,
    )
    # extra fields populated in response
    # need to use the _id suffix as without the serializer framework gets
    # confused
    test = serializers.IntegerField(
        read_only=True,
    )  # left for backwards compatibility
    test_id = serializers.IntegerField(read_only=True)
    engagement_id = serializers.IntegerField(read_only=True)
    product_id = serializers.IntegerField(read_only=True)
    product_type_id = serializers.IntegerField(read_only=True)
    statistics = ImportStatisticsSerializer(read_only=True, required=False)
    apply_tags_to_findings = serializers.BooleanField(
        help_text="If set to True, the tags will be applied to the findings",
        required=False,
    )
    apply_tags_to_endpoints = serializers.BooleanField(
        help_text="If set to True, the tags will be applied to the endpoints",
        required=False,
    )

    def set_context(
        self,
        data: dict,
    ) -> dict:
        """
        Process all of the user supplied inputs to massage them into the correct
        format the importer is expecting to see
        """
        context = dict(data)
        # update some vars
        context["scan"] = data.pop("file", None)
        context["environment"] = Development_Environment.objects.get(
            name=data.get("environment", "Development"),
        )
        # Set the active/verified status based upon the overrides
        if "active" in self.initial_data:
            context["active"] = data.get("active")
        else:
            context["active"] = None
        if "verified" in self.initial_data:
            context["verified"] = data.get("verified")
        else:
            context["verified"] = None
        # Change the way that endpoints are sent to the importer
        if endpoints_to_add := data.get("endpoint_to_add"):
            context["endpoints_to_add"] = [endpoints_to_add]
        else:
            context["endpoint_to_add"] = None
        # Convert the tags to a list if needed. At this point, the
        # TaggitListSerializer has already removed commas supplied
        # by the user, so this operation will consistently return
        # a list to be used by the importer
        if tags := context.get("tags"):
            if isinstance(tags, str):
                context["tags"] = tags.split(", ")
        # have to make the scan_date_time timezone aware otherwise uploads via
        # the API would fail (but unit tests for api upload would pass...)
        context["scan_date"] = (
            timezone.make_aware(
                datetime.combine(context.get("scan_date"), datetime.min.time()),
            )
            if context.get("scan_date")
            else None
        )
        # Process the auto create context inputs
        self.process_auto_create_create_context(context)

        return context

    def process_auto_create_create_context(
        self,
        context: dict,
    ) -> None:
        """
        Extract all of the pertinent args used to auto create any product
        types, products, or engagements. This function will also validate
        those inputs for any required info that is not present. In the event
        of an error, an exception will be raised and bubble up to the user
        """
        auto_create = AutoCreateContextManager()
        # Process the context to make an conversions needed. Catch any exceptions
        # in this case and wrap them in a DRF exception
        try:
            auto_create.process_import_meta_data_from_dict(context)
            # Attempt to create an engagement
            context["engagement"] = auto_create.get_or_create_engagement(**context)
        except (ValueError, TypeError) as e:
            # Raise an explicit drf exception here
            raise ValidationError(str(e))

    def get_importer(
        self,
        **kwargs: dict,
    ) -> BaseImporter:
        """
        Returns a new instance of an importer that extends
        the BaseImporter class
        """
        return DefaultImporter(**kwargs)

    def process_scan(
        self,
        data: dict,
        context: dict,
    ) -> None:
        """
        Process the scan with all of the supplied data fully massaged
        into the format we are expecting

        Raises exceptions in the event of an error
        """
        try:
            importer = self.get_importer(**context)
            context["test"], _, _, _, _, _, _ = importer.process_scan(
                context.pop("scan", None),
            )
            # Update the response body with some new data
            if test := context.get("test"):
                data["test"] = test.id
                data["test_id"] = test.id
                data["engagement_id"] = test.engagement.id
                data["product_id"] = test.engagement.product.id
                data["product_type_id"] = test.engagement.product.prod_type.id
                data["statistics"] = {"after": test.statistics}
        # convert to exception otherwise django rest framework will swallow them as 400 error
        # exceptions are already logged in the importer
        except SyntaxError as se:
            raise Exception(se)
        except ValueError as ve:
            raise Exception(ve)

    def save(self, push_to_jira=False):
        # Go through the validate method
        data = self.validated_data
        # Extract the data from the form
        context = self.set_context(data)
        # set the jira option again as it was overridden
        context["push_to_jira"] = push_to_jira
        # Import the scan with all of the supplied data
        self.process_scan(data, context)

    def validate(self, data: dict) -> dict:
        scan_type = data.get("scan_type")
        file = data.get("file")
        if not file and requires_file(scan_type):
            msg = f"Uploading a Report File is required for {scan_type}"
            raise serializers.ValidationError(msg)
        if file and is_scan_file_too_large(file):
            msg = f"Report file is too large. Maximum supported size is {settings.SCAN_FILE_MAX_SIZE} MB"
            raise serializers.ValidationError(msg)
        tool_type = requires_tool_type(scan_type)
        if tool_type:
            api_scan_configuration = data.get("api_scan_configuration")
            if (
                api_scan_configuration
                and tool_type
                != api_scan_configuration.tool_configuration.tool_type.name
            ):
                msg = f"API scan configuration must be of tool type {tool_type}"
                raise serializers.ValidationError(msg)
        return data

    def validate_scan_date(self, value: str) -> None:
        if value and value > timezone.localdate():
            msg = "The scan_date cannot be in the future!"
            raise serializers.ValidationError(msg)
        return value


class ReImportScanSerializer(TaggitSerializer, serializers.Serializer):
    scan_date = serializers.DateField(
        required=False,
        help_text="Scan completion date will be used on all findings.",
    )
    minimum_severity = serializers.ChoiceField(
        choices=SEVERITY_CHOICES,
        default="Info",
        help_text="Minimum severity level to be imported",
    )
    active = serializers.BooleanField(
        help_text="Override the active setting from the tool.",
    )
    verified = serializers.BooleanField(
        help_text="Override the verified setting from the tool.",
    )
    help_do_not_reactivate = "Select if the import should ignore active findings from the report, useful for triage-less scanners. Will keep existing findings closed, without reactivating them. For more information check the docs."
    do_not_reactivate = serializers.BooleanField(
        default=False, required=False, help_text=help_do_not_reactivate,
    )
    scan_type = serializers.ChoiceField(
        choices=get_choices_sorted(), required=True,
    )
    endpoint_to_add = serializers.PrimaryKeyRelatedField(
        queryset=Endpoint.objects.all(),
        required=False,
        default=None,
        help_text="Enter the ID of an Endpoint that is associated with the target Product. New Findings will be added to that Endpoint.",
    )
    file = serializers.FileField(allow_empty_file=True, required=False)
    product_type_name = serializers.CharField(required=False)
    product_name = serializers.CharField(required=False)
    engagement_name = serializers.CharField(required=False)
    engagement_end_date = serializers.DateField(
        required=False,
        help_text="End Date for Engagement. Default is current time + 365 days. Required format year-month-day",
    )
    source_code_management_uri = serializers.URLField(
        max_length=600,
        required=False,
        help_text="Resource link to source code",
    )
    test = serializers.PrimaryKeyRelatedField(
        required=False, queryset=Test.objects.all(),
    )
    test_title = serializers.CharField(required=False)
    auto_create_context = serializers.BooleanField(required=False)
    deduplication_on_engagement = serializers.BooleanField(required=False)

    push_to_jira = serializers.BooleanField(default=False)
    # Close the old findings if the parameter is not provided. This is to
    # mentain the old API behavior after reintroducing the close_old_findings parameter
    # also for ReImport.
    close_old_findings = serializers.BooleanField(
        required=False,
        default=True,
        help_text="Select if old findings no longer present in the report get closed as mitigated when importing.",
    )
    close_old_findings_product_scope = serializers.BooleanField(
        required=False,
        default=False,
        help_text="Select if close_old_findings applies to all findings of the same type in the product. "
        "By default, it is false meaning that only old findings of the same type in the engagement are in scope. "
        "Note that this only applies on the first call to reimport-scan.",
    )
    version = serializers.CharField(
        required=False,
        help_text="Version that will be set on existing Test object. Leave empty to leave existing value in place.",
    )
    build_id = serializers.CharField(
        required=False, help_text="ID of the build that was scanned.",
    )
    branch_tag = serializers.CharField(
        required=False, help_text="Branch or Tag that was scanned.",
    )
    commit_hash = serializers.CharField(
        required=False, help_text="Commit that was scanned.",
    )
    api_scan_configuration = serializers.PrimaryKeyRelatedField(
        allow_null=True,
        default=None,
        queryset=Product_API_Scan_Configuration.objects.all(),
    )
    service = serializers.CharField(
        required=False,
        help_text="A service is a self-contained piece of functionality within a Product. "
        "This is an optional field which is used in deduplication and closing of old findings when set. "
        "This affects the whole engagement/product depending on your deduplication scope.",
    )
    environment = serializers.CharField(required=False)
    lead = serializers.PrimaryKeyRelatedField(
        allow_null=True, default=None, queryset=User.objects.all(),
    )
    tags = TagListSerializerField(
        required=False,
        allow_empty=True,
        help_text="Modify existing tags that help describe this scan. (Existing test tags will be overwritten)",
    )

    group_by = serializers.ChoiceField(
        required=False,
        choices=Finding_Group.GROUP_BY_OPTIONS,
        help_text="Choose an option to automatically group new findings by the chosen option.",
    )
    create_finding_groups_for_all_findings = serializers.BooleanField(
        help_text="If set to false, finding groups will only be created when there is more than one grouped finding",
        required=False,
        default=True,
    )

    # extra fields populated in response
    # need to use the _id suffix as without the serializer framework gets
    # confused
    test_id = serializers.IntegerField(read_only=True)
    engagement_id = serializers.IntegerField(
        read_only=True,
    )  # need to use the _id suffix as without the serializer framework gets confused
    product_id = serializers.IntegerField(read_only=True)
    product_type_id = serializers.IntegerField(read_only=True)

    statistics = ImportStatisticsSerializer(read_only=True, required=False)
    apply_tags_to_findings = serializers.BooleanField(
        help_text="If set to True, the tags will be applied to the findings",
        required=False,
    )
    apply_tags_to_endpoints = serializers.BooleanField(
        help_text="If set to True, the tags will be applied to the endpoints",
        required=False,
    )

    def set_context(
        self,
        data: dict,
    ) -> dict:
        """
        Process all of the user supplied inputs to massage them into the correct
        format the importer is expecting to see
        """
        context = dict(data)
        # update some vars
        context["scan"] = data.get("file", None)
        context["environment"] = Development_Environment.objects.get(
            name=data.get("environment", "Development"),
        )
        # Set the active/verified status based upon the overrides
        if "active" in self.initial_data:
            context["active"] = data.get("active")
        else:
            context["active"] = None
        if "verified" in self.initial_data:
            context["verified"] = data.get("verified")
        else:
            context["verified"] = None
        # Change the way that endpoints are sent to the importer
        if endpoints_to_add := data.get("endpoint_to_add"):
            context["endpoints_to_add"] = [endpoints_to_add]
        else:
            context["endpoint_to_add"] = None
        # Convert the tags to a list if needed. At this point, the
        # TaggitListSerializer has already removed commas supplied
        # by the user, so this operation will consistently return
        # a list to be used by the importer
        if tags := context.get("tags"):
            if isinstance(tags, str):
                context["tags"] = tags.split(", ")
        # have to make the scan_date_time timezone aware otherwise uploads via
        # the API would fail (but unit tests for api upload would pass...)
        context["scan_date"] = (
            timezone.make_aware(
                datetime.combine(context.get("scan_date"), datetime.min.time()),
            )
            if context.get("scan_date")
            else None
        )

        return context

    def process_auto_create_create_context(
        self,
        auto_create_manager: AutoCreateContextManager,
        context: dict,
    ) -> None:
        """
        Extract all of the pertinent args used to auto create any product
        types, products, or engagements. This function will also validate
        those inputs for any required info that is not present. In the event
        of an error, an exception will be raised and bubble up to the user
        """
        # Process the context to make an conversions needed. Catch any exceptions
        # in this case and wrap them in a DRF exception
        try:
            auto_create_manager.process_import_meta_data_from_dict(context)
            context["product"] = auto_create_manager.get_target_product_if_exists(**context)
            context["engagement"] = auto_create_manager.get_target_engagement_if_exists(**context)
            context["test"] = auto_create_manager.get_target_test_if_exists(**context)
        except (ValueError, TypeError) as e:
            # Raise an explicit drf exception here
            raise ValidationError(str(e))

    def get_importer(
        self,
        **kwargs: dict,
    ) -> BaseImporter:
        """
        Returns a new instance of an importer that extends
        the BaseImporter class
        """
        return DefaultImporter(**kwargs)

    def get_reimporter(
        self,
        **kwargs: dict,
    ) -> BaseImporter:
        """
        Returns a new instance of a reimporter that extends
        the BaseImporter class
        """
        return DefaultReImporter(**kwargs)

    def process_scan(
        self,
        auto_create_manager: AutoCreateContextManager,
        data: dict,
        context: dict,
    ) -> None:
        """
        Process the scan with all of the supplied data fully massaged
        into the format we are expecting

        Raises exceptions in the event of an error
        """
        statistics_before, statistics_delta = None, None
        try:
            if test := context.get("test"):
                statistics_before = test.statistics
                context["test"], _, _, _, _, _, test_import = self.get_reimporter(
                    **context,
                ).process_scan(
                    context.pop("scan", None),
                )
                if test_import:
                    statistics_delta = test_import.statistics
            elif context.get("auto_create_context"):
                # Attempt to create an engagement
                logger.debug("reimport for non-existing test, using import to create new test")
                context["engagement"] = auto_create_manager.get_or_create_engagement(**context)
                context["test"], _, _, _, _, _, _ = self.get_importer(
                    **context,
                ).process_scan(
                    context.pop("scan", None),
                )
            else:
                msg = "A test could not be found!"
                raise NotFound(msg)
            # Update the response body with some new data
            if test := context.get("test"):
                data["test"] = test
                data["test_id"] = test.id
                data["engagement_id"] = test.engagement.id
                data["product_id"] = test.engagement.product.id
                data["product_type_id"] = test.engagement.product.prod_type.id
                data["statistics"] = {}
                if statistics_before:
                    data["statistics"]["before"] = statistics_before
                if statistics_delta:
                    data["statistics"]["delta"] = statistics_delta
                data["statistics"]["after"] = test.statistics
        # convert to exception otherwise django rest framework will swallow them as 400 error
        # exceptions are already logged in the importer
        except SyntaxError as se:
            raise Exception(se)
        except ValueError as ve:
            raise Exception(ve)

    def save(self, push_to_jira=False):
        # Go through the validate method
        data = self.validated_data
        # Extract the data from the form
        context = self.set_context(data)
        # set the jira option again as it was overridden
        context["push_to_jira"] = push_to_jira
        # Process the auto create context inputs
        auto_create_manager = AutoCreateContextManager()
        self.process_auto_create_create_context(auto_create_manager, context)
        # Import the scan with all of the supplied data
        self.process_scan(auto_create_manager, data, context)

    def validate(self, data):
        scan_type = data.get("scan_type")
        file = data.get("file")
        if not file and requires_file(scan_type):
            msg = f"Uploading a Report File is required for {scan_type}"
            raise serializers.ValidationError(msg)
        if file and is_scan_file_too_large(file):
            msg = f"Report file is too large. Maximum supported size is {settings.SCAN_FILE_MAX_SIZE} MB"
            raise serializers.ValidationError(msg)
        tool_type = requires_tool_type(scan_type)
        if tool_type:
            api_scan_configuration = data.get("api_scan_configuration")
            if (
                api_scan_configuration
                and tool_type
                != api_scan_configuration.tool_configuration.tool_type.name
            ):
                msg = f"API scan configuration must be of tool type {tool_type}"
                raise serializers.ValidationError(msg)
        return data

    def validate_scan_date(self, value):
        if value and value > timezone.localdate():
            msg = "The scan_date cannot be in the future!"
            raise serializers.ValidationError(msg)
        return value


class EndpointMetaImporterSerializer(serializers.Serializer):
    file = serializers.FileField(required=True)
    create_endpoints = serializers.BooleanField(default=True, required=False)
    create_tags = serializers.BooleanField(default=True, required=False)
    create_dojo_meta = serializers.BooleanField(default=False, required=False)
    product_name = serializers.CharField(required=False)
    product = serializers.PrimaryKeyRelatedField(
        queryset=Product.objects.all(), required=False,
    )
    # extra fields populated in response
    # need to use the _id suffix as without the serializer framework gets
    # confused
    product_id = serializers.IntegerField(read_only=True)

    def validate(self, data):
        file = data.get("file")
        if file and is_scan_file_too_large(file):
            msg = f"Report file is too large. Maximum supported size is {settings.SCAN_FILE_MAX_SIZE} MB"
            raise serializers.ValidationError(msg)

        return data

    def save(self):
        data = self.validated_data
        file = data.get("file")
        create_endpoints = data.get("create_endpoints", True)
        create_tags = data.get("create_tags", True)
        create_dojo_meta = data.get("create_dojo_meta", False)
        auto_create = AutoCreateContextManager()
        # Process the context to make an conversions needed. Catch any exceptions
        # in this case and wrap them in a DRF exception
        try:
            auto_create.process_import_meta_data_from_dict(data)
            # Get an existing product
            product = auto_create.get_target_product_if_exists(**data)
            if not product:
                product = auto_create.get_target_product_by_id_if_exists(**data)
        except (ValueError, TypeError) as e:
            # Raise an explicit drf exception here
            raise ValidationError(str(e))

        try:
            endpoint_meta_import(
                file,
                product,
                create_endpoints,
                create_tags,
                create_dojo_meta,
                origin="API",
            )
        except SyntaxError as se:
            raise Exception(se)
        except ValueError as ve:
            raise Exception(ve)


class LanguageTypeSerializer(serializers.ModelSerializer):
    class Meta:
        model = Language_Type
        fields = "__all__"


class LanguageSerializer(serializers.ModelSerializer):
    class Meta:
        model = Languages
        fields = "__all__"


class ImportLanguagesSerializer(serializers.Serializer):
    product = serializers.PrimaryKeyRelatedField(
        queryset=Product.objects.all(), required=True,
    )
    file = serializers.FileField(required=True)

    def save(self):
        data = self.validated_data
        product = data["product"]
        languages = data["file"]

        try:
            data = languages.read()
            try:
                deserialized = json.loads(str(data, "utf-8"))
            except Exception:
                deserialized = json.loads(data)
        except Exception:
            msg = "Invalid format"
            raise Exception(msg)

        Languages.objects.filter(product=product).delete()

        for name in deserialized:
            if name not in ["header", "SUM"]:
                element = deserialized[name]

                try:
                    (
                        language_type,
                        _created,
                    ) = Language_Type.objects.get_or_create(language=name)
                except Language_Type.MultipleObjectsReturned:
                    language_type = Language_Type.objects.filter(
                        language=name,
                    ).first()

                language = Languages()
                language.product = product
                language.language = language_type
                language.files = element.get("nFiles", 0)
                language.blank = element.get("blank", 0)
                language.comment = element.get("comment", 0)
                language.code = element.get("code", 0)
                language.save()

    def validate(self, data):
        if is_scan_file_too_large(data["file"]):
            msg = f"File is too large. Maximum supported size is {settings.SCAN_FILE_MAX_SIZE} MB"
            raise serializers.ValidationError(msg)
        return data


class AddNewNoteOptionSerializer(serializers.ModelSerializer):
    class Meta:
        model = Notes
        fields = ["entry", "private", "note_type"]


class AddNewFileOptionSerializer(serializers.ModelSerializer):
    class Meta:
        model = FileUpload
        fields = "__all__"


class FindingToNotesSerializer(serializers.Serializer):
    finding_id = serializers.PrimaryKeyRelatedField(
        queryset=Finding.objects.all(), many=False, allow_null=True,
    )
    notes = NoteSerializer(many=True)


class FindingToFilesSerializer(serializers.Serializer):
    finding_id = serializers.PrimaryKeyRelatedField(
        queryset=Finding.objects.all(), many=False, allow_null=True,
    )
    files = FileSerializer(many=True)

    def to_representation(self, data):
        finding = data.get("finding_id")
        files = data.get("files")
        new_files = []
        for file in files:
            new_files.append(
                {
                    "id": file.id,
                    "file": "{site_url}/{file_access_url}".format(
                        site_url=settings.SITE_URL,
                        file_access_url=file.get_accessible_url(
                            finding, finding.id,
                        ),
                    ),
                    "title": file.title,
                },
            )
        return {"finding_id": finding.id, "files": new_files}


class FindingCloseSerializer(serializers.ModelSerializer):
    is_mitigated = serializers.BooleanField(required=False)
    mitigated = serializers.DateTimeField(required=False)
    false_p = serializers.BooleanField(required=False)
    out_of_scope = serializers.BooleanField(required=False)
    duplicate = serializers.BooleanField(required=False)

    class Meta:
        model = Finding
        fields = (
            "is_mitigated",
            "mitigated",
            "false_p",
            "out_of_scope",
            "duplicate",
        )


class ReportGenerateOptionSerializer(serializers.Serializer):
    include_finding_notes = serializers.BooleanField(default=False)
    include_finding_images = serializers.BooleanField(default=False)
    include_executive_summary = serializers.BooleanField(default=False)
    include_table_of_contents = serializers.BooleanField(default=False)


class ExecutiveSummarySerializer(serializers.Serializer):
    engagement_name = serializers.CharField(max_length=200)
    engagement_target_start = serializers.DateField()
    engagement_target_end = serializers.DateField()
    test_type_name = serializers.CharField(max_length=200)
    test_target_start = serializers.DateTimeField()
    test_target_end = serializers.DateTimeField()
    test_environment_name = serializers.CharField(max_length=200)
    test_strategy_ref = serializers.URLField(
        max_length=200, min_length=None, allow_blank=True,
    )
    total_findings = serializers.IntegerField()


class ReportGenerateSerializer(serializers.Serializer):
    executive_summary = ExecutiveSummarySerializer(many=False, allow_null=True)
    product_type = ProductTypeSerializer(many=False, read_only=True)
    product = ProductSerializer(many=False, read_only=True)
    engagement = EngagementSerializer(many=False, read_only=True)
    report_name = serializers.CharField(max_length=200)
    report_info = serializers.CharField(max_length=200)
    test = TestSerializer(many=False, read_only=True)
    endpoint = EndpointSerializer(many=False, read_only=True)
    endpoints = EndpointSerializer(many=True, read_only=True)
    findings = FindingSerializer(many=True, read_only=True)
    user = UserStubSerializer(many=False, read_only=True)
    team_name = serializers.CharField(max_length=200)
    title = serializers.CharField(max_length=200)
    user_id = serializers.IntegerField()
    host = serializers.CharField(max_length=200)
    finding_notes = FindingToNotesSerializer(
        many=True, allow_null=True, required=False,
    )


class TagSerializer(serializers.Serializer):
    tags = TagListSerializerField(required=True)


class SystemSettingsSerializer(TaggitSerializer, serializers.ModelSerializer):
    class Meta:
        model = System_Settings
        fields = "__all__"

    def validate(self, data):
        if self.instance is not None:
            default_group = self.instance.default_group
            default_group_role = self.instance.default_group_role

        if "default_group" in data:
            default_group = data["default_group"]
        if "default_group_role" in data:
            default_group_role = data["default_group_role"]

        if (default_group is None and default_group_role is not None) or (
            default_group is not None and default_group_role is None
        ):
            msg = "default_group and default_group_role must either both be set or both be empty."
            raise ValidationError(msg)

        return data


class FindingNoteSerializer(serializers.Serializer):
    note_id = serializers.IntegerField()


class NotificationsSerializer(serializers.ModelSerializer):
    product = serializers.PrimaryKeyRelatedField(
        queryset=Product.objects.all(),
        required=False,
        default=None,
        allow_null=True,
    )
    user = serializers.PrimaryKeyRelatedField(
        queryset=Dojo_User.objects.all(),
        required=False,
        default=None,
        allow_null=True,
    )
    product_type_added = MultipleChoiceField(
        choices=NOTIFICATION_CHOICES, default=DEFAULT_NOTIFICATION,
    )
    product_added = MultipleChoiceField(
        choices=NOTIFICATION_CHOICES, default=DEFAULT_NOTIFICATION,
    )
    engagement_added = MultipleChoiceField(
        choices=NOTIFICATION_CHOICES, default=DEFAULT_NOTIFICATION,
    )
    test_added = MultipleChoiceField(
        choices=NOTIFICATION_CHOICES, default=DEFAULT_NOTIFICATION,
    )
    scan_added = MultipleChoiceField(
        choices=NOTIFICATION_CHOICES, default=DEFAULT_NOTIFICATION,
    )
    jira_update = MultipleChoiceField(
        choices=NOTIFICATION_CHOICES, default=DEFAULT_NOTIFICATION,
    )
    upcoming_engagement = MultipleChoiceField(
        choices=NOTIFICATION_CHOICES, default=DEFAULT_NOTIFICATION,
    )
    stale_engagement = MultipleChoiceField(
        choices=NOTIFICATION_CHOICES, default=DEFAULT_NOTIFICATION,
    )
    auto_close_engagement = MultipleChoiceField(
        choices=NOTIFICATION_CHOICES, default=DEFAULT_NOTIFICATION,
    )
    close_engagement = MultipleChoiceField(
        choices=NOTIFICATION_CHOICES, default=DEFAULT_NOTIFICATION,
    )
    user_mentioned = MultipleChoiceField(
        choices=NOTIFICATION_CHOICES, default=DEFAULT_NOTIFICATION,
    )
    code_review = MultipleChoiceField(
        choices=NOTIFICATION_CHOICES, default=DEFAULT_NOTIFICATION,
    )
    review_requested = MultipleChoiceField(
        choices=NOTIFICATION_CHOICES, default=DEFAULT_NOTIFICATION,
    )
    other = MultipleChoiceField(
        choices=NOTIFICATION_CHOICES, default=DEFAULT_NOTIFICATION,
    )
    sla_breach = MultipleChoiceField(
        choices=NOTIFICATION_CHOICES, default=DEFAULT_NOTIFICATION,
    )
    sla_breach_combined = MultipleChoiceField(
        choices=NOTIFICATION_CHOICES, default=DEFAULT_NOTIFICATION,
    )
    risk_acceptance_expiration = MultipleChoiceField(
        choices=NOTIFICATION_CHOICES, default=DEFAULT_NOTIFICATION,
    )
    template = serializers.BooleanField(default=False)

    class Meta:
        model = Notifications
        fields = "__all__"

    def validate(self, data):
        user = None
        product = None
        template = False

        if self.instance is not None:
            user = self.instance.user
            product = self.instance.product

        if "user" in data:
            user = data.get("user")
        if "product" in data:
            product = data.get("product")
        if "template" in data:
            template = data.get("template")

        if (
            template
            and Notifications.objects.filter(template=True).count() > 0
        ):
            msg = "Notification template already exists"
            raise ValidationError(msg)
        if (
            self.instance is None
            or user != self.instance.user
            or product != self.instance.product
        ):
            notifications = Notifications.objects.filter(
                user=user, product=product, template=template,
            ).count()
            if notifications > 0:
                msg = "Notification for user and product already exists"
                raise ValidationError(msg)
        return data


class EngagementPresetsSerializer(serializers.ModelSerializer):
    class Meta:
        model = Engagement_Presets
        fields = "__all__"


class NetworkLocationsSerializer(serializers.ModelSerializer):
    class Meta:
        model = Network_Locations
        fields = "__all__"


class SLAConfigurationSerializer(serializers.ModelSerializer):
    class Meta:
        model = SLA_Configuration
        exclude = (
            "async_updating",
        )

    def validate(self, data):
        async_updating = getattr(self.instance, "async_updating", None)
        if async_updating:
            for field in ["critical", "enforce_critical", "high", "enforce_high", "medium", "enforce_medium", "low", "enforce_low"]:
                old_days = getattr(self.instance, field, None)
                new_days = data.get(field, None)
                if old_days is not None and new_days is not None and (old_days != new_days):
                    msg = "Finding SLA expiration dates are currently being calculated. The SLA days for this SLA configuration cannot be changed until the calculation is complete."
                    raise serializers.ValidationError(msg)
        return data


class UserProfileSerializer(serializers.Serializer):
    user = UserSerializer(many=False)
    user_contact_info = UserContactInfoSerializer(many=False, required=False)
    global_role = GlobalRoleSerializer(many=False, required=False)
    dojo_group_member = DojoGroupMemberSerializer(many=True)
    product_type_member = ProductTypeMemberSerializer(many=True)
    product_member = ProductMemberSerializer(many=True)


class DeletePreviewSerializer(serializers.Serializer):
    model = serializers.CharField(read_only=True)
    id = serializers.IntegerField(read_only=True, allow_null=True)
    name = serializers.CharField(read_only=True)


class ConfigurationPermissionSerializer(serializers.ModelSerializer):
    class Meta:
        model = Permission
        exclude = ("content_type",)


class QuestionnaireQuestionSerializer(serializers.ModelSerializer):
    def to_representation(self, instance):
        if isinstance(instance, TextQuestion):
            return TextQuestionSerializer(instance=instance).data
        if isinstance(instance, ChoiceQuestion):
            return ChoiceQuestionSerializer(instance=instance).data
        return QuestionSerializer(instance=instance).data

    class Meta:
        model = Question
        exclude = ("polymorphic_ctype",)


class QuestionSerializer(serializers.ModelSerializer):
    class Meta:
        model = Question
        exclude = ("polymorphic_ctype",)


class TextQuestionSerializer(serializers.ModelSerializer):
    class Meta:
        model = TextQuestion
        exclude = ("polymorphic_ctype",)


class ChoiceQuestionSerializer(serializers.ModelSerializer):
    choices = serializers.StringRelatedField(many=True)

    class Meta:
        model = ChoiceQuestion
        exclude = ("polymorphic_ctype",)


class QuestionnaireAnsweredSurveySerializer(serializers.ModelSerializer):
    class Meta:
        model = Answered_Survey
        fields = "__all__"


class QuestionnaireAnswerSerializer(serializers.ModelSerializer):
    def to_representation(self, instance):
        if isinstance(instance, TextAnswer):
            return TextAnswerSerializer(instance=instance).data
        if isinstance(instance, ChoiceAnswer):
            return ChoiceAnswerSerializer(instance=instance).data
        return AnswerSerializer(instance=instance).data

    class Meta:
        model = Answer
        exclude = ("polymorphic_ctype",)


class AnswerSerializer(serializers.ModelSerializer):
    question = serializers.StringRelatedField()
    answered_survey = QuestionnaireAnsweredSurveySerializer()

    class Meta:
        model = Answer
        exclude = ("polymorphic_ctype",)


class TextAnswerSerializer(serializers.ModelSerializer):
    question = serializers.StringRelatedField()
    answered_survey = QuestionnaireAnsweredSurveySerializer()

    class Meta:
        model = TextAnswer
        exclude = ("polymorphic_ctype",)


class ChoiceAnswerSerializer(serializers.ModelSerializer):
    answer = serializers.StringRelatedField(many=True)
    question = serializers.StringRelatedField()
    answered_survey = QuestionnaireAnsweredSurveySerializer()

    class Meta:
        model = ChoiceAnswer
        exclude = ("polymorphic_ctype",)


class QuestionnaireEngagementSurveySerializer(serializers.ModelSerializer):
    questions = serializers.SerializerMethodField()

    @extend_schema_field(serializers.ListField(child=serializers.CharField()))
    def get_questions(self, obj):
        questions = obj.questions.all()
        formated_questions = []
        for question in questions:
            formated_question = f"Order #{question.order} - {question.text}{' (Optional)' if question.optional else ''}"
            formated_questions.append(formated_question)
        return formated_questions

    class Meta:
        model = Engagement_Survey
        fields = "__all__"


class QuestionnaireGeneralSurveySerializer(serializers.ModelSerializer):
    survey = QuestionnaireEngagementSurveySerializer()

    class Meta:
        model = General_Survey
        fields = "__all__"


class AnnouncementSerializer(serializers.ModelSerializer):

    class Meta:
        model = Announcement
        fields = "__all__"

    def create(self, validated_data):
        validated_data["id"] = 1
        try:
            return super().create(validated_data)
        except IntegrityError as e:
            if 'duplicate key value violates unique constraint "dojo_announcement_pkey"' in str(e):
                msg = "No more than one Announcement is allowed"
                raise serializers.ValidationError(msg)
            raise


class NotificationWebhooksSerializer(serializers.ModelSerializer):
    class Meta:
        model = Notification_Webhooks
        fields = "__all__"<|MERGE_RESOLUTION|>--- conflicted
+++ resolved
@@ -551,15 +551,12 @@
         if self.context["request"].method in ["PATCH", "PUT"] and "password" in data:
             msg = "Update of password though API is not allowed"
             raise ValidationError(msg)
-<<<<<<< HEAD
+
         if self.context["request"].method == "POST" and "password" not in data:
             msg = "Passwords must be supplied for new users"
             raise ValidationError(msg)
         else:
             return super().validate(data)
-=======
-        return super().validate(data)
->>>>>>> 5ab0156b
 
 
 class UserContactInfoSerializer(serializers.ModelSerializer):
