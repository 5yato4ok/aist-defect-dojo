--- conflicted
+++ resolved
@@ -539,29 +539,18 @@
                 extra_tags="alert-info")
     content_type = str(ContentType.objects.get_for_model(question))
 
-<<<<<<< HEAD
     if type in {"dojo | text question", "Defect Dojo | text question"}:
         form = EditTextQuestionForm(instance=question)
     elif type in {"dojo | choice question", "Defect Dojo | choice question"}:
-=======
-    if content_type == "dojo | text question":
-        form = EditTextQuestionForm(instance=question)
-    elif content_type == "dojo | choice question":
->>>>>>> 12e01201
+
         form = EditChoiceQuestionForm(instance=question)
     else:
         raise Http404
 
     if request.method == "POST":
-<<<<<<< HEAD
         if type in {"dojo | text question", "Defect Dojo | text question"}:
             form = EditTextQuestionForm(request.POST, instance=question)
         elif type in {"dojo | choice question", "Defect Dojo | choice question"}:
-=======
-        if content_type == "dojo | text question":
-            form = EditTextQuestionForm(request.POST, instance=question)
-        elif content_type == "dojo | choice question":
->>>>>>> 12e01201
             form = EditChoiceQuestionForm(request.POST, instance=question)
         else:
             raise Http404
