import json

from dojo.models import Finding


class CheckovParser(object):

    def get_scan_types(self):
        return ["Checkov Scan"]

    def get_label_for_scan_types(self, scan_type):
        return "Checkov Scan"

    def get_description_for_scan_types(self, scan_type):
        return "Import JSON reports of Infrastructure as Code vulnerabilities."

    def get_findings(self, json_output, test):
        findings = []
        if json_output:
            deserialized = self.parse_json(json_output)
            for tree in deserialized:
                check_type = tree.get('check_type', '')
                findings += self.get_items(tree, test, check_type)

        return findings

    def parse_json(self, json_output):
        """Parse JSON report.
        Checkov may return only one `check_type` (where the report is just a JSON)
        or more (where the report is an array of JSONs).
        To address all scenarios we force this method to return a list of JSON objects.

        :param json_output: JSON report
        :type json_output: file
        :return: JSON array of objects
        :rtype: list
        """
        try:
            data = json_output.read()
            try:
                deserialized = json.loads(str(data, 'utf-8'))
            except:
                deserialized = json.loads(data)
        except:
            raise Exception("Invalid format")

        return [deserialized] if type(deserialized) is not list else deserialized

    def get_items(self, tree, test, check_type):
        items = []

        failed_checks = tree.get('results', {}).get('failed_checks', [])
        for node in failed_checks:
            item = get_item(node, test, check_type)
            if item:
                items.append(item)

        return list(items)


def get_item(vuln, test, check_type):
    title = vuln['check_name'] if 'check_name' in vuln else 'check_name not found'
    description = f'Check Type: {check_type}\n'
    if 'check_id' in vuln:
        description += f"Check Id: {vuln['check_id']}\n"
    if 'check_name' in vuln:
        description += f"{vuln['check_name']}\n"

    file_path = vuln['file_path'] if 'file_path' in vuln else None
    source_line = None
    if 'file_line_range' in vuln:
        lines = vuln['file_line_range']
        source_line = lines[0]

<<<<<<< HEAD
    resource = vuln['resource'] if 'resource' in vuln else None
    severity = vuln['severity'].capitalize() if 'severity' in vuln else 'Medium'
=======
    resource = None
    if 'resource' in vuln:
        resource = vuln['resource']

    severity = 'Medium'
    if 'severity' in vuln:
        severity = vuln['severity'].capitalize()

>>>>>>> 3a5ebc55
    mitigation = ''

    references = vuln['guideline'] if 'guideline' in vuln else ''
    return Finding(title=title, test=test, description=description, severity=severity, mitigation=mitigation, references=references, file_path=file_path, line=source_line, component_name=resource, static_finding=True, dynamic_finding=False)<|MERGE_RESOLUTION|>--- conflicted
+++ resolved
@@ -72,10 +72,6 @@
         lines = vuln['file_line_range']
         source_line = lines[0]
 
-<<<<<<< HEAD
-    resource = vuln['resource'] if 'resource' in vuln else None
-    severity = vuln['severity'].capitalize() if 'severity' in vuln else 'Medium'
-=======
     resource = None
     if 'resource' in vuln:
         resource = vuln['resource']
@@ -84,7 +80,6 @@
     if 'severity' in vuln:
         severity = vuln['severity'].capitalize()
 
->>>>>>> 3a5ebc55
     mitigation = ''
 
     references = vuln['guideline'] if 'guideline' in vuln else ''
