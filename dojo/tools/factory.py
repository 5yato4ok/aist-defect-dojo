--- conflicted
+++ resolved
@@ -57,12 +57,9 @@
 from dojo.tools.microfocus_webinspect.parser import MicrofocusWebinspectXMLParser
 from dojo.tools.wpscan.parser import WpscanJSONParser
 from dojo.tools.sslscan.parser import SslscanXMLParser
-<<<<<<< HEAD
 from dojo.tools.jfrogxray.parser import XrayJSONParser
-=======
 from dojo.tools.sslyze.parser import SslyzeXmlParser
 from dojo.tools.testssl.parser import TestsslCSVParser
->>>>>>> 9c9e8d8f
 
 __author__ = 'Jay Paz'
 
@@ -192,15 +189,12 @@
         parser = WpscanJSONParser(file, test)
     elif scan_type == 'Sslscan':
         parser = SslscanXMLParser(file, test)
-<<<<<<< HEAD
     elif scan_type == 'JFrog Xray Scan':
         parser = XrayJSONParser(file, test)
-=======
     elif scan_type == 'Sslyze Scan':
         parser = SslyzeXmlParser(file, test)
     elif scan_type == 'Testssl Scan':
         parser = TestsslCSVParser(file, test)
->>>>>>> 9c9e8d8f
     else:
         raise ValueError('Unknown Test Type')
 
