# #  findings
import base64
import json
import logging
import mimetypes
from collections import OrderedDict, defaultdict
from django.db import models
from django.db.models.functions import Length
from django.conf import settings
from django.contrib import messages
from django.core.exceptions import PermissionDenied, ValidationError
from django.core import serializers
from django.urls import reverse
from django.http import Http404, HttpResponse, JsonResponse
from django.http import HttpResponseRedirect, HttpResponseForbidden
from django.http import StreamingHttpResponse
from django.shortcuts import render, get_object_or_404
from django.utils import formats
from django.utils.safestring import mark_safe
from django.utils import timezone
from django.views.decorators.http import require_POST
from itertools import chain
from imagekit import ImageSpec
from imagekit.processors import ResizeToFill
from dojo.utils import (
    add_error_message_to_response,
    add_field_errors_to_response,
    add_success_message_to_response,
    close_external_issue,
    redirect,
    reopen_external_issue,
)
import copy
from dojo.filters import (
    TemplateFindingFilter,
    SimilarFindingFilter,
    FindingFilter,
    AcceptedFindingFilter,
)
from dojo.forms import (
    EditPlannedRemediationDateFindingForm,
    NoteForm,
    TypedNoteForm,
    CloseFindingForm,
    FindingForm,
    PromoteFindingForm,
    FindingTemplateForm,
    DeleteFindingTemplateForm,
    JIRAFindingForm,
    GITHUBFindingForm,
    ReviewFindingForm,
    ClearFindingReviewForm,
    DefectFindingForm,
    StubFindingForm,
    DeleteFindingForm,
    DeleteStubFindingForm,
    ApplyFindingTemplateForm,
    FindingFormID,
    FindingBulkUpdateForm,
    MergeFindings,
    CopyFindingForm,
)
from dojo.models import (
    IMPORT_UNTOUCHED_FINDING,
    Finding,
    Finding_Group,
    Notes,
    NoteHistory,
    Note_Type,
    BurpRawRequestResponse,
    Stub_Finding,
    Endpoint,
    Finding_Template,
    Endpoint_Status,
    FileAccessToken,
    GITHUB_PKey,
    GITHUB_Issue,
    Dojo_User,
    Cred_Mapping,
    Test,
    Product,
    Test_Import_Finding_Action,
    User,
    Engagement,
    Vulnerability_Id_Template,
)
from dojo.utils import (
    get_page_items,
    add_breadcrumb,
    FileIterWrapper,
    process_notifications,
    get_system_setting,
    apply_cwe_to_template,
    Product_Tab,
    calculate_grade,
    redirect_to_return_url_or_else,
    get_return_url,
    add_external_issue,
    update_external_issue,
    get_words_for_field,
)
from dojo.notifications.helper import create_notification

from django.template.defaultfilters import pluralize
from django.db.models import Q, QuerySet, Count
from django.db.models.query import Prefetch
import dojo.jira_link.helper as jira_helper
import dojo.risk_acceptance.helper as ra_helper
import dojo.finding.helper as finding_helper
from dojo.authorization.authorization import user_has_permission_or_403
from dojo.authorization.authorization_decorators import (
    user_is_authorized,
    user_has_global_permission,
)
from dojo.authorization.roles_permissions import Permissions
from dojo.finding.queries import get_authorized_findings
from dojo.test.queries import get_authorized_tests

JFORM_PUSH_TO_JIRA_MESSAGE = "jform.push_to_jira: %s"

logger = logging.getLogger(__name__)


def get_filtered_findings(
    request,
    pid=None,
    eid=None,
    tid=None,
    filter_name=None,
    order_by="numerical_severity",
):
    findings = get_authorized_findings(Permissions.Finding_View)

    findings = findings.order_by(order_by)

    if pid:
        findings = findings.filter(test__engagement__product__id=pid)
    elif eid:
        findings = findings.filter(test__engagement=eid)
    elif tid:
        findings = findings.filter(test=tid)

    if filter_name == "Open":
        findings = findings.filter(finding_helper.OPEN_FINDINGS_QUERY)
    elif filter_name == "Verified":
        findings = findings.filter(finding_helper.VERIFIED_FINDINGS_QUERY)
    elif filter_name == "Out of Scope":
        findings = findings.filter(finding_helper.OUT_OF_SCOPE_FINDINGS_QUERY)
    elif filter_name == "False Positive":
        findings = findings.filter(finding_helper.FALSE_POSITIVE_FINDINGS_QUERY)
    elif filter_name == "Inactive":
        findings = findings.filter(finding_helper.INACTIVE_FINDINGS_QUERY)
    elif filter_name == "Accepted":
        findings = findings.filter(finding_helper.ACCEPTED_FINDINGS_QUERY)
    elif filter_name == "Closed":
        findings = findings.filter(finding_helper.CLOSED_FINDINGS_QUERY)

    if filter_name == "Accepted":
        findings = AcceptedFindingFilter(
            request.GET, findings, user=request.user, pid=pid
        )
    else:
        findings = FindingFilter(request.GET, findings, user=request.user, pid=pid)

    return findings


def open_findings(request, pid=None, eid=None, view=None):
    return findings(
        request, pid=pid, eid=eid, view=view, filter_name="Open", prefetch_type="open"
    )


def verified_findings(request, pid=None, eid=None, view=None):
    return findings(request, pid=pid, eid=eid, view=view, filter_name="Verified")


def out_of_scope_findings(request, pid=None, eid=None, view=None):
    return findings(request, pid=pid, eid=eid, view=view, filter_name="Out of Scope")


def false_positive_findings(request, pid=None, eid=None, view=None):
    return findings(request, pid=pid, eid=eid, view=view, filter_name="False Positive")


def inactive_findings(request, pid=None, eid=None, view=None):
    return findings(request, pid=pid, eid=eid, view=view, filter_name="Inactive")


def accepted_findings(request, pid=None, eid=None, view=None):
    return findings(request, pid=pid, eid=eid, view=view, filter_name="Accepted")


def closed_findings(request, pid=None, eid=None, view=None):
    return findings(
        request,
        pid=pid,
        eid=eid,
        view=view,
        filter_name="Closed",
        order_by=("-mitigated"),
    )


def findings(
    request,
    pid=None,
    eid=None,
    view=None,
    filter_name=None,
    order_by="numerical_severity",
    prefetch_type="all",
):
    show_product_column = True
    custom_breadcrumb = None
    product_tab = None
    jira_project = None
    github_config = None

    if view == "All":
        filter_name = "All"
    else:
        logger.debug("Filtering!: %s", view)

    if pid:
        product = get_object_or_404(Product, id=pid)
        user_has_permission_or_403(request.user, product, Permissions.Product_View)
        show_product_column = False
        product_tab = Product_Tab(product, title="Findings", tab="findings")
        jira_project = jira_helper.get_jira_project(product)
        github_config = GITHUB_PKey.objects.filter(product=pid).first()

    elif eid:
        engagement = get_object_or_404(Engagement, id=eid)
        user_has_permission_or_403(
            request.user, engagement, Permissions.Engagement_View
        )
        show_product_column = False
        product_tab = Product_Tab(
            engagement.product, title=engagement.name, tab="engagements"
        )
        jira_project = jira_helper.get_jira_project(engagement)
        github_config = GITHUB_PKey.objects.filter(product__engagement=eid).first()
    else:
        add_breadcrumb(
            title="Findings", top_level=not len(request.GET), request=request
        )

    findings_filter = get_filtered_findings(
        request, pid, eid, None, filter_name, order_by
    )

    title_words = get_words_for_field(Finding, "title")
    component_words = get_words_for_field(Finding, "component_name")

    # trick to prefetch after paging to avoid huge join generated by select count(*) from Paginator
    paged_findings = get_page_items(request, findings_filter.qs, 25)

    paged_findings.object_list = prefetch_for_findings(
        paged_findings.object_list, prefetch_type
    )

    bulk_edit_form = FindingBulkUpdateForm(request.GET)

    # show custom breadcrumb if user has filtered by exactly 1 endpoint
    endpoint = None
    if "endpoints" in request.GET:
        endpoints = request.GET.getlist("endpoints", [])
        if len(endpoints) == 1:
            endpoint = endpoints[0]
            endpoint = get_object_or_404(Endpoint, id=endpoint)
            filter_name = "Vulnerable Endpoints"
            custom_breadcrumb = OrderedDict(
                [
                    ("Endpoints", reverse("vulnerable_endpoints")),
                    (endpoint, reverse("view_endpoint", args=(endpoint.id,))),
                ]
            )

    if github_config:
        github_config = github_config.git_conf_id

    return render(
        request,
        "dojo/findings_list.html",
        {
            "show_product_column": show_product_column,
            "product_tab": product_tab,
            "findings": paged_findings,
            "filtered": findings_filter,
            "title_words": title_words,
            "component_words": component_words,
            "custom_breadcrumb": custom_breadcrumb,
            "filter_name": filter_name,
            "jira_project": jira_project,
            "bulk_edit_form": bulk_edit_form,
        },
    )


def prefetch_for_findings(findings, prefetch_type="all"):
    prefetched_findings = findings
    if isinstance(
        findings, QuerySet
    ):  # old code can arrive here with prods being a list because the query was already executed
        prefetched_findings = prefetched_findings.prefetch_related("reporter")
        prefetched_findings = prefetched_findings.prefetch_related(
            "jira_issue__jira_project__jira_instance"
        )
        prefetched_findings = prefetched_findings.prefetch_related("test__test_type")
        prefetched_findings = prefetched_findings.prefetch_related(
            "test__engagement__jira_project__jira_instance"
        )
        prefetched_findings = prefetched_findings.prefetch_related(
            "test__engagement__product__jira_project_set__jira_instance"
        )
        prefetched_findings = prefetched_findings.prefetch_related("found_by")

        # for open/active findings the following 4 prefetches are not needed
        if prefetch_type != "open":
            prefetched_findings = prefetched_findings.prefetch_related(
                "risk_acceptance_set"
            )
            prefetched_findings = prefetched_findings.prefetch_related(
                "risk_acceptance_set__accepted_findings"
            )
            prefetched_findings = prefetched_findings.prefetch_related(
                "original_finding"
            )
            prefetched_findings = prefetched_findings.prefetch_related(
                "duplicate_finding"
            )

        # filter out noop reimport actions from finding status history
        prefetched_findings = prefetched_findings.prefetch_related(
            Prefetch(
                "test_import_finding_action_set",
                queryset=Test_Import_Finding_Action.objects.exclude(
                    action=IMPORT_UNTOUCHED_FINDING
                ),
            )
        )
        """
        we could try to prefetch only the latest note with SubQuery and OuterRef,
        but I'm getting that MySql doesn't support limits in subqueries.
        """
        prefetched_findings = prefetched_findings.prefetch_related("notes")
        prefetched_findings = prefetched_findings.prefetch_related("tags")
        prefetched_findings = prefetched_findings.prefetch_related("endpoints")
        prefetched_findings = prefetched_findings.prefetch_related("status_finding")
        prefetched_findings = prefetched_findings.annotate(
            active_endpoint_count=Count(
                "status_finding__id", filter=Q(status_finding__mitigated=False)
            )
        )
        prefetched_findings = prefetched_findings.annotate(
            mitigated_endpoint_count=Count(
                "status_finding__id", filter=Q(status_finding__mitigated=True)
            )
        )
        prefetched_findings = prefetched_findings.prefetch_related("finding_group_set")
        prefetched_findings = prefetched_findings.prefetch_related(
            "test__engagement__product__members"
        )
        prefetched_findings = prefetched_findings.prefetch_related(
            "test__engagement__product__prod_type__members"
        )
        prefetched_findings = prefetched_findings.prefetch_related(
            "vulnerability_id_set"
        )
    else:
        logger.debug("unable to prefetch because query was already executed")

    return prefetched_findings


def prefetch_for_similar_findings(findings):
    prefetched_findings = findings
    if isinstance(
        findings, QuerySet
    ):  # old code can arrive here with prods being a list because the query was already executed
        prefetched_findings = prefetched_findings.prefetch_related("reporter")
        prefetched_findings = prefetched_findings.prefetch_related(
            "jira_issue__jira_project__jira_instance"
        )
        prefetched_findings = prefetched_findings.prefetch_related("test__test_type")
        prefetched_findings = prefetched_findings.prefetch_related(
            "test__engagement__jira_project__jira_instance"
        )
        prefetched_findings = prefetched_findings.prefetch_related(
            "test__engagement__product__jira_project_set__jira_instance"
        )
        prefetched_findings = prefetched_findings.prefetch_related("found_by")
        prefetched_findings = prefetched_findings.prefetch_related(
            "risk_acceptance_set"
        )
        prefetched_findings = prefetched_findings.prefetch_related(
            "risk_acceptance_set__accepted_findings"
        )
        prefetched_findings = prefetched_findings.prefetch_related("original_finding")
        prefetched_findings = prefetched_findings.prefetch_related("duplicate_finding")
        # filter out noop reimport actions from finding status history
        prefetched_findings = prefetched_findings.prefetch_related(
            Prefetch(
                "test_import_finding_action_set",
                queryset=Test_Import_Finding_Action.objects.exclude(
                    action=IMPORT_UNTOUCHED_FINDING
                ),
            )
        )
        """
        we could try to prefetch only the latest note with SubQuery and OuterRef,
        but I'm getting that MySql doesn't support limits in subqueries.
        """
        prefetched_findings = prefetched_findings.prefetch_related("notes")
        prefetched_findings = prefetched_findings.prefetch_related("tags")
        prefetched_findings = prefetched_findings.prefetch_related(
            "vulnerability_id_set"
        )
    else:
        logger.debug("unable to prefetch because query was already executed")

    return prefetched_findings


@user_is_authorized(Finding, Permissions.Finding_View, "fid")
def view_finding(request, fid):
    finding_qs = prefetch_for_findings(Finding.objects.all())
    finding = get_object_or_404(finding_qs, id=fid)
    findings = (
        Finding.objects.filter(test=finding.test)
        .order_by("numerical_severity")
        .values_list("id", flat=True)
    )
    logger.debug(findings)
    try:
        prev_finding_id = findings[(list(findings).index(finding.id)) - 1]
    except (AssertionError, ValueError):
        prev_finding_id = finding.id
    try:
        next_finding_id = findings[(list(findings).index(finding.id)) + 1]
    except (IndexError, ValueError):
        next_finding_id = finding.id

    cred_finding = (
        Cred_Mapping.objects.filter(finding=finding.id)
        .select_related("cred_id")
        .order_by("cred_id")
    )
    creds = (
        Cred_Mapping.objects.filter(test=finding.test.id)
        .select_related("cred_id")
        .order_by("cred_id")
    )
    cred_engagement = (
        Cred_Mapping.objects.filter(engagement=finding.test.engagement.id)
        .select_related("cred_id")
        .order_by("cred_id")
    )
    user = request.user
    cwe_template = None
    try:
        cwe_template = Finding_Template.objects.filter(cwe=finding.cwe).first()
    except Finding_Template.DoesNotExist:
        pass

    dojo_user = get_object_or_404(Dojo_User, id=user.id)

    notes = finding.notes.all()
    files = finding.files.all()
    note_type_activation = Note_Type.objects.filter(is_active=True).count()
    if note_type_activation:
        available_note_types = find_available_notetypes(notes)
    if request.method == "POST":
        user_has_permission_or_403(request.user, finding, Permissions.Note_Add)
        if note_type_activation:
            form = TypedNoteForm(
                request.POST, available_note_types=available_note_types
            )
        else:
            form = NoteForm(request.POST)
        if form.is_valid():
            new_note = form.save(commit=False)
            new_note.author = request.user
            new_note.date = timezone.now()
            new_note.save()
            history = NoteHistory(
                data=new_note.entry, time=new_note.date, current_editor=new_note.author
            )
            history.save()
            new_note.history.add(history)
            finding.notes.add(new_note)
            finding.last_reviewed = new_note.date
            finding.last_reviewed_by = user
            finding.save()

            if finding.has_jira_issue:
                jira_helper.add_comment(finding, new_note)
            elif finding.has_jira_group_issue:
                jira_helper.add_comment(finding.finding_group, new_note)

            if note_type_activation:
                form = TypedNoteForm(available_note_types=available_note_types)
            else:
                form = NoteForm()
            url = request.build_absolute_uri(
                reverse("view_finding", args=(finding.id,))
            )
            title = "Finding: " + finding.title
            process_notifications(request, new_note, url, title)
            messages.add_message(
                request, messages.SUCCESS, "Note saved.", extra_tags="alert-success"
            )
            return HttpResponseRedirect(reverse("view_finding", args=(finding.id,)))
    else:
        if note_type_activation:
            form = TypedNoteForm(available_note_types=available_note_types)
        else:
            form = NoteForm()

    try:
        reqres = BurpRawRequestResponse.objects.get(finding=finding)
        burp_request = base64.b64decode(reqres.burpRequestBase64)
        burp_response = base64.b64decode(reqres.burpResponseBase64)

    except BurpRawRequestResponse.DoesNotExist:
        reqres = None
        burp_request = None
        burp_response = None

    except Exception as e:
        logger.debug(f"unespect error: {e}")

    # add related actions for non-similar and non-duplicate cluster members
    finding.related_actions = calculate_possible_related_actions_for_similar_finding(
        request, finding, finding
    )
    if finding.duplicate_finding:
        finding.duplicate_finding.related_actions = (
            calculate_possible_related_actions_for_similar_finding(
                request, finding, finding.duplicate_finding
            )
        )

    similar_findings_filter = SimilarFindingFilter(
        request.GET,
        queryset=get_authorized_findings(Permissions.Finding_View),
        user=request.user,
        finding=finding,
    )
    logger.debug("similar query: %s", similar_findings_filter.qs.query)

    similar_findings = get_page_items(
        request,
        similar_findings_filter.qs,
        settings.SIMILAR_FINDINGS_MAX_RESULTS,
        prefix="similar",
    )

    similar_findings.object_list = prefetch_for_similar_findings(
        similar_findings.object_list
    )

    for similar_finding in similar_findings:
        similar_finding.related_actions = (
            calculate_possible_related_actions_for_similar_finding(
                request, finding, similar_finding
            )
        )

    product_tab = Product_Tab(
        finding.test.engagement.product, title="View Finding", tab="findings"
    )

    (
        can_be_pushed_to_jira,
        can_be_pushed_to_jira_error,
        error_code,
    ) = jira_helper.can_be_pushed_to_jira(finding)

    last_pos = (len(findings)) - 1
    return render(
        request,
        "dojo/view_finding.html",
        {
            "product_tab": product_tab,
            "finding": finding,
            "burp_request": burp_request,
            "cred_finding": cred_finding,
            "creds": creds,
            "cred_engagement": cred_engagement,
            "burp_response": burp_response,
            "dojo_user": dojo_user,
            "user": user,
            "notes": notes,
            "files": files,
            "form": form,
            "cwe_template": cwe_template,
            "found_by": finding.found_by.all().distinct(),
            "findings_list": findings,
            "findings_list_lastElement": findings[last_pos],
            "prev_finding_id": prev_finding_id,
            "next_finding_id": next_finding_id,
            "duplicate_cluster": duplicate_cluster(request, finding),
            "similar_findings": similar_findings,
            "similar_findings_filter": similar_findings_filter,
            "can_be_pushed_to_jira": can_be_pushed_to_jira,
            "can_be_pushed_to_jira_error": can_be_pushed_to_jira_error,
        },
    )


@user_is_authorized(Finding, Permissions.Finding_Edit, "fid")
def close_finding(request, fid):
    finding = get_object_or_404(Finding, id=fid)
    # in order to close a finding, we need to capture why it was closed
    # we can do this with a Note
    note_type_activation = Note_Type.objects.filter(is_active=True)
    if len(note_type_activation):
        missing_note_types = get_missing_mandatory_notetypes(finding)
    else:
        missing_note_types = note_type_activation
    form = CloseFindingForm(missing_note_types=missing_note_types)
    if request.method == "POST":
        form = CloseFindingForm(request.POST, missing_note_types=missing_note_types)

        close_external_issue(finding, "Closed by defectdojo", "github")

        if form.is_valid():
            now = timezone.now()
            new_note = form.save(commit=False)
            new_note.author = request.user
            new_note.date = form.cleaned_data.get("mitigated") or now
            new_note.save()
            finding.notes.add(new_note)

            messages.add_message(
                request, messages.SUCCESS, "Note Saved.", extra_tags="alert-success"
            )

            if len(missing_note_types) <= 1:
                finding.active = False
                now = timezone.now()
                finding.mitigated = form.cleaned_data.get("mitigated") or now
                finding.mitigated_by = (
                    form.cleaned_data.get("mitigated_by") or request.user
                )
                finding.is_mitigated = True
                finding.last_reviewed = finding.mitigated
                finding.last_reviewed_by = request.user
                finding.false_p = form.cleaned_data.get("false_p", False)
                finding.out_of_scope = form.cleaned_data.get("out_of_scope", False)
                finding.duplicate = form.cleaned_data.get("duplicate", False)
                endpoint_status = finding.status_finding.all()
                for status in endpoint_status:
                    status.mitigated_by = (
                        form.cleaned_data.get("mitigated_by") or request.user
                    )
                    status.mitigated_time = form.cleaned_data.get("mitigated") or now
                    status.mitigated = True
                    status.last_modified = timezone.now()
                    status.save()

                # Manage the jira status changes
                push_to_jira = False
                # Determine if the finding is in a group. if so, not push to jira
                finding_in_group = finding.has_finding_group
                # Check if there is a jira issue that needs to be updated
                jira_issue_exists = finding.has_jira_issue or (finding.finding_group and finding.finding_group.has_jira_issue)
                # Only push if the finding is not in a group
                if jira_issue_exists:
                    # Determine if any automatic sync should occur
                    push_to_jira = jira_helper.is_push_all_issues(finding) \
                        or jira_helper.get_jira_instance(finding).finding_jira_sync
                # Add the closing note
                if push_to_jira and not finding_in_group:
                    jira_helper.add_comment(finding, new_note, force_push=True)
                # Save the finding
                finding.save(push_to_jira=(push_to_jira and not finding_in_group))

                # we only push the group after saving the finding to make sure
                # the updated data of the finding is pushed as part of the group
                if push_to_jira and finding_in_group:
                    jira_helper.push_to_jira(finding.finding_group)

                messages.add_message(
                    request,
                    messages.SUCCESS,
                    "Finding closed.",
                    extra_tags="alert-success",
                )
                create_notification(
                    event="other",
                    title="Closing of %s" % finding.title,
                    finding=finding,
                    description='The finding "%s" was closed by %s'
                    % (finding.title, request.user),
                    url=reverse("view_finding", args=(finding.id,)),
                )
                return HttpResponseRedirect(
                    reverse("view_test", args=(finding.test.id,))
                )
            else:
                return HttpResponseRedirect(
                    reverse("close_finding", args=(finding.id,))
                )

    product_tab = Product_Tab(
        finding.test.engagement.product, title="Close", tab="findings"
    )

    return render(
        request,
        "dojo/close_finding.html",
        {
            "finding": finding,
            "product_tab": product_tab,
            "active_tab": "findings",
            "user": request.user,
            "form": form,
            "note_types": missing_note_types,
        },
    )


@user_is_authorized(Finding, Permissions.Finding_Edit, "fid")
def defect_finding_review(request, fid):
    finding = get_object_or_404(Finding, id=fid)
    # in order to close a finding, we need to capture why it was closed
    # we can do this with a Note
    if request.method == "POST":
        form = DefectFindingForm(request.POST)
        if form.is_valid():
            now = timezone.now()
            new_note = form.save(commit=False)
            new_note.author = request.user
            new_note.date = now
            new_note.save()
            finding.notes.add(new_note)
            finding.under_review = False
            defect_choice = form.cleaned_data["defect_choice"]

            if defect_choice == "Close Finding":
                finding.active = False
                finding.verified = True
                finding.mitigated = now
                finding.mitigated_by = request.user
                finding.is_mitigated = True
                finding.last_reviewed = finding.mitigated
                finding.last_reviewed_by = request.user
                finding.endpoints.clear()
            else:
                finding.active = True
                finding.verified = True
                finding.mitigated = None
                finding.mitigated_by = None
                finding.is_mitigated = False
                finding.last_reviewed = now
                finding.last_reviewed_by = request.user

<<<<<<< HEAD
            # Manage the jira status changes
            push_to_jira = False
            # Determine if the finding is in a group. if so, not push to jira
            finding_in_group = finding.has_finding_group
            # Check if there is a jira issue that needs to be updated
            jira_issue_exists = finding.has_jira_issue or (finding.finding_group and finding.finding_group.has_jira_issue)
            # Only push if the finding is not in a group
            if jira_issue_exists:
                # Determine if any automatic sync should occur
                push_to_jira = jira_helper.is_push_all_issues(finding) \
                    or jira_helper.get_jira_instance(finding).finding_jira_sync
            # Add the closing note
            if push_to_jira and not finding_in_group:
                if defect_choice == "Close Finding":
                    new_note.entry = new_note.entry + "\nJira issue set to resolved."
                else:
                    new_note.entry = new_note.entry + "\nJira issue re-opened."
                jira_helper.add_comment(finding, new_note, force_push=True)
            # Save the finding
            finding.save(push_to_jira=(push_to_jira and not finding_in_group))
=======
            # TODO: JIRA: Code below should move to jira_helper.
            # But I have no idea what it is doin so don't want move/break it

            jira = jira_helper.get_jira_connection(finding)
            if jira and finding.has_jira_issue:
                j_issue = finding.jira_issue
                issue = jira.issue(j_issue.jira_id)

                if defect_choice == "Close Finding":
                    # If the issue id is closed jira will return Reopen Issue
                    resolution_id = jira_helper.jira_get_resolution_id(
                        jira, issue, "Reopen Issue"
                    )
                    if resolution_id is None:
                        resolution_id = jira_helper.jira_get_resolution_id(
                            jira, issue, "Resolve Issue"
                        )
                        jira_helper.jira_transition(jira, issue, resolution_id)
                        new_note.entry = (
                            new_note.entry + "\nJira issue set to resolved."
                        )
                else:
                    # Re-open finding with notes stating why re-open
                    resolution_id = jira_helper.jira_get_resolution_id(
                        jira, issue, "Resolve Issue"
                    )
                    if resolution_id is not None:
                        jira_helper.jira_transition(jira, issue, resolution_id)
                        new_note.entry = new_note.entry + "\nJira issue re-opened."

            # Update Dojo and Jira with a notes
            if finding.has_jira_issue:
                jira_helper.add_comment(finding, new_note, force_push=True)
            elif finding.has_jira_group_issue:
                jira_helper.add_comment(
                    finding.finding_group, new_note, force_push=True
                )
>>>>>>> ce44e1eb

            # we only push the group after saving the finding to make sure
            # the updated data of the finding is pushed as part of the group
            if push_to_jira and finding_in_group:
                jira_helper.push_to_jira(finding.finding_group)

            messages.add_message(
                request, messages.SUCCESS, "Defect Reviewed", extra_tags="alert-success"
            )
            return HttpResponseRedirect(reverse("view_test", args=(finding.test.id,)))

    else:
        form = DefectFindingForm()

    product_tab = Product_Tab(
        finding.test.engagement.product, title="Jira Status Review", tab="findings"
    )

    return render(
        request,
        "dojo/defect_finding_review.html",
        {
            "finding": finding,
            "product_tab": product_tab,
            "user": request.user,
            "form": form,
        },
    )


@user_is_authorized(
    Finding,
    Permissions.Finding_Edit,
    "fid",
)
def reopen_finding(request, fid):
    finding = get_object_or_404(Finding, id=fid)
    finding.active = True
    finding.mitigated = None
    finding.mitigated_by = request.user
    finding.is_mitigated = False
    finding.last_reviewed = finding.mitigated
    finding.last_reviewed_by = request.user
    endpoint_status = finding.status_finding.all()
    for status in endpoint_status:
        status.mitigated_by = None
        status.mitigated_time = None
        status.mitigated = False
        status.last_modified = timezone.now()
        status.save()

    # Manage the jira status changes
    push_to_jira = False
    # Determine if the finding is in a group. if so, not push to jira
    finding_in_group = finding.has_finding_group
    # Check if there is a jira issue that needs to be updated
    jira_issue_exists = finding.has_jira_issue or (finding.finding_group and finding.finding_group.has_jira_issue)
    # Only push if the finding is not in a group
    if jira_issue_exists:
        # Determine if any automatic sync should occur
        push_to_jira = jira_helper.is_push_all_issues(finding) \
            or jira_helper.get_jira_instance(finding).finding_jira_sync
    # Save the finding
    finding.save(push_to_jira=(push_to_jira and not finding_in_group))

    # we only push the group after saving the finding to make sure
    # the updated data of the finding is pushed as part of the group
    if push_to_jira and finding_in_group:
        jira_helper.push_to_jira(finding.finding_group)

    reopen_external_issue(finding, "re-opened by defectdojo", "github")

    messages.add_message(
        request, messages.SUCCESS, "Finding Reopened.", extra_tags="alert-success"
    )
    create_notification(
        event="other",
        title="Reopening of %s" % finding.title,
        finding=finding,
        description='The finding "%s" was reopened by %s'
        % (finding.title, request.user),
        url=request.build_absolute_uri(reverse("view_test", args=(finding.test.id,))),
    )
    return HttpResponseRedirect(reverse("view_finding", args=(finding.id,)))


@user_is_authorized(Finding, Permissions.Finding_Edit, "fid")
def apply_template_cwe(request, fid):
    finding = get_object_or_404(Finding, id=fid)
    if request.method == "POST":
        form = FindingFormID(request.POST, instance=finding)
        if form.is_valid():
            finding = apply_cwe_to_template(finding)
            finding.save()
            messages.add_message(
                request,
                messages.SUCCESS,
                "Finding CWE template applied successfully.",
                extra_tags="alert-success",
            )
            return HttpResponseRedirect(reverse("view_finding", args=(fid,)))
        else:
            messages.add_message(
                request,
                messages.ERROR,
                "Unable to apply CWE template finding, please try again.",
                extra_tags="alert-danger",
            )
    else:
        return HttpResponseForbidden()


@user_is_authorized(Finding, Permissions.Finding_Delete, "fid")
def delete_finding(request, fid):
    finding = get_object_or_404(Finding, id=fid)

    if request.method == "POST":
        form = DeleteFindingForm(request.POST, instance=finding)
        if form.is_valid():
            tid = finding.test.id
            product = finding.test.engagement.product
            finding.delete()
            calculate_grade(product)
            messages.add_message(
                request,
                messages.SUCCESS,
                "Finding deleted successfully.",
                extra_tags="alert-success",
            )
            create_notification(
                event="other",
                title="Deletion of %s" % finding.title,
                description='The finding "%s" was deleted by %s'
                % (finding.title, request.user),
                product=product,
                url=request.build_absolute_uri(reverse("all_findings")),
                recipients=[finding.test.engagement.lead],
                icon="exclamation-triangle",
            )
            return redirect_to_return_url_or_else(
                request, reverse("view_test", args=(tid,))
            )
        else:
            messages.add_message(
                request,
                messages.ERROR,
                "Unable to delete finding, please try again.",
                extra_tags="alert-danger",
            )
    else:
        return HttpResponseForbidden()


@user_is_authorized(Finding, Permissions.Finding_Edit, "fid")
def copy_finding(request, fid):
    finding = get_object_or_404(Finding, id=fid)
    product = finding.test.engagement.product
    tests = get_authorized_tests(Permissions.Test_Edit).filter(
        engagement=finding.test.engagement
    )
    form = CopyFindingForm(tests=tests)

    if request.method == "POST":
        form = CopyFindingForm(request.POST, tests=tests)
        if form.is_valid():
            test = form.cleaned_data.get("test")
            product = finding.test.engagement.product
            finding_copy = finding.copy(test=test)
            calculate_grade(product)
            messages.add_message(
                request,
                messages.SUCCESS,
                "Finding Copied successfully.",
                extra_tags="alert-success",
            )
            create_notification(
                event="other",
                title="Copying of %s" % finding.title,
                description='The finding "%s" was copied by %s to %s'
                % (finding.title, request.user, test.title),
                product=product,
                url=request.build_absolute_uri(
                    reverse("copy_finding", args=(finding_copy.id,))
                ),
                recipients=[finding.test.engagement.lead],
                icon="exclamation-triangle",
            )
            return redirect_to_return_url_or_else(
                request, reverse("view_test", args=(test.id,))
            )
        else:
            messages.add_message(
                request,
                messages.ERROR,
                "Unable to copy finding, please try again.",
                extra_tags="alert-danger",
            )

    product_tab = Product_Tab(product, title="Copy Finding", tab="findings")
    return render(
        request,
        "dojo/copy_object.html",
        {
            "source": finding,
            "source_label": "Finding",
            "destination_label": "Test",
            "product_tab": product_tab,
            "form": form,
        },
    )


@user_is_authorized(Finding, Permissions.Finding_Edit, "fid")
def edit_finding(request, fid):
    finding = get_object_or_404(Finding, id=fid)
    old_status = finding.status()
    old_finding = copy.copy(finding)
    burp_rr = BurpRawRequestResponse.objects.filter(finding=finding).first()
    if burp_rr:
        req_resp = (burp_rr.get_request(), burp_rr.get_response())
    else:
        req_resp = None

    form = FindingForm(
        instance=finding,
        req_resp=req_resp,
        can_edit_mitigated_data=finding_helper.can_edit_mitigated_data(request.user),
        initial={"vulnerability_ids": "\n".join(finding.vulnerability_ids)},
    )
    jform = None
    push_all_jira_issues = jira_helper.is_push_all_issues(finding)
    gform = None
    use_jira = jira_helper.get_jira_project(finding) is not None

    github_enabled = finding.has_github_issue()

    if request.method == "POST":
        form = FindingForm(
            request.POST,
            instance=finding,
            req_resp=None,
            can_edit_mitigated_data=finding_helper.can_edit_mitigated_data(
                request.user
            ),
        )

        if finding.active:
            if (form["active"].value() is False or form["false_p"].value()
                    or form["out_of_scope"].value()) and form["duplicate"].value() is False:
                note_type_activation = Note_Type.objects.filter(is_active=True).count()
                closing_disabled = 0
                if note_type_activation:
                    closing_disabled = len(get_missing_mandatory_notetypes(finding))
                if closing_disabled != 0:
                    error_inactive = ValidationError(
                        "Can not set a finding as inactive without adding all mandatory notes",
                        code="inactive_without_mandatory_notes",
                    )
                    error_false_p = ValidationError(
                        "Can not set a finding as false positive without adding all mandatory notes",
                        code="false_p_without_mandatory_notes",
                    )
                    error_out_of_scope = ValidationError(
                        "Can not set a finding as out of scope without adding all mandatory notes",
                        code="out_of_scope_without_mandatory_notes",
                    )
                    if form["active"].value() is False:
                        form.add_error("active", error_inactive)
                    if form["false_p"].value():
                        form.add_error("false_p", error_false_p)
                    if form["out_of_scope"].value():
                        form.add_error("out_of_scope", error_out_of_scope)
                    messages.add_message(
                        request,
                        messages.ERROR,
                        ("Can not set a finding as inactive, "
                         "false positive or out of scope without adding all mandatory notes"),
                        extra_tags="alert-danger",
                    )

        if use_jira:
            jform = JIRAFindingForm(
                request.POST,
                prefix="jiraform",
                push_all=push_all_jira_issues,
                instance=finding,
                jira_project=jira_helper.get_jira_project(finding),
                finding_form=form,
            )

        if form.is_valid() and (jform is None or jform.is_valid()):
            if jform:
                logger.debug(
                    "jform.jira_issue: %s", jform.cleaned_data.get("jira_issue")
                )
                logger.debug(
                    JFORM_PUSH_TO_JIRA_MESSAGE, jform.cleaned_data.get("push_to_jira")
                )

            new_finding = form.save(commit=False)
            new_finding.test = finding.test
            new_finding.numerical_severity = Finding.get_numerical_severity(
                new_finding.severity
            )

            if "group" in form.cleaned_data:
                finding_group = form.cleaned_data["group"]
                finding_helper.update_finding_group(new_finding, finding_group)

            if "risk_accepted" in form.cleaned_data and form["risk_accepted"].value():
                if new_finding.test.engagement.product.enable_simple_risk_acceptance:
                    ra_helper.simple_risk_accept(new_finding, perform_save=False)
            else:
                if new_finding.risk_accepted:
                    ra_helper.risk_unaccept(new_finding, perform_save=False)

            # Save and add new endpoints
            finding_helper.add_endpoints(new_finding, form)

            # Remove unrelated endpoints
            endpoint_status_list = Endpoint_Status.objects.filter(finding=new_finding)
            for endpoint_status in endpoint_status_list:
                if endpoint_status.endpoint not in new_finding.endpoints.all():
                    endpoint_status.delete()

            new_finding.last_reviewed = timezone.now()
            new_finding.last_reviewed_by = request.user

            new_finding.tags = form.cleaned_data["tags"]

            # If active is not checked and CAN_EDIT_MIIGATED_DATA,
            # mitigate the finding and the associated endpoints status
            if finding_helper.can_edit_mitigated_data(request.user):
                if (
                    form["active"].value() is False
                    or form["false_p"].value()
                    or form["out_of_scope"].value()
                ) and form["duplicate"].value() is False:
                    now = timezone.now()
                    new_finding.is_mitigated = True
                    endpoint_status = new_finding.status_finding.all()
                    for status in endpoint_status:
                        status.mitigated_by = (
                            form.cleaned_data.get("mitigated_by") or request.user
                        )
                        status.mitigated_time = (
                            form.cleaned_data.get("mitigated") or now
                        )
                        status.mitigated = True
                        status.last_modified = timezone.now()
                        status.save()

            if "request" in form.cleaned_data or "response" in form.cleaned_data:
                burp_rr = BurpRawRequestResponse.objects.filter(finding=finding).first()
                if burp_rr:
                    burp_rr.burpRequestBase64 = base64.b64encode(
                        form.cleaned_data["request"].encode()
                    )
                    burp_rr.burpResponseBase64 = base64.b64encode(
                        form.cleaned_data["response"].encode()
                    )
                    burp_rr.clean()
                    burp_rr.save()

            push_to_jira = False
            jira_message = None
            if jform and jform.is_valid():
                # Push to Jira?

                logger.debug(
                    JFORM_PUSH_TO_JIRA_MESSAGE, jform.cleaned_data.get("push_to_jira")
                )
                # can't use helper as when push_all_jira_issues is True, the checkbox gets disabled and is always false
                # push_to_jira = jira_helper.is_push_to_jira(new_finding, jform.cleaned_data.get('push_to_jira'))
                push_to_jira = push_all_jira_issues or jform.cleaned_data.get(
                    "push_to_jira"
                )

                logger.debug("push_to_jira: %s", push_to_jira)
                logger.debug("push_all_jira_issues: %s", push_all_jira_issues)
                logger.debug(
                    "has_jira_group_issue: %s", new_finding.has_jira_group_issue
                )

                # if the jira issue key was changed, update database
                new_jira_issue_key = jform.cleaned_data.get("jira_issue")
                # we only support linking / changing if there is no group issue
                if not new_finding.has_jira_group_issue:
                    if new_finding.has_jira_issue:
                        """
                        everything in DD around JIRA integration is based on the internal id
                        of the issue in JIRA instead of on the public jira issue key.
                        I have no idea why, but it means we have to retrieve the issue from JIRA
                        to get the internal JIRA id. we can assume the issue exist,
                        which is already checked in the validation of the jform
                        """

                        if not new_jira_issue_key:
                            jira_helper.finding_unlink_jira(request, new_finding)
                            jira_message = "Link to JIRA issue removed successfully."

                        elif new_jira_issue_key != new_finding.jira_issue.jira_key:
                            jira_helper.finding_unlink_jira(request, new_finding)
                            jira_helper.finding_link_jira(
                                request, new_finding, new_jira_issue_key
                            )
                            jira_message = "Changed JIRA link successfully."
                    else:
                        if new_jira_issue_key:
                            jira_helper.finding_link_jira(
                                request, new_finding, new_jira_issue_key
                            )
                            jira_message = "Linked a JIRA issue successfully."

            if "githubform-push_to_github" in request.POST:
                gform = GITHUBFindingForm(
                    request.POST, prefix="githubform", enabled=github_enabled
                )
                if gform.is_valid():
                    if GITHUB_Issue.objects.filter(finding=new_finding).exists():
                        update_external_issue(new_finding, old_status, "github")
                    else:
                        add_external_issue(new_finding, "github")

            # if there's a finding group, that's what we need to push
            push_group_to_jira = push_to_jira and new_finding.finding_group
            # any existing finding should be updated
            push_to_jira = (
                push_to_jira
                and not push_group_to_jira
                and new_finding.has_jira_issue
                and jira_helper.get_jira_instance(finding).finding_jira_sync
            )

            finding_helper.save_vulnerability_ids(
                new_finding, form.cleaned_data["vulnerability_ids"].split()
            )

            # if we're removing the "duplicate" in the edit finding screen
            # do not relaunch deduplication, otherwise, it's never taken into account
            if old_finding.duplicate and not new_finding.duplicate:
                new_finding.duplicate_finding = None
                new_finding.save(push_to_jira=push_to_jira, dedupe_option=False)
            else:
                new_finding.save(push_to_jira=push_to_jira)

            # we only push the group after storing the finding to make sure
            # the updated data of the finding is pushed as part of the group
            if push_group_to_jira:
                jira_helper.push_to_jira(new_finding.finding_group)

            messages.add_message(
                request,
                messages.SUCCESS,
                "Finding saved successfully.",
                extra_tags="alert-success",
            )

            if jira_message:
                messages.add_message(
                    request, messages.SUCCESS, jira_message, extra_tags="alert-success"
                )

            return redirect_to_return_url_or_else(
                request, reverse("view_finding", args=(new_finding.id,))
            )
        else:
            add_error_message_to_response(
                "The form has errors, please correct them below."
            )
            add_field_errors_to_response(jform)
            add_field_errors_to_response(form)
    else:
        if use_jira:
            jform = JIRAFindingForm(
                push_all=push_all_jira_issues,
                prefix="jiraform",
                instance=finding,
                jira_project=jira_helper.get_jira_project(finding),
                finding_form=form,
            )

        if get_system_setting("enable_github"):
            if GITHUB_PKey.objects.filter(product=finding.test.engagement.product
                                          ).exclude(git_conf_id=None):
                gform = GITHUBFindingForm(enabled=github_enabled, prefix="githubform")

    product_tab = Product_Tab(
        finding.test.engagement.product, title="Edit Finding", tab="findings"
    )

    return render(
        request,
        "dojo/edit_finding.html",
        {
            "product_tab": product_tab,
            "form": form,
            "finding": finding,
            "jform": jform,
            "gform": gform,
            "return_url": get_return_url(request),
        },
    )


@user_is_authorized(Finding, Permissions.Finding_Edit, "fid")
def remediation_date(request, fid):
    finding = get_object_or_404(Finding, id=fid)
    user = get_object_or_404(Dojo_User, id=request.user.id)

    if request.method == "POST":
        form = EditPlannedRemediationDateFindingForm(request.POST)

        if form.is_valid():
            finding.planned_remediation_date = request.POST.get(
                "planned_remediation_date", ""
            )
            finding.save()
            messages.add_message(
                request,
                messages.SUCCESS,
                "Finding Planned Remediation Date saved.",
                extra_tags="alert-success",
            )
            return HttpResponseRedirect(reverse("view_finding", args=(finding.id,)))

    else:
        form = EditPlannedRemediationDateFindingForm(finding=finding)

    product_tab = Product_Tab(
        finding.test.engagement.product,
        title="Planned Remediation Date",
        tab="findings",
    )

    return render(
        request,
        "dojo/remediation_date.html",
        {"finding": finding, "product_tab": product_tab, "user": user, "form": form},
    )


@user_is_authorized(Finding, Permissions.Finding_Edit, "fid")
def touch_finding(request, fid):
    finding = get_object_or_404(Finding, id=fid)
    finding.last_reviewed = timezone.now()
    finding.last_reviewed_by = request.user
    finding.save()
    return redirect_to_return_url_or_else(
        request, reverse("view_finding", args=(finding.id,))
    )


@user_is_authorized(Finding, Permissions.Risk_Acceptance, "fid")
def simple_risk_accept(request, fid):
    finding = get_object_or_404(Finding, id=fid)

    if not finding.test.engagement.product.enable_simple_risk_acceptance:
        raise PermissionDenied()

    ra_helper.simple_risk_accept(finding)

    messages.add_message(
        request, messages.WARNING, "Finding risk accepted.", extra_tags="alert-success"
    )

    return redirect_to_return_url_or_else(
        request, reverse("view_finding", args=(finding.id,))
    )


@user_is_authorized(Finding, Permissions.Risk_Acceptance, "fid")
def risk_unaccept(request, fid):
    finding = get_object_or_404(Finding, id=fid)
    ra_helper.risk_unaccept(finding)

    messages.add_message(
        request,
        messages.WARNING,
        "Finding risk unaccepted.",
        extra_tags="alert-success",
    )

    return redirect_to_return_url_or_else(
        request, reverse("view_finding", args=(finding.id,))
    )


@user_is_authorized(Finding, Permissions.Finding_View, "fid")
def request_finding_review(request, fid):
    finding = get_object_or_404(Finding, id=fid)
    user = get_object_or_404(Dojo_User, id=request.user.id)
    # in order to review a finding, we need to capture why a review is needed
    # we can do this with a Note
    if request.method == "POST":
        form = ReviewFindingForm(request.POST)

        if form.is_valid():
            now = timezone.now()
            new_note = Notes()
            new_note.entry = "Review Request: " + form.cleaned_data["entry"]
            new_note.private = True
            new_note.author = request.user
            new_note.date = now
            new_note.save()
            finding.notes.add(new_note)
            finding.active = True
            finding.verified = False
            finding.is_mitigated = False
            finding.under_review = True
            finding.review_requested_by = user
            finding.last_reviewed = now
            finding.last_reviewed_by = request.user

            users = form.cleaned_data["reviewers"]
            finding.reviewers.set(users)

            # Manage the jira status changes
            push_to_jira = False
            # Determine if the finding is in a group. if so, not push to jira
            finding_in_group = finding.has_finding_group
            # Check if there is a jira issue that needs to be updated
            jira_issue_exists = finding.has_jira_issue or (finding.finding_group and finding.finding_group.has_jira_issue)
            # Only push if the finding is not in a group
            if jira_issue_exists:
                # Determine if any automatic sync should occur
                push_to_jira = jira_helper.is_push_all_issues(finding) \
                    or jira_helper.get_jira_instance(finding).finding_jira_sync
            # Add the closing note
            if push_to_jira and not finding_in_group:
                jira_helper.add_comment(finding, new_note, force_push=True)
            # Save the finding
            finding.save(push_to_jira=(push_to_jira and not finding_in_group))

            # we only push the group after saving the finding to make sure
            # the updated data of the finding is pushed as part of the group
            if push_to_jira and finding_in_group:
                jira_helper.push_to_jira(finding.finding_group)

            reviewers = ""
            reviewers_short = []
<<<<<<< HEAD
            for user in form.cleaned_data['reviewers']:
                full_user = Dojo_User.generate_full_name(Dojo_User.objects.get(id=user))
=======
            for suser in form.cleaned_data["reviewers"]:
                full_user = Dojo_User.generate_full_name(
                    Dojo_User.objects.get(id=suser)
                )
>>>>>>> ce44e1eb
                logger.debug("Asking %s for review", full_user)
                reviewers += str(full_user) + ", "
                reviewers_short.append(Dojo_User.objects.get(id=user).username)
            reviewers = reviewers[:-2]

            create_notification(
                event="review_requested",
                title="Finding review requested",
                finding=finding,
                recipients=reviewers_short,
                description='User %s has requested that user(s) %s review the finding "%s" for accuracy:\n\n%s'
                % (user, reviewers, finding.title, new_note),
                icon="check",
                url=reverse("view_finding", args=(finding.id,)),
            )

            messages.add_message(
                request,
                messages.SUCCESS,
                "Finding marked for review and reviewers notified.",
                extra_tags="alert-success",
            )
            return HttpResponseRedirect(reverse("view_finding", args=(finding.id,)))

    else:
        form = ReviewFindingForm(finding=finding)

    product_tab = Product_Tab(
        finding.test.engagement.product, title="Review Finding", tab="findings"
    )

    return render(
        request,
        "dojo/review_finding.html",
        {"finding": finding, "product_tab": product_tab, "user": user, "form": form},
    )


@user_is_authorized(Finding, Permissions.Finding_Edit, "fid")
def clear_finding_review(request, fid):
    finding = get_object_or_404(Finding, id=fid)
    user = get_object_or_404(Dojo_User, id=request.user.id)
    # in order to clear a review for a finding, we need to capture why and how it was reviewed
    # we can do this with a Note

    if user != finding.review_requested_by or user not in finding.reviewers.all():
        return HttpResponseForbidden()

    if request.method == "POST":
        form = ClearFindingReviewForm(request.POST, instance=finding)

        if form.is_valid():
            now = timezone.now()
            new_note = Notes()
            new_note.entry = "Review Cleared: " + form.cleaned_data["entry"]
            new_note.author = request.user
            new_note.date = now
            new_note.save()

            finding = form.save(commit=False)

            finding.under_review = False
            finding.last_reviewed = now
            finding.last_reviewed_by = request.user

            finding.reviewers.set([])
            finding.notes.add(new_note)

            # Manage the jira status changes
            push_to_jira = False
            # Determine if the finding is in a group. if so, not push to jira
            finding_in_group = finding.has_finding_group
            # Check if there is a jira issue that needs to be updated
            jira_issue_exists = finding.has_jira_issue or (finding.finding_group and finding.finding_group.has_jira_issue)
            # Only push if the finding is not in a group
            if jira_issue_exists:
                # Determine if any automatic sync should occur
                push_to_jira = jira_helper.is_push_all_issues(finding) \
                    or jira_helper.get_jira_instance(finding).finding_jira_sync
            # Add the closing note
            if push_to_jira and not finding_in_group:
                jira_helper.add_comment(finding, new_note, force_push=True)
            # Save the finding
            finding.save(push_to_jira=(push_to_jira and not finding_in_group))

            # we only push the group after saving the finding to make sure
            # the updated data of the finding is pushed as part of the group
            if push_to_jira and finding_in_group:
                jira_helper.push_to_jira(finding.finding_group)

            messages.add_message(
                request,
                messages.SUCCESS,
                "Finding review has been updated successfully.",
                extra_tags="alert-success",
            )
            return HttpResponseRedirect(reverse("view_finding", args=(finding.id,)))

    else:
        form = ClearFindingReviewForm(instance=finding)

    product_tab = Product_Tab(
        finding.test.engagement.product, title="Clear Finding Review", tab="findings"
    )

    return render(
        request,
        "dojo/clear_finding_review.html",
        {"finding": finding, "product_tab": product_tab, "user": user, "form": form},
    )


@user_has_global_permission(Permissions.Finding_Add)
def mktemplate(request, fid):
    finding = get_object_or_404(Finding, id=fid)
    templates = Finding_Template.objects.filter(title=finding.title)
    if len(templates) > 0:
        messages.add_message(
            request,
            messages.ERROR,
            "A finding template with that title already exists.",
            extra_tags="alert-danger",
        )
    else:
        template = Finding_Template(
            title=finding.title,
            cwe=finding.cwe,
            cvssv3=finding.cvssv3,
            severity=finding.severity,
            description=finding.description,
            mitigation=finding.mitigation,
            impact=finding.impact,
            references=finding.references,
            numerical_severity=finding.numerical_severity,
            tags=finding.tags.all(),
        )
        template.save()
        template.tags = finding.tags.all()

        for vulnerability_id in finding.vulnerability_ids:
            Vulnerability_Id_Template(
                finding_template=template, vulnerability_id=vulnerability_id
            ).save()

        messages.add_message(
            request,
            messages.SUCCESS,
            mark_safe(
                'Finding template added successfully. You may edit it <a href="%s">here</a>.'
                % reverse("edit_template", args=(template.id,))
            ),
            extra_tags="alert-success",
        )
    return HttpResponseRedirect(reverse("view_finding", args=(finding.id,)))


@user_is_authorized(Finding, Permissions.Finding_Edit, "fid")
def find_template_to_apply(request, fid):
    finding = get_object_or_404(Finding, id=fid)
    test = get_object_or_404(Test, id=finding.test.id)
    templates_by_cve = (
        Finding_Template.objects.annotate(
            cve_len=Length("cve"), order=models.Value(1, models.IntegerField())
        )
        .filter(cve=finding.cve, cve_len__gt=0)
        .order_by("-last_used")
    )
    if templates_by_cve.count() == 0:
        templates_by_last_used = (
            Finding_Template.objects.all()
            .order_by("-last_used")
            .annotate(
                cve_len=Length("cve"), order=models.Value(2, models.IntegerField())
            )
        )
        templates = templates_by_last_used
    else:
        templates_by_last_used = (
            Finding_Template.objects.all()
            .exclude(cve=finding.cve)
            .order_by("-last_used")
            .annotate(
                cve_len=Length("cve"), order=models.Value(2, models.IntegerField())
            )
        )
        templates = templates_by_last_used.union(templates_by_cve).order_by(
            "order", "-last_used"
        )

    templates = TemplateFindingFilter(request.GET, queryset=templates)
    paged_templates = get_page_items(request, templates.qs, 25)

    # just query all templates as this weird ordering above otherwise breaks Django ORM
    title_words = get_words_for_field(Finding_Template, "title")
    product_tab = Product_Tab(
        test.engagement.product, title="Apply Template to Finding", tab="findings"
    )
    return render(
        request,
        "dojo/templates.html",
        {
            "templates": paged_templates,
            "product_tab": product_tab,
            "filtered": templates,
            "title_words": title_words,
            "tid": test.id,
            "fid": fid,
            "add_from_template": False,
            "apply_template": True,
        },
    )


@user_is_authorized(Finding, Permissions.Finding_Edit, "fid")
def choose_finding_template_options(request, tid, fid):
    finding = get_object_or_404(Finding, id=fid)
    template = get_object_or_404(Finding_Template, id=tid)
    data = finding.__dict__
    # Not sure what's going on here, just leave same as with django-tagging
    data["tags"] = [tag.name for tag in template.tags.all()]
    data["vulnerability_ids"] = "\n".join(finding.vulnerability_ids)

    form = ApplyFindingTemplateForm(data=data, template=template)
    product_tab = Product_Tab(
        finding.test.engagement.product,
        title="Finding Template Options",
        tab="findings",
    )
    return render(
        request,
        "dojo/apply_finding_template.html",
        {
            "finding": finding,
            "product_tab": product_tab,
            "template": template,
            "form": form,
            "finding_tags": [tag.name for tag in finding.tags.all()],
        },
    )


@user_is_authorized(Finding, Permissions.Finding_Edit, "fid")
def apply_template_to_finding(request, fid, tid):
    finding = get_object_or_404(Finding, id=fid)
    template = get_object_or_404(Finding_Template, id=tid)

    if request.method == "POST":
        form = ApplyFindingTemplateForm(data=request.POST)

        if form.is_valid():
            template.last_used = timezone.now()
            template.save()
            finding.title = form.cleaned_data["title"]
            finding.cwe = form.cleaned_data["cwe"]
            finding.severity = form.cleaned_data["severity"]
            finding.description = form.cleaned_data["description"]
            finding.mitigation = form.cleaned_data["mitigation"]
            finding.impact = form.cleaned_data["impact"]
            finding.references = form.cleaned_data["references"]
            finding.last_reviewed = timezone.now()
            finding.last_reviewed_by = request.user
            finding.tags = form.cleaned_data["tags"]

            finding.cve = None
            finding_helper.save_vulnerability_ids(
                finding, form.cleaned_data["vulnerability_ids"].split()
            )

            finding.save()
        else:
            messages.add_message(
                request,
                messages.ERROR,
                "There appears to be errors on the form, please correct below.",
                extra_tags="alert-danger",
            )
            product_tab = Product_Tab(
                finding.test.engagement.product,
                title="Apply Finding Template",
                tab="findings",
            )
            return render(
                request,
                "dojo/apply_finding_template.html",
                {
                    "finding": finding,
                    "product_tab": product_tab,
                    "template": template,
                    "form": form,
                },
            )

        return HttpResponseRedirect(reverse("view_finding", args=(finding.id,)))
    else:
        return HttpResponseRedirect(reverse("view_finding", args=(finding.id,)))


@user_is_authorized(Test, Permissions.Finding_Add, "tid")
def add_stub_finding(request, tid):
    test = get_object_or_404(Test, id=tid)
    if request.method == "POST":
        form = StubFindingForm(request.POST)
        if form.is_valid():
            stub_finding = form.save(commit=False)
            stub_finding.test = test
            stub_finding.reporter = request.user
            stub_finding.save()
            messages.add_message(
                request,
                messages.SUCCESS,
                "Stub Finding created successfully.",
                extra_tags="alert-success",
            )
            if request.headers.get("x-requested-with") == "XMLHttpRequest":
                data = {
                    "message": "Stub Finding created successfully.",
                    "id": stub_finding.id,
                    "severity": "None",
                    "date": formats.date_format(stub_finding.date, "DATE_FORMAT"),
                }
                return HttpResponse(json.dumps(data))
        else:
            if request.headers.get("x-requested-with") == "XMLHttpRequest":
                data = {
                    "message": "Stub Finding form has error, please revise and try again.",
                }
                return HttpResponse(json.dumps(data))

            messages.add_message(
                request,
                messages.ERROR,
                "Stub Finding form has error, please revise and try again.",
                extra_tags="alert-danger",
            )
    add_breadcrumb(title="Add Stub Finding", top_level=False, request=request)
    return HttpResponseRedirect(reverse("view_test", args=(tid,)))


@user_is_authorized(Stub_Finding, Permissions.Finding_Delete, "fid")
def delete_stub_finding(request, fid):
    finding = get_object_or_404(Stub_Finding, id=fid)

    if request.method == "POST":
        form = DeleteStubFindingForm(request.POST, instance=finding)
        if form.is_valid():
            tid = finding.test.id
            finding.delete()
            messages.add_message(
                request,
                messages.SUCCESS,
                "Potential Finding deleted successfully.",
                extra_tags="alert-success",
            )
            return HttpResponseRedirect(reverse("view_test", args=(tid,)))
        else:
            messages.add_message(
                request,
                messages.ERROR,
                "Unable to delete potential finding, please try again.",
                extra_tags="alert-danger",
            )
    else:
        return HttpResponseForbidden()


@user_is_authorized(Stub_Finding, Permissions.Finding_Edit, "fid")
def promote_to_finding(request, fid):
    finding = get_object_or_404(Stub_Finding, id=fid)
    test = finding.test
    form_error = False
    push_all_jira_issues = jira_helper.is_push_all_issues(finding)
    jform = None
    use_jira = jira_helper.get_jira_project(finding) is not None
    product_tab = Product_Tab(
        finding.test.engagement.product, title="Promote Finding", tab="findings"
    )

    if request.method == "POST":
        form = PromoteFindingForm(request.POST, product=test.engagement.product)
        if use_jira:
            jform = JIRAFindingForm(
                request.POST,
                instance=finding,
                prefix="jiraform",
                push_all=push_all_jira_issues,
                jira_project=jira_helper.get_jira_project(finding),
            )

        if form.is_valid() and (jform is None or jform.is_valid()):
            if jform:
                logger.debug(
                    "jform.jira_issue: %s", jform.cleaned_data.get("jira_issue")
                )
                logger.debug(
                    JFORM_PUSH_TO_JIRA_MESSAGE, jform.cleaned_data.get("push_to_jira")
                )

            new_finding = form.save(commit=False)
            new_finding.test = test
            new_finding.reporter = request.user
            new_finding.numerical_severity = Finding.get_numerical_severity(
                new_finding.severity
            )

            new_finding.active = True
            new_finding.false_p = False
            new_finding.duplicate = False
            new_finding.mitigated = None
            new_finding.verified = True
            new_finding.out_of_scope = False

            new_finding.save()

            finding_helper.add_endpoints(new_finding, form)

            push_to_jira = False
            if jform and jform.is_valid():
                # Push to Jira?
                logger.debug("jira form valid")
                push_to_jira = push_all_jira_issues or jform.cleaned_data.get(
                    "push_to_jira"
                )

                # if the jira issue key was changed, update database
                new_jira_issue_key = jform.cleaned_data.get("jira_issue")
                if new_finding.has_jira_issue:
                    # vaiable "jira_issue" no used
                    # jira_issue = new_finding.jira_issue
                    """
                    everything in DD around JIRA integration is based on the internal id of
                    the issue in JIRA instead of on the public jira issue key.
                    I have no idea why, but it means we have to retrieve
                    the issue from JIRA to get the internal JIRA id. we can assume the issue exist,
                    which is already checked in the validation of the jform
                    """

                    if not new_jira_issue_key:
                        jira_helper.finding_unlink_jira(request, new_finding)

                    elif new_jira_issue_key != new_finding.jira_issue.jira_key:
                        jira_helper.finding_unlink_jira(request, new_finding)
                        jira_helper.finding_link_jira(
                            request, new_finding, new_jira_issue_key
                        )
                else:
                    logger.debug("finding has no jira issue yet")
                    if new_jira_issue_key:
                        logger.debug(
                            "finding has no jira issue yet, but jira issue specified in request. trying to link.")
                        jira_helper.finding_link_jira(
                            request, new_finding, new_jira_issue_key
                        )

            finding_helper.save_vulnerability_ids(
                new_finding, form.cleaned_data["vulnerability_ids"].split()
            )

            new_finding.save(push_to_jira=push_to_jira)

            finding.delete()
            if "githubform" in request.POST:
                gform = GITHUBFindingForm(
                    request.POST,
                    prefix="githubform",
                    enabled=GITHUB_PKey.objects.get(
                        product=test.engagement.product
                    ).push_all_issues,
                )
                if gform.is_valid():
                    add_external_issue(new_finding, "github")

            messages.add_message(
                request,
                messages.SUCCESS,
                "Finding promoted successfully.",
                extra_tags="alert-success",
            )

            return HttpResponseRedirect(reverse("view_test", args=(test.id,)))
        else:
            form_error = True
            add_error_message_to_response(
                "The form has errors, please correct them below."
            )
            add_field_errors_to_response(jform)
            add_field_errors_to_response(form)
    else:
        form = PromoteFindingForm(
            initial={
                "title": finding.title,
                "product_tab": product_tab,
                "date": finding.date,
                "severity": finding.severity,
                "description": finding.description,
                "test": finding.test,
                "reporter": finding.reporter,
            },
            product=test.engagement.product,
        )

        if use_jira:
            jform = JIRAFindingForm(
                prefix="jiraform",
                push_all=jira_helper.is_push_all_issues(test),
                jira_project=jira_helper.get_jira_project(test),
            )

    return render(
        request,
        "dojo/promote_to_finding.html",
        {
            "form": form,
            "product_tab": product_tab,
            "test": test,
            "stub_finding": finding,
            "form_error": form_error,
            "jform": jform,
        },
    )


@user_has_global_permission(Permissions.Finding_Edit)
def templates(request):
    templates = Finding_Template.objects.all().order_by("cwe")
    templates = TemplateFindingFilter(request.GET, queryset=templates)
    paged_templates = get_page_items(request, templates.qs, 25)

    title_words = get_words_for_field(templates.qs, "title")

    add_breadcrumb(title="Template Listing", top_level=True, request=request)
    return render(
        request,
        "dojo/templates.html",
        {
            "templates": paged_templates,
            "filtered": templates,
            "title_words": title_words,
        },
    )


@user_has_global_permission(Permissions.Finding_Edit)
def export_templates_to_json(request):
    leads_as_json = serializers.serialize("json", Finding_Template.objects.all())
    return HttpResponse(leads_as_json, content_type="json")


def apply_cwe_mitigation(apply_to_findings, template, update=True):
    count = 0
    if apply_to_findings and template.template_match and template.cwe is not None:
        # Update active, verified findings with the CWE template
        # If CWE only match only update issues where there isn't a CWE + Title match
        if template.template_match_title:
            count = Finding.objects.filter(
                active=True,
                verified=True,
                cwe=template.cwe,
                title__icontains=template.title,
            ).update(
                mitigation=template.mitigation,
                impact=template.impact,
                references=template.references,
            )
        else:
            finding_templates = Finding_Template.objects.filter(
                cwe=template.cwe, template_match=True, template_match_title=True
            )

            finding_ids = None
            result_list = None
            # Exclusion list
            for title_template in finding_templates:
                finding_ids = Finding.objects.filter(
                    active=True,
                    verified=True,
                    cwe=title_template.cwe,
                    title__icontains=title_template.title,
                ).values_list("id", flat=True)
                if result_list is None:
                    result_list = finding_ids
                else:
                    result_list = list(chain(result_list, finding_ids))

            # If result_list is None the filter exclude won't work
            if result_list:
                count = Finding.objects.filter(
                    active=True, verified=True, cwe=template.cwe
                ).exclude(id__in=result_list)
            else:
                count = Finding.objects.filter(
                    active=True, verified=True, cwe=template.cwe
                )

            if update:
                # MySQL won't allow an 'update in statement' so loop will have to do
                for finding in count:
                    finding.mitigation = template.mitigation
                    finding.impact = template.impact
                    finding.references = template.references
                    template.last_used = timezone.now()
                    template.save()
                    new_note = Notes()
                    new_note.entry = (
                        "CWE remediation text applied to finding for CWE: %s using template: %s."
                        % (template.cwe, template.title)
                    )
                    new_note.author, created = User.objects.get_or_create(
                        username="System"
                    )
                    new_note.save()
                    finding.notes.add(new_note)
                    finding.save()

            count = count.count()
    return count


@user_has_global_permission(Permissions.Finding_Add)
def add_template(request):
    form = FindingTemplateForm()
    if request.method == "POST":
        form = FindingTemplateForm(request.POST)
        if form.is_valid():
            apply_message = ""
            template = form.save(commit=False)
            template.numerical_severity = Finding.get_numerical_severity(
                template.severity
            )
            finding_helper.save_vulnerability_ids_template(
                template, form.cleaned_data["vulnerability_ids"].split()
            )
            template.save()
            form.save_m2m()
            count = apply_cwe_mitigation(
                form.cleaned_data["apply_to_findings"], template
            )
            if count > 0:
                apply_message = (
                    " and " + str(count) + pluralize(count, "finding,findings") + " "
                )

            messages.add_message(
                request,
                messages.SUCCESS,
                "Template created successfully. " + apply_message,
                extra_tags="alert-success",
            )
            return HttpResponseRedirect(reverse("templates"))
        else:
            messages.add_message(
                request,
                messages.ERROR,
                "Template form has error, please revise and try again.",
                extra_tags="alert-danger",
            )
    add_breadcrumb(title="Add Template", top_level=False, request=request)
    return render(
        request, "dojo/add_template.html", {"form": form, "name": "Add Template"}
    )


@user_has_global_permission(Permissions.Finding_Edit)
def edit_template(request, tid):
    template = get_object_or_404(Finding_Template, id=tid)
    form = FindingTemplateForm(
        instance=template,
        initial={"vulnerability_ids": "\n".join(template.vulnerability_ids)},
    )

    if request.method == "POST":
        form = FindingTemplateForm(request.POST, instance=template)
        if form.is_valid():
            template = form.save(commit=False)
            template.numerical_severity = Finding.get_numerical_severity(
                template.severity
            )
            finding_helper.save_vulnerability_ids_template(
                template, form.cleaned_data["vulnerability_ids"].split()
            )
            template.save()
            form.save_m2m()

            count = apply_cwe_mitigation(
                form.cleaned_data["apply_to_findings"], template
            )
            if count > 0:
                apply_message = (
                    " and "
                    + str(count)
                    + " "
                    + pluralize(count, "finding,findings")
                    + " "
                )
            else:
                apply_message = ""

            messages.add_message(
                request,
                messages.SUCCESS,
                "Template " + apply_message + "updated successfully.",
                extra_tags="alert-success",
            )
            return HttpResponseRedirect(reverse("templates"))
        else:
            messages.add_message(
                request,
                messages.ERROR,
                "Template form has error, please revise and try again.",
                extra_tags="alert-danger",
            )

    count = apply_cwe_mitigation(True, template, False)
    add_breadcrumb(title="Edit Template", top_level=False, request=request)
    return render(
        request,
        "dojo/add_template.html",
        {
            "form": form,
            "count": count,
            "name": "Edit Template",
            "template": template,
        },
    )


@user_has_global_permission(Permissions.Finding_Delete)
def delete_template(request, tid):
    template = get_object_or_404(Finding_Template, id=tid)
    if request.method == "POST":
        form = DeleteFindingTemplateForm(request.POST, instance=template)
        if form.is_valid():
            template.delete()
            messages.add_message(
                request,
                messages.SUCCESS,
                "Finding Template deleted successfully.",
                extra_tags="alert-success",
            )
            return HttpResponseRedirect(reverse("templates"))
        else:
            messages.add_message(
                request,
                messages.ERROR,
                "Unable to delete Template, please revise and try again.",
                extra_tags="alert-danger",
            )
    else:
        return HttpResponseForbidden()


def download_finding_pic(request, token):
    class Thumbnail(ImageSpec):
        processors = [ResizeToFill(100, 100)]
        format = "JPEG"
        options = {"quality": 70}

    class Small(ImageSpec):
        processors = [ResizeToFill(640, 480)]
        format = "JPEG"
        options = {"quality": 100}

    class Medium(ImageSpec):
        processors = [ResizeToFill(800, 600)]
        format = "JPEG"
        options = {"quality": 100}

    class Large(ImageSpec):
        processors = [ResizeToFill(1024, 768)]
        format = "JPEG"
        options = {"quality": 100}

    class Original(ImageSpec):
        format = "JPEG"
        options = {"quality": 100}

    mimetypes.init()

    size_map = {
        "thumbnail": Thumbnail,
        "small": Small,
        "medium": Medium,
        "large": Large,
        "original": Original,
    }

    try:
        access_token = FileAccessToken.objects.get(token=token)
        size = access_token.size

        if access_token.size not in list(size_map.keys()):
            raise Http404
        size = access_token.size
        # we know there is a token - is it for this image
        if access_token.size == size:
            """all is good, one time token used, delete it"""
            access_token.delete()
        else:
            raise PermissionDenied
    except Exception:
        raise PermissionDenied

    with open(access_token.file.file.file.name, "rb") as file:
        file_name = file.name
        image = size_map[size](source=file).generate()
        response = StreamingHttpResponse(FileIterWrapper(image))
        response["Content-Disposition"] = "inline"
        mimetype, encoding = mimetypes.guess_type(file_name)
        response["Content-Type"] = mimetype
        return response


@user_is_authorized(Product, Permissions.Finding_Edit, "pid")
def merge_finding_product(request, pid):
    product = get_object_or_404(Product, pk=pid)
    finding_to_update = request.GET.getlist("finding_to_update")
    findings = None

    if (
        request.GET.get("merge_findings") or request.method == "POST"
    ) and finding_to_update:
        finding = Finding.objects.get(
            id=finding_to_update[0], test__engagement__product=product
        )
        findings = Finding.objects.filter(
            id__in=finding_to_update, test__engagement__product=product
        )
        form = MergeFindings(
            finding=finding,
            findings=findings,
            initial={"finding_to_merge_into": finding_to_update[0]},
        )

        if request.method == "POST":
            form = MergeFindings(request.POST, finding=finding, findings=findings)
            if form.is_valid():
                finding_to_merge_into = form.cleaned_data["finding_to_merge_into"]
                findings_to_merge = form.cleaned_data["findings_to_merge"]
                finding_descriptions = ""
                finding_references = ""
                notes_entry = ""
                static = False
                dynamic = False

                if finding_to_merge_into not in findings_to_merge:
                    for finding in findings_to_merge.exclude(
                        pk=finding_to_merge_into.pk
                    ):
                        notes_entry = "{}\n- {} ({}),".format(
                            notes_entry, finding.title, finding.id
                        )
                        if finding.static_finding:
                            static = finding.static_finding

                        if finding.dynamic_finding:
                            dynamic = finding.dynamic_finding

                        if form.cleaned_data["append_description"]:
                            finding_descriptions = "{}\n{}".format(
                                finding_descriptions, finding.description
                            )
                            # Workaround until file path is one to many
                            if finding.file_path:
                                finding_descriptions = "{}\n**File Path:** {}\n".format(
                                    finding_descriptions, finding.file_path
                                )

                        # If checked merge the Reference
                        if (
                            form.cleaned_data["append_reference"]
                            and finding.references is not None
                        ):
                            finding_references = "{}\n{}".format(
                                finding_references, finding.references
                            )

                        # if checked merge the endpoints
                        if form.cleaned_data["add_endpoints"]:
                            finding_to_merge_into.endpoints.add(
                                *finding.endpoints.all()
                            )

                        # if checked merge the tags
                        if form.cleaned_data["tag_finding"]:
                            for tag in finding.tags.all():
                                finding_to_merge_into.tags.add(tag)

                        # if checked re-assign the burp requests to the merged finding
                        if form.cleaned_data["dynamic_raw"]:
                            BurpRawRequestResponse.objects.filter(
                                finding=finding
                            ).update(finding=finding_to_merge_into)

                        # Add merge finding information to the note if set to inactive
                        if form.cleaned_data["finding_action"] == "inactive":
                            single_finding_notes_entry = ("Finding has been set to inactive "
                                                          "and merged with the finding: {}.").format(
                                finding_to_merge_into.title
                            )
                            note = Notes(
                                entry=single_finding_notes_entry, author=request.user
                            )
                            note.save()
                            finding.notes.add(note)

                            # If the merged finding should be tagged as merged-into
                            if form.cleaned_data["mark_tag_finding"]:
                                finding.tags.add("merged-inactive")

                    # Update the finding to merge into
                    if finding_descriptions != "":
                        finding_to_merge_into.description = "{}\n\n{}".format(
                            finding_to_merge_into.description, finding_descriptions
                        )

                    if finding_to_merge_into.static_finding:
                        static = finding.static_finding

                    if finding_to_merge_into.dynamic_finding:
                        dynamic = finding.dynamic_finding

                    if finding_references != "":
                        finding_to_merge_into.references = "{}\n{}".format(
                            finding_to_merge_into.references, finding_references
                        )

                    finding_to_merge_into.static_finding = static
                    finding_to_merge_into.dynamic_finding = dynamic

                    # Update the timestamp
                    finding_to_merge_into.last_reviewed = timezone.now()
                    finding_to_merge_into.last_reviewed_by = request.user

                    # Save the data to the merged finding
                    finding_to_merge_into.save()

                    # If the finding merged into should be tagged as merged
                    if form.cleaned_data["mark_tag_finding"]:
                        finding_to_merge_into.tags.add("merged")

                    finding_action = ""
                    # Take action on the findings
                    if form.cleaned_data["finding_action"] == "inactive":
                        finding_action = "inactivated"
                        findings_to_merge.exclude(pk=finding_to_merge_into.pk).update(
                            active=False,
                            last_reviewed=timezone.now(),
                            last_reviewed_by=request.user,
                        )
                    elif form.cleaned_data["finding_action"] == "delete":
                        finding_action = "deleted"
                        findings_to_merge.delete()

                    notes_entry = ("Finding consists of merged findings from the following "
                                   "findings which have been {}: {}").format(
                        finding_action, notes_entry[:-1]
                    )
                    note = Notes(entry=notes_entry, author=request.user)
                    note.save()
                    finding_to_merge_into.notes.add(note)

                    messages.add_message(
                        request,
                        messages.SUCCESS,
                        "Findings merged",
                        extra_tags="alert-success",
                    )
                    return HttpResponseRedirect(
                        reverse("edit_finding", args=(finding_to_merge_into.id,))
                    )
                else:
                    messages.add_message(
                        request,
                        messages.ERROR,
                        "Unable to merge findings. Findings to merge contained in finding to merge into.",
                        extra_tags="alert-danger",
                    )
            else:
                messages.add_message(
                    request,
                    messages.ERROR,
                    "Unable to merge findings. Required fields were not selected.",
                    extra_tags="alert-danger",
                )

    product_tab = Product_Tab(
        finding.test.engagement.product, title="Merge Findings", tab="findings"
    )
    custom_breadcrumb = {
        "Open Findings": reverse(
            "product_open_findings", args=(finding.test.engagement.product.id,)
        )
        + "?test__engagement__product="
        + str(finding.test.engagement.product.id)
    }

    return render(
        request,
        "dojo/merge_findings.html",
        {
            "form": form,
            "name": "Merge Findings",
            "finding": finding,
            "product_tab": product_tab,
            "title": product_tab.title,
            "custom_breadcrumb": custom_breadcrumb,
        },
    )


# bulk update and delete are combined, so we can't have the nice user_is_authorized decorator
def finding_bulk_update_all(request, pid=None):
    logger.debug("bulk 10")
    form = FindingBulkUpdateForm(request.POST)
    now = timezone.now()
    return_url = None

    if request.method == "POST":
        logger.debug("bulk 20")

        finding_to_update = request.POST.getlist("finding_to_update")
        finds = Finding.objects.filter(id__in=finding_to_update).order_by("id")
        total_find_count = finds.count()
        prods = set([find.test.engagement.product for find in finds])
        if request.POST.get("delete_bulk_findings"):
            if form.is_valid() and finding_to_update:
                if pid is not None:
                    product = get_object_or_404(Product, id=pid)
                    user_has_permission_or_403(
                        request.user, product, Permissions.Finding_Delete
                    )

                finds = get_authorized_findings(
                    Permissions.Finding_Delete, finds
                ).distinct()

                skipped_find_count = total_find_count - finds.count()
                deleted_find_count = finds.count()

                for find in finds:
                    find.delete()

                if skipped_find_count > 0:
                    add_error_message_to_response(
                        "Skipped deletion of {} findings because you are not authorized.".format(
                            skipped_find_count
                        )
                    )

                if deleted_find_count > 0:
                    messages.add_message(
                        request,
                        messages.SUCCESS,
                        "Bulk delete of {} findings was successful.".format(
                            deleted_find_count
                        ),
                        extra_tags="alert-success",
                    )
        else:
            if form.is_valid() and finding_to_update:
                if pid is not None:
                    product = get_object_or_404(Product, id=pid)
                    user_has_permission_or_403(
                        request.user, product, Permissions.Finding_Edit
                    )

                # make sure users are not editing stuff they are not authorized for
                finds = get_authorized_findings(
                    Permissions.Finding_Edit, finds
                ).distinct()

                skipped_find_count = total_find_count - finds.count()
                updated_find_count = finds.count()

                if skipped_find_count > 0:
                    add_error_message_to_response(
                        "Skipped update of {} findings because you are not authorized.".format(
                            skipped_find_count
                        )
                    )

                finds = prefetch_for_findings(finds)
                if form.cleaned_data["severity"] or form.cleaned_data["status"]:
                    for find in finds:
                        if form.cleaned_data["severity"]:
                            find.severity = form.cleaned_data["severity"]
                            find.numerical_severity = Finding.get_numerical_severity(
                                form.cleaned_data["severity"]
                            )
                            find.last_reviewed = now
                            find.last_reviewed_by = request.user

                        if form.cleaned_data["status"]:
                            # logger.debug('setting status from bulk edit form: %s', form)
                            find.active = form.cleaned_data["active"]
                            find.verified = form.cleaned_data["verified"]
                            find.false_p = form.cleaned_data["false_p"]
                            find.out_of_scope = form.cleaned_data["out_of_scope"]
                            find.is_mitigated = form.cleaned_data["is_mitigated"]
                            find.last_reviewed = timezone.now()
                            find.last_reviewed_by = request.user

                        # use super to avoid all custom logic in our overriden save method
                        # it will trigger the pre_save signal
                        find.save_no_options()

                    for prod in prods:
                        calculate_grade(prod)

                if form.cleaned_data["date"]:
                    for finding in finds:
                        finding.date = form.cleaned_data["date"]
                        finding.save_no_options()

                if form.cleaned_data["planned_remediation_date"]:
                    for finding in finds:
                        finding.planned_remediation_date = form.cleaned_data[
                            "planned_remediation_date"
                        ]
                        finding.save_no_options()

                if form.cleaned_data["planned_remediation_version"]:
                    for finding in finds:
                        finding.planned_remediation_version = form.cleaned_data[
                            "planned_remediation_version"
                        ]
                        finding.save_no_options()

                skipped_risk_accept_count = 0
                if form.cleaned_data["risk_acceptance"]:
                    for finding in finds:
                        if not finding.duplicate:
                            if form.cleaned_data["risk_accept"]:
                                if (
                                    not finding.test.engagement.product.enable_simple_risk_acceptance
                                ):
                                    skipped_risk_accept_count += 1
                                else:
                                    ra_helper.simple_risk_accept(finding)
                            elif form.cleaned_data["risk_unaccept"]:
                                ra_helper.risk_unaccept(finding)

                    for prod in prods:
                        calculate_grade(prod)

                if skipped_risk_accept_count > 0:
                    messages.add_message(
                        request,
                        messages.WARNING,
                        ("Skipped simple risk acceptance of %i findings, "
                         "simple risk acceptance is disabled on the related products")
                        % skipped_risk_accept_count,
                        extra_tags="alert-warning",
                    )

                if form.cleaned_data["finding_group_create"]:
                    logger.debug("finding_group_create checked!")
                    finding_group_name = form.cleaned_data["finding_group_create_name"]
                    logger.debug("finding_group_create_name: %s", finding_group_name)
                    finding_group, added, skipped = finding_helper.create_finding_group(
                        finds, finding_group_name
                    )

                    if added:
                        add_success_message_to_response(
                            "Created finding group with %s findings" % added
                        )
                        return_url = reverse(
                            "view_finding_group", args=(finding_group.id,)
                        )

                    if skipped:
                        add_success_message_to_response(
                            "Skipped %s findings in group creation, findings already part of another group"
                            % skipped
                        )

                    # refresh findings from db
                    finds = finds.all()

                if form.cleaned_data["finding_group_add"]:
                    logger.debug("finding_group_add checked!")
                    fgid = form.cleaned_data["add_to_finding_group_id"]
                    finding_group = Finding_Group.objects.get(id=fgid)
                    finding_group, added, skipped = finding_helper.add_to_finding_group(
                        finding_group, finds
                    )

                    if added:
                        add_success_message_to_response(
                            "Added %s findings to finding group %s"
                            % (added, finding_group.name)
                        )
                        return_url = reverse(
                            "view_finding_group", args=(finding_group.id,)
                        )

                    if skipped:
                        add_success_message_to_response(
                            ("Skipped %s findings when adding to finding group %s, "
                             "findings already part of another group")
                            % (skipped, finding_group.name)
                        )

                    # refresh findings from db
                    finds = finds.all()

                if form.cleaned_data["finding_group_remove"]:
                    logger.debug("finding_group_remove checked!")
                    (
                        finding_groups,
                        removed,
                        skipped,
                    ) = finding_helper.remove_from_finding_group(finds)

                    if removed:
                        add_success_message_to_response(
                            "Removed %s findings from finding groups %s"
                            % (
                                removed,
                                ",".join(
                                    [
                                        finding_group.name
                                        for finding_group in finding_groups
                                    ]
                                ),
                            )
                        )

                    if skipped:
                        add_success_message_to_response(
                            "Skipped %s findings when removing from any finding group, findings not part of any group"
                            % (skipped)
                        )

                    # refresh findings from db
                    finds = finds.all()

                if form.cleaned_data["finding_group_by"]:
                    logger.debug("finding_group_by checked!")
                    logger.debug(form.cleaned_data)
                    finding_group_by_option = form.cleaned_data[
                        "finding_group_by_option"
                    ]
                    logger.debug("finding_group_by_option: %s", finding_group_by_option)

                    (
                        finding_groups,
                        grouped,
                        skipped,
                        groups_created,
                    ) = finding_helper.group_findings_by(finds, finding_group_by_option)

                    if grouped:
                        add_success_message_to_response(
                            "Grouped %d findings into %d (%d newly created) finding groups"
                            % (grouped, len(finding_groups), groups_created)
                        )

                    if skipped:
                        add_success_message_to_response(
                            ("Skipped %s findings when grouping by %s as these findings "
                             "were already in an existing group")
                            % (skipped, finding_group_by_option)
                        )

                    # refresh findings from db
                    finds = finds.all()

                if form.cleaned_data["push_to_github"]:
                    logger.debug("push selected findings to github")
                    for finding in finds:
                        logger.debug("will push to GitHub finding: " + str(finding))
                        old_status = finding.status()
                        if form.cleaned_data["push_to_github"]:
                            if GITHUB_Issue.objects.filter(finding=finding).exists():
                                update_external_issue(finding, old_status, "github")
                            else:
                                add_external_issue(finding, "github")

                if form.cleaned_data["notes"]:
                    logger.debug("Setting bulk notes")
                    note = Notes(
                        entry=form.cleaned_data["notes"],
                        author=request.user,
                        date=timezone.now(),
                    )
                    note.save()
                    history = NoteHistory(
                        data=note.entry, time=note.date, current_editor=note.author
                    )
                    history.save()
                    note.history.add(history)
                    for finding in finds:
                        finding.notes.add(note)
                        finding.save()

                if form.cleaned_data["tags"]:
                    for finding in finds:
                        tags = form.cleaned_data["tags"]
                        logger.debug(
                            "bulk_edit: setting tags for: %i %s %s",
                            finding.id,
                            finding,
                            tags,
                        )
                        # currently bulk edit overwrites existing tags
                        finding.tags = tags
                        finding.save()

                error_counts = defaultdict(lambda: 0)
                success_count = 0
                finding_groups = set(
                    [find.finding_group for find in finds if find.has_finding_group]
                )
                logger.debug("finding_groups: %s", finding_groups)
                groups_pushed_to_jira = False
                for group in finding_groups:
                    if form.cleaned_data.get("push_to_jira"):
                        (
                            can_be_pushed_to_jira,
                            error_message,
                            error_code,
                        ) = jira_helper.can_be_pushed_to_jira(group)
                        if not can_be_pushed_to_jira:
                            error_counts[error_message] += 1
                            jira_helper.log_jira_alert(error_message, group)
                        else:
                            logger.debug(
                                "pushing to jira from finding.finding_bulk_update_all()"
                            )
                            jira_helper.push_to_jira(group)
                            success_count += 1

                for error_message, error_count in error_counts.items():
                    add_error_message_to_response(
                        "%i finding groups could not be pushed to JIRA: %s"
                        % (error_count, error_message)
                    )

                if success_count > 0:
                    add_success_message_to_response(
                        "%i finding groups pushed to JIRA successfully" % success_count
                    )
                    groups_pushed_to_jira = True

                # refresh from db
                finds = finds.all()

                error_counts = defaultdict(lambda: 0)
                success_count = 0
                for finding in finds:
                    from dojo.tools import tool_issue_updater

                    tool_issue_updater.async_tool_issue_update(finding)

                    # not sure yet if we want to support bulk unlink, so leave as commented out for now
                    # if form.cleaned_data['unlink_from_jira']:
                    #     if finding.has_jira_issue:
                    #         jira_helper.finding_unlink_jira(request, finding)

                    # Because we never call finding.save() in a bulk update, we need to actually
                    # push the JIRA stuff here, rather than in finding.save()
                    # can't use helper as when push_all_jira_issues is True,
                    # the checkbox gets disabled and is always false
                    # push_to_jira = jira_helper.is_push_to_jira(new_finding,
                    # form.cleaned_data.get('push_to_jira'))
                    if not groups_pushed_to_jira and (
                        jira_helper.is_push_all_issues(finding)
                        or form.cleaned_data.get("push_to_jira")
                    ):
                        (
                            can_be_pushed_to_jira,
                            error_message,
                            error_code,
                        ) = jira_helper.can_be_pushed_to_jira(finding)
                        if finding.has_jira_group_issue and not finding.has_jira_issue:
                            error_message = (
                                "finding already pushed as part of Finding Group"
                            )
                            error_counts[error_message] += 1
                            jira_helper.log_jira_alert(error_message, finding)
                        elif not can_be_pushed_to_jira:
                            error_counts[error_message] += 1
                            jira_helper.log_jira_alert(error_message, finding)
                        else:
                            logger.debug(
                                "pushing to jira from finding.finding_bulk_update_all()"
                            )
                            jira_helper.push_to_jira(finding)
                            success_count += 1

                for error_message, error_count in error_counts.items():
                    add_error_message_to_response(
                        "%i findings could not be pushed to JIRA: %s"
                        % (error_count, error_message)
                    )

                if success_count > 0:
                    add_success_message_to_response(
                        "%i findings pushed to JIRA successfully" % success_count
                    )

                if updated_find_count > 0:
                    messages.add_message(
                        request,
                        messages.SUCCESS,
                        "Bulk update of {} findings was successful.".format(
                            updated_find_count
                        ),
                        extra_tags="alert-success",
                    )
            else:
                messages.add_message(
                    request,
                    messages.ERROR,
                    "Unable to process bulk update. Required fields were not selected.",
                    extra_tags="alert-danger",
                )

    if return_url:
        redirect(request, return_url)

    return redirect_to_return_url_or_else(request, None)


def find_available_notetypes(notes):
    single_note_types = Note_Type.objects.filter(
        is_single=True, is_active=True
    ).values_list("id", flat=True)
    multiple_note_types = Note_Type.objects.filter(
        is_single=False, is_active=True
    ).values_list("id", flat=True)
    available_note_types = []
    for note_type_id in multiple_note_types:
        available_note_types.append(note_type_id)
    for note_type_id in single_note_types:
        for note in notes:
            if note_type_id == note.note_type_id:
                break
        else:
            available_note_types.append(note_type_id)
    queryset = Note_Type.objects.filter(id__in=available_note_types).order_by("-id")
    return queryset


def get_missing_mandatory_notetypes(finding):
    notes = finding.notes.all()
    mandatory_note_types = Note_Type.objects.filter(
        is_mandatory=True, is_active=True
    ).values_list("id", flat=True)
    notes_to_be_added = []
    for note_type_id in mandatory_note_types:
        for note in notes:
            if note_type_id == note.note_type_id:
                break
        else:
            notes_to_be_added.append(note_type_id)
    queryset = Note_Type.objects.filter(id__in=notes_to_be_added)
    return queryset


@user_is_authorized(Finding, Permissions.Finding_Edit, "original_id")
@require_POST
def mark_finding_duplicate(request, original_id, duplicate_id):

    original = get_object_or_404(Finding, id=original_id)
    duplicate = get_object_or_404(Finding, id=duplicate_id)

    if original.test.engagement != duplicate.test.engagement:
        if (original.test.engagement.deduplication_on_engagement
                or duplicate.test.engagement.deduplication_on_engagement):
            messages.add_message(
                request,
                messages.ERROR,
                ("Marking finding as duplicate/original failed as they are not in the same engagement "
                 "and deduplication_on_engagement is enabled for at least one of them"),
                extra_tags="alert-danger",
            )
            return redirect_to_return_url_or_else(
                request, reverse("view_finding", args=(duplicate.id,))
            )

    duplicate.duplicate = True
    duplicate.active = False
    duplicate.verified = False
    # make sure we don't create circular or transitive duplicates
    if original.duplicate:
        duplicate.duplicate_finding = original.duplicate_finding
    else:
        duplicate.duplicate_finding = original

    logger.debug(
        "marking finding %i as duplicate of %i",
        duplicate.id,
        duplicate.duplicate_finding.id,
    )

    duplicate.last_reviewed = timezone.now()
    duplicate.last_reviewed_by = request.user
    duplicate.save(dedupe_option=False)
    original.found_by.add(duplicate.test.test_type)
    original.save(dedupe_option=False)

    return redirect_to_return_url_or_else(
        request, reverse("view_finding", args=(duplicate.id,))
    )


def reset_finding_duplicate_status_internal(user, duplicate_id):
    duplicate = get_object_or_404(Finding, id=duplicate_id)

    if not duplicate.duplicate:
        return None

    logger.debug("resetting duplicate status of %i", duplicate.id)
    duplicate.duplicate = False
    duplicate.active = True
    if duplicate.duplicate_finding:
        # duplicate.duplicate_finding.original_finding.remove(duplicate)  # shouldn't be needed
        duplicate.duplicate_finding = None
    duplicate.last_reviewed = timezone.now()
    duplicate.last_reviewed_by = user
    duplicate.save(dedupe_option=False)

    return duplicate.id


@user_is_authorized(Finding, Permissions.Finding_Edit, "duplicate_id")
@require_POST
def reset_finding_duplicate_status(request, duplicate_id):
    checked_duplicate_id = reset_finding_duplicate_status_internal(
        request.user, duplicate_id
    )
    if checked_duplicate_id is None:
        messages.add_message(
            request,
            messages.ERROR,
            "Can't reset duplicate status of a finding that is not a duplicate",
            extra_tags="alert-danger",
        )
        return redirect_to_return_url_or_else(
            request, reverse("view_finding", args=(duplicate_id,))
        )

    return redirect_to_return_url_or_else(
        request, reverse("view_finding", args=(checked_duplicate_id,))
    )


def set_finding_as_original_internal(user, finding_id, new_original_id):
    finding = get_object_or_404(Finding, id=finding_id)
    new_original = get_object_or_404(Finding, id=new_original_id)

    if finding.test.engagement != new_original.test.engagement:
        if (finding.test.engagement.deduplication_on_engagement
                or new_original.test.engagement.deduplication_on_engagement):
            return False

    if finding.duplicate or finding.original_finding.all():
        # existing cluster, so update all cluster members

        if finding.duplicate and finding.duplicate_finding:
            logger.debug(
                "setting old original %i as duplicate of %i",
                finding.duplicate_finding.id,
                new_original.id,
            )
            finding.duplicate_finding.duplicate_finding = new_original
            finding.duplicate_finding.duplicate = True
            finding.duplicate_finding.save(dedupe_option=False)

        for cluster_member in finding.duplicate_finding_set():
            if cluster_member != new_original:
                logger.debug(
                    "setting new original for %i to %i",
                    cluster_member.id,
                    new_original.id,
                )
                cluster_member.duplicate_finding = new_original
                cluster_member.save(dedupe_option=False)

        logger.debug(
            "setting new original for old root %i to %i", finding.id, new_original.id
        )
        finding.duplicate = True
        finding.duplicate_finding = new_original
        finding.save(dedupe_option=False)

    else:
        # creating a new cluster, so mark finding as duplicate
        logger.debug("marking %i as duplicate of %i", finding.id, new_original.id)
        finding.duplicate = True
        finding.active = False
        finding.duplicate_finding = new_original
        finding.last_reviewed = timezone.now()
        finding.last_reviewed_by = user
        finding.save(dedupe_option=False)

    logger.debug("marking new original %i as not duplicate", new_original.id)
    new_original.duplicate = False
    new_original.duplicate_finding = None
    new_original.save(dedupe_option=False)

    return True


@user_is_authorized(Finding, Permissions.Finding_Edit, "finding_id")
@require_POST
def set_finding_as_original(request, finding_id, new_original_id):
    success = set_finding_as_original_internal(
        request.user, finding_id, new_original_id
    )
    if not success:
        messages.add_message(
            request,
            messages.ERROR,
            ("Marking finding as duplicate/original failed as they are not in the same engagement "
             "and deduplication_on_engagement is enabled for at least one of them"),
            extra_tags="alert-danger",
        )

    return redirect_to_return_url_or_else(
        request, reverse("view_finding", args=(finding_id,))
    )


@user_is_authorized(Finding, Permissions.Finding_Edit, "fid")
@require_POST
def unlink_jira(request, fid):
    finding = get_object_or_404(Finding, id=fid)
    logger.info(
        "trying to unlink a linked jira issue from %d:%s", finding.id, finding.title
    )
    if finding.has_jira_issue:
        try:
            jira_helper.finding_unlink_jira(request, finding)

            messages.add_message(
                request,
                messages.SUCCESS,
                "Link to JIRA issue succesfully deleted",
                extra_tags="alert-success",
            )

            return JsonResponse({"result": "OK"})
        except Exception as e:
            logger.exception(e)
            messages.add_message(
                request,
                messages.ERROR,
                "Link to JIRA could not be deleted, see alerts for details",
                extra_tags="alert-danger",
            )

            return HttpResponse(status=500)
    else:
        messages.add_message(
            request, messages.ERROR, "Link to JIRA not found", extra_tags="alert-danger"
        )
        return HttpResponse(status=400)


@user_is_authorized(Finding, Permissions.Finding_Edit, "fid")
@require_POST
def push_to_jira(request, fid):
    finding = get_object_or_404(Finding, id=fid)
    try:
        logger.info(
            "trying to push %d:%s to JIRA to create or update JIRA issue",
            finding.id,
            finding.title,
        )
        logger.debug("pushing to jira from finding.push_to-jira()")

        # it may look like succes here, but the push_to_jira are swallowing exceptions
        # but cant't change too much now without having a test suite,
        # so leave as is for now with the addition warning message
        # to check alerts for background errors.
        if jira_helper.push_to_jira(finding):
            messages.add_message(
                request,
                messages.SUCCESS,
                message="Action queued to create or update linked JIRA issue, check alerts for background errors.",
                extra_tags="alert-success",
            )
        else:
            messages.add_message(
                request,
                messages.SUCCESS,
                "Push to JIRA failed, check alerts on the top right for errors",
                extra_tags="alert-danger",
            )

        return JsonResponse({"result": "OK"})
    except Exception as e:
        logger.exception(e)
        logger.error("Error pushing to JIRA: ", exc_info=True)
        messages.add_message(
            request, messages.ERROR, "Error pushing to JIRA", extra_tags="alert-danger"
        )
        return HttpResponse(status=500)


# precalculate because we need related_actions to be set
def duplicate_cluster(request, finding):
    duplicate_cluster = finding.duplicate_finding_set()

    duplicate_cluster = prefetch_for_findings(duplicate_cluster)

    # populate actions for findings in duplicate cluster
    for duplicate_member in duplicate_cluster:
        duplicate_member.related_actions = (
            calculate_possible_related_actions_for_similar_finding(
                request, finding, duplicate_member
            )
        )

    return duplicate_cluster


# django doesn't allow much logic or even method calls with parameters in templates.
# so we have to use a function in this view to calculate the possible actions on a similar (or duplicate) finding.
# and we assign this dictionary to the finding so it can be accessed in the template.
# these actions are always calculated in the context of the finding the user is viewing
# because this determines which actions are possible
def calculate_possible_related_actions_for_similar_finding(
    request, finding, similar_finding
):
    actions = []
    if similar_finding.test.engagement != finding.test.engagement and (
        similar_finding.test.engagement.deduplication_on_engagement
        or finding.test.engagement.deduplication_on_engagement
    ):
        actions.append(
            {
                "action": "None",
                "reason": ("This finding is in a different engagement and deduplication_inside_engagment "
                           "is enabled here or in that finding"),
            }
        )
    elif finding.duplicate_finding == similar_finding:
        actions.append(
            {
                "action": "None",
                "reason": ("This finding is the root of the cluster, use an action on another row, "
                           "or the finding on top of the page to change the root of the cluser"),
            }
        )
    elif similar_finding.original_finding.all():
        actions.append(
            {
                "action": "None",
                "reason": ("This finding is similar, but is already an original in a different cluster. "
                           "Remove it from that cluster before you connect it to this cluster."),
            }
        )
    else:
        if similar_finding.duplicate_finding:
            # reset duplicate status is always possible
            actions.append(
                {
                    "action": "reset_finding_duplicate_status",
                    "reason": ("This will remove the finding from the cluster, "
                               "effectively marking it no longer as duplicate. "
                               "Will not trigger deduplication logic after saving."),
                }
            )

            if (
                similar_finding.duplicate_finding == finding
                or similar_finding.duplicate_finding == finding.duplicate_finding
            ):
                # duplicate inside the same cluster
                actions.append(
                    {
                        "action": "set_finding_as_original",
                        "reason": ("Sets this finding as the Original for the whole cluster. "
                                   "The existing Original will be downgraded to become a member of the cluster and, "
                                   "together with the other members, will be marked as duplicate of the new Original."),
                    }
                )
            else:
                # duplicate inside different cluster
                actions.append(
                    {
                        "action": "mark_finding_duplicate",
                        "reason": ("Will mark this finding as duplicate of the root finding in this cluster, "
                                   "effectively adding it to the cluster and removing it from the other cluster."),
                    }
                )
        else:
            # similar is not a duplicate yet
            if finding.duplicate or finding.original_finding.all():
                actions.append(
                    {
                        "action": "mark_finding_duplicate",
                        "reason": "Will mark this finding as duplicate of the root finding in this cluster",
                    }
                )
                actions.append(
                    {
                        "action": "set_finding_as_original",
                        "reason": ("Sets this finding as the Original for the whole cluster. "
                                   "The existing Original will be downgraded to become a member of the cluster and, "
                                   "together with the other members, will be marked as duplicate of the new Original."),
                    }
                )
            else:
                # similar_finding is not an original/root of a cluster as per earlier if clause
                actions.append(
                    {
                        "action": "mark_finding_duplicate",
                        "reason": "Will mark this finding as duplicate of the finding on this page.",
                    }
                )
                actions.append(
                    {
                        "action": "set_finding_as_original",
                        "reason": ("Sets this finding as the Original marking the finding "
                                   "on this page as duplicate of this original."),
                    }
                )

    return actions<|MERGE_RESOLUTION|>--- conflicted
+++ resolved
@@ -758,7 +758,6 @@
                 finding.last_reviewed = now
                 finding.last_reviewed_by = request.user
 
-<<<<<<< HEAD
             # Manage the jira status changes
             push_to_jira = False
             # Determine if the finding is in a group. if so, not push to jira
@@ -779,45 +778,6 @@
                 jira_helper.add_comment(finding, new_note, force_push=True)
             # Save the finding
             finding.save(push_to_jira=(push_to_jira and not finding_in_group))
-=======
-            # TODO: JIRA: Code below should move to jira_helper.
-            # But I have no idea what it is doin so don't want move/break it
-
-            jira = jira_helper.get_jira_connection(finding)
-            if jira and finding.has_jira_issue:
-                j_issue = finding.jira_issue
-                issue = jira.issue(j_issue.jira_id)
-
-                if defect_choice == "Close Finding":
-                    # If the issue id is closed jira will return Reopen Issue
-                    resolution_id = jira_helper.jira_get_resolution_id(
-                        jira, issue, "Reopen Issue"
-                    )
-                    if resolution_id is None:
-                        resolution_id = jira_helper.jira_get_resolution_id(
-                            jira, issue, "Resolve Issue"
-                        )
-                        jira_helper.jira_transition(jira, issue, resolution_id)
-                        new_note.entry = (
-                            new_note.entry + "\nJira issue set to resolved."
-                        )
-                else:
-                    # Re-open finding with notes stating why re-open
-                    resolution_id = jira_helper.jira_get_resolution_id(
-                        jira, issue, "Resolve Issue"
-                    )
-                    if resolution_id is not None:
-                        jira_helper.jira_transition(jira, issue, resolution_id)
-                        new_note.entry = new_note.entry + "\nJira issue re-opened."
-
-            # Update Dojo and Jira with a notes
-            if finding.has_jira_issue:
-                jira_helper.add_comment(finding, new_note, force_push=True)
-            elif finding.has_jira_group_issue:
-                jira_helper.add_comment(
-                    finding.finding_group, new_note, force_push=True
-                )
->>>>>>> ce44e1eb
 
             # we only push the group after saving the finding to make sure
             # the updated data of the finding is pushed as part of the group
@@ -1459,15 +1419,10 @@
 
             reviewers = ""
             reviewers_short = []
-<<<<<<< HEAD
-            for user in form.cleaned_data['reviewers']:
-                full_user = Dojo_User.generate_full_name(Dojo_User.objects.get(id=user))
-=======
-            for suser in form.cleaned_data["reviewers"]:
+            for user in form.cleaned_data["reviewers"]:
                 full_user = Dojo_User.generate_full_name(
-                    Dojo_User.objects.get(id=suser)
+                    Dojo_User.objects.get(id=user)
                 )
->>>>>>> ce44e1eb
                 logger.debug("Asking %s for review", full_user)
                 reviewers += str(full_user) + ", "
                 reviewers_short.append(Dojo_User.objects.get(id=user).username)
