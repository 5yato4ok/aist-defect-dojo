# Django settings for DefectDojo
import os
from datetime import timedelta
from celery.schedules import crontab
from dojo import __version__
import environ
from netaddr import IPNetwork, IPSet
import json
import logging
import warnings
<<<<<<< HEAD

=======
>>>>>>> b0d75ca5

logger = logging.getLogger(__name__)

# See https://documentation.defectdojo.com/getting_started/configuration/ for options
# how to tune the configuration to your needs.

root = environ.Path(__file__) - 3  # Three folders back

# reference: https://pypi.org/project/django-environ/
env = environ.FileAwareEnv(
    # Set casting and default values
    DD_SITE_URL=(str, 'http://localhost:8080'),
    DD_DEBUG=(bool, False),
    DD_TEMPLATE_DEBUG=(bool, False),
    DD_LOG_LEVEL=(str, ''),
    DD_DJANGO_METRICS_ENABLED=(bool, False),
    DD_LOGIN_REDIRECT_URL=(str, '/'),
    DD_LOGIN_URL=(str, '/login'),
    DD_DJANGO_ADMIN_ENABLED=(bool, True),
    DD_SESSION_COOKIE_HTTPONLY=(bool, True),
    DD_CSRF_COOKIE_HTTPONLY=(bool, True),
    DD_SECURE_SSL_REDIRECT=(bool, False),
    DD_SECURE_CROSS_ORIGIN_OPENER_POLICY=(str, 'same-origin'),
    DD_SECURE_HSTS_INCLUDE_SUBDOMAINS=(bool, False),
    DD_SECURE_HSTS_SECONDS=(int, 31536000),  # One year expiration
    DD_SESSION_COOKIE_SECURE=(bool, False),
    DD_SESSION_EXPIRE_AT_BROWSER_CLOSE=(bool, False),
    DD_SESSION_COOKIE_AGE=(int, 1209600),  # 14 days
    DD_CSRF_COOKIE_SECURE=(bool, False),
    DD_CSRF_TRUSTED_ORIGINS=(list, []),
    DD_SECURE_CONTENT_TYPE_NOSNIFF=(bool, True),
    DD_CSRF_COOKIE_SAMESITE=(str, 'Lax'),
    DD_SESSION_COOKIE_SAMESITE=(str, 'Lax'),
    DD_APPEND_SLASH=(bool, True),
    DD_TIME_ZONE=(str, 'UTC'),
    DD_LANG=(str, 'en-us'),
    DD_TEAM_NAME=(str, 'Security Team'),
    DD_ADMINS=(str, 'DefectDojo:dojo@localhost,Admin:admin@localhost'),
    DD_WHITENOISE=(bool, False),
    DD_TRACK_MIGRATIONS=(bool, True),
    DD_SECURE_PROXY_SSL_HEADER=(bool, False),
    DD_TEST_RUNNER=(str, 'django.test.runner.DiscoverRunner'),
    DD_URL_PREFIX=(str, ''),
    DD_ROOT=(str, root('dojo')),
    DD_LANGUAGE_CODE=(str, 'en-us'),
    DD_SITE_ID=(int, 1),
    DD_USE_I18N=(bool, True),
    DD_USE_TZ=(bool, True),
    DD_MEDIA_URL=(str, '/media/'),
    DD_MEDIA_ROOT=(str, root('media')),
    DD_STATIC_URL=(str, '/static/'),
    DD_STATIC_ROOT=(str, root('static')),
    DD_CELERY_BROKER_URL=(str, ''),
    DD_CELERY_BROKER_SCHEME=(str, 'sqla+sqlite'),
    DD_CELERY_BROKER_USER=(str, ''),
    DD_CELERY_BROKER_PASSWORD=(str, ''),
    DD_CELERY_BROKER_HOST=(str, ''),
    DD_CELERY_BROKER_PORT=(int, -1),
    DD_CELERY_BROKER_PATH=(str, '/dojo.celerydb.sqlite'),
    DD_CELERY_BROKER_PARAMS=(str, ''),
    DD_CELERY_BROKER_TRANSPORT_OPTIONS=(str, ''),
    DD_CELERY_TASK_IGNORE_RESULT=(bool, True),
    DD_CELERY_RESULT_BACKEND=(str, 'django-db'),
    DD_CELERY_RESULT_EXPIRES=(int, 86400),
    DD_CELERY_BEAT_SCHEDULE_FILENAME=(str, root('dojo.celery.beat.db')),
    DD_CELERY_TASK_SERIALIZER=(str, 'pickle'),
    DD_CELERY_PASS_MODEL_BY_ID=(str, True),
    DD_FOOTER_VERSION=(str, ''),
    # models should be passed to celery by ID, default is False (for now)
    DD_FORCE_LOWERCASE_TAGS=(bool, True),
    DD_MAX_TAG_LENGTH=(int, 25),
    DD_DATABASE_ENGINE=(str, 'django.db.backends.mysql'),
    DD_DATABASE_HOST=(str, 'mysql'),
    DD_DATABASE_NAME=(str, 'defectdojo'),
    # default django database name for testing is test_<dbname>
    DD_TEST_DATABASE_NAME=(str, 'test_defectdojo'),
    DD_DATABASE_PASSWORD=(str, 'defectdojo'),
    DD_DATABASE_PORT=(int, 3306),
    DD_DATABASE_USER=(str, 'defectdojo'),
    DD_SECRET_KEY=(str, ''),
    DD_CREDENTIAL_AES_256_KEY=(str, '.'),
    DD_DATA_UPLOAD_MAX_MEMORY_SIZE=(int, 8388608),  # Max post size set to 8mb
    DD_FORGOT_PASSWORD=(bool, True),  # do we show link "I forgot my password" on login screen
    DD_PASSWORD_RESET_TIMEOUT=(int, 259200),  # 3 days, in seconds (the deafult)
    DD_FORGOT_USERNAME=(bool, True),  # do we show link "I forgot my username" on login screen
    DD_SOCIAL_AUTH_SHOW_LOGIN_FORM=(bool, True),  # do we show user/pass input
    DD_SOCIAL_AUTH_CREATE_USER=(bool, True),  # if True creates user at first login
    DD_SOCIAL_LOGIN_AUTO_REDIRECT=(bool, False),  # auto-redirect if there is only one social login method
    DD_SOCIAL_AUTH_TRAILING_SLASH=(bool, True),
    DD_SOCIAL_AUTH_AUTH0_OAUTH2_ENABLED=(bool, False),
    DD_SOCIAL_AUTH_AUTH0_KEY=(str, ''),
    DD_SOCIAL_AUTH_AUTH0_SECRET=(str, ''),
    DD_SOCIAL_AUTH_AUTH0_DOMAIN=(str, ''),
    DD_SOCIAL_AUTH_AUTH0_SCOPE=(list, ['openid', 'profile', 'email']),
    DD_SOCIAL_AUTH_GOOGLE_OAUTH2_ENABLED=(bool, False),
    DD_SOCIAL_AUTH_GOOGLE_OAUTH2_KEY=(str, ''),
    DD_SOCIAL_AUTH_GOOGLE_OAUTH2_SECRET=(str, ''),
    DD_SOCIAL_AUTH_GOOGLE_OAUTH2_WHITELISTED_DOMAINS=(list, ['']),
    DD_SOCIAL_AUTH_GOOGLE_OAUTH2_WHITELISTED_EMAILS=(list, ['']),
    DD_SOCIAL_AUTH_OKTA_OAUTH2_ENABLED=(bool, False),
    DD_SOCIAL_AUTH_OKTA_OAUTH2_KEY=(str, ''),
    DD_SOCIAL_AUTH_OKTA_OAUTH2_SECRET=(str, ''),
    DD_SOCIAL_AUTH_OKTA_OAUTH2_API_URL=(str, 'https://{your-org-url}/oauth2'),
    DD_SOCIAL_AUTH_AZUREAD_TENANT_OAUTH2_ENABLED=(bool, False),
    DD_SOCIAL_AUTH_AZUREAD_TENANT_OAUTH2_KEY=(str, ''),
    DD_SOCIAL_AUTH_AZUREAD_TENANT_OAUTH2_SECRET=(str, ''),
    DD_SOCIAL_AUTH_AZUREAD_TENANT_OAUTH2_TENANT_ID=(str, ''),
    DD_SOCIAL_AUTH_AZUREAD_TENANT_OAUTH2_RESOURCE=(str, 'https://graph.microsoft.com/'),
    DD_SOCIAL_AUTH_AZUREAD_TENANT_OAUTH2_GET_GROUPS=(bool, False),
    DD_SOCIAL_AUTH_AZUREAD_TENANT_OAUTH2_GROUPS_FILTER=(str, ''),
    DD_SOCIAL_AUTH_AZUREAD_TENANT_OAUTH2_CLEANUP_GROUPS=(bool, True),
    DD_SOCIAL_AUTH_GITLAB_OAUTH2_ENABLED=(bool, False),
    DD_SOCIAL_AUTH_GITLAB_PROJECT_AUTO_IMPORT=(bool, False),
    DD_SOCIAL_AUTH_GITLAB_PROJECT_IMPORT_TAGS=(bool, False),
    DD_SOCIAL_AUTH_GITLAB_PROJECT_IMPORT_URL=(bool, False),
    DD_SOCIAL_AUTH_GITLAB_PROJECT_MIN_ACCESS_LEVEL=(int, 20),
    DD_SOCIAL_AUTH_GITLAB_KEY=(str, ''),
    DD_SOCIAL_AUTH_GITLAB_SECRET=(str, ''),
    DD_SOCIAL_AUTH_GITLAB_API_URL=(str, 'https://gitlab.com'),
    DD_SOCIAL_AUTH_GITLAB_SCOPE=(list, ['read_user', 'openid']),
    DD_SOCIAL_AUTH_KEYCLOAK_OAUTH2_ENABLED=(bool, False),
    DD_SOCIAL_AUTH_KEYCLOAK_KEY=(str, ''),
    DD_SOCIAL_AUTH_KEYCLOAK_SECRET=(str, ''),
    DD_SOCIAL_AUTH_KEYCLOAK_PUBLIC_KEY=(str, ''),
    DD_SOCIAL_AUTH_KEYCLOAK_AUTHORIZATION_URL=(str, ''),
    DD_SOCIAL_AUTH_KEYCLOAK_ACCESS_TOKEN_URL=(str, ''),
    DD_SOCIAL_AUTH_KEYCLOAK_LOGIN_BUTTON_TEXT=(str, 'Login with Keycloak'),
    DD_SOCIAL_AUTH_GITHUB_ENTERPRISE_OAUTH2_ENABLED=(bool, False),
    DD_SOCIAL_AUTH_GITHUB_ENTERPRISE_URL=(str, ''),
    DD_SOCIAL_AUTH_GITHUB_ENTERPRISE_API_URL=(str, ''),
    DD_SOCIAL_AUTH_GITHUB_ENTERPRISE_KEY=(str, ''),
    DD_SOCIAL_AUTH_GITHUB_ENTERPRISE_SECRET=(str, ''),
    DD_SAML2_ENABLED=(bool, False),
    # Allows to override default SAML authentication backend. Check https://djangosaml2.readthedocs.io/contents/setup.html#custom-user-attributes-processing
    DD_SAML2_AUTHENTICATION_BACKENDS=(str, 'djangosaml2.backends.Saml2Backend'),
    # Force Authentication to make SSO possible with SAML2
    DD_SAML2_FORCE_AUTH=(bool, True),
    DD_SAML2_LOGIN_BUTTON_TEXT=(str, 'Login with SAML'),
    # Optional: display the idp SAML Logout URL in DefectDojo
    DD_SAML2_LOGOUT_URL=(str, ''),
    # Metadata is required for SAML, choose either remote url or local file path
    DD_SAML2_METADATA_AUTO_CONF_URL=(str, ''),
    DD_SAML2_METADATA_LOCAL_FILE_PATH=(str, ''),  # ex. '/public/share/idp_metadata.xml'
    # Optional, default is SITE_URL + /saml2/metadata/
    DD_SAML2_ENTITY_ID=(str, ''),
    # Allow to create user that are not already in the Django database
    DD_SAML2_CREATE_USER=(bool, False),
    DD_SAML2_ATTRIBUTES_MAP=(dict, {
        # Change Email/UserName/FirstName/LastName to corresponding SAML2 userprofile attributes.
        # format: SAML attrib:django_user_model
        'Email': 'email',
        'UserName': 'username',
        'Firstname': 'first_name',
        'Lastname': 'last_name'
    }),
    DD_SAML2_ALLOW_UNKNOWN_ATTRIBUTE=(bool, False),
    # Authentication via HTTP Proxy which put username to HTTP Header REMOTE_USER
    DD_AUTH_REMOTEUSER_ENABLED=(bool, False),
    # Names of headers which will be used for processing user data.
    # WARNING: Possible spoofing of headers. Read Warning in https://docs.djangoproject.com/en/3.2/howto/auth-remote-user/#configuration
    DD_AUTH_REMOTEUSER_USERNAME_HEADER=(str, 'REMOTE_USER'),
    DD_AUTH_REMOTEUSER_EMAIL_HEADER=(str, ''),
    DD_AUTH_REMOTEUSER_FIRSTNAME_HEADER=(str, ''),
    DD_AUTH_REMOTEUSER_LASTNAME_HEADER=(str, ''),
    DD_AUTH_REMOTEUSER_GROUPS_HEADER=(str, ''),
    DD_AUTH_REMOTEUSER_GROUPS_CLEANUP=(bool, True),
    # Comma separated list of IP ranges with trusted proxies
    DD_AUTH_REMOTEUSER_TRUSTED_PROXY=(list, ['127.0.0.1/32']),
    # REMOTE_USER will be processed only on login page. Check https://docs.djangoproject.com/en/3.2/howto/auth-remote-user/#using-remote-user-on-login-pages-only
    DD_AUTH_REMOTEUSER_LOGIN_ONLY=(bool, False),
    # if somebody is using own documentation how to use DefectDojo in his own company
    DD_DOCUMENTATION_URL=(str, 'https://documentation.defectdojo.com'),
    # merging findings doesn't always work well with dedupe and reimport etc.
    # disable it if you see any issues (and report them on github)
    DD_DISABLE_FINDING_MERGE=(bool, False),
    # SLA Notifications via alerts and JIRA comments
    # enable either DD_SLA_NOTIFY_ACTIVE or DD_SLA_NOTIFY_ACTIVE_VERIFIED_ONLY to enable the feature.
    # If desired you can enable to only notify for Findings that are linked to JIRA issues.
    # All three flags are moved to system_settings, will be removed from settings file
    DD_SLA_NOTIFY_ACTIVE=(bool, False),
    DD_SLA_NOTIFY_ACTIVE_VERIFIED_ONLY=(bool, False),
    DD_SLA_NOTIFY_WITH_JIRA_ONLY=(bool, False),
    # finetuning settings for when enabled
    DD_SLA_NOTIFY_PRE_BREACH=(int, 3),
    DD_SLA_NOTIFY_POST_BREACH=(int, 7),
    # Use business day's to calculate SLA's and age instead of calendar days
    DD_SLA_BUSINESS_DAYS=(bool, False),
    # maximum number of result in search as search can be an expensive operation
    DD_SEARCH_MAX_RESULTS=(int, 100),
    DD_SIMILAR_FINDINGS_MAX_RESULTS=(int, 25),
    DD_MAX_AUTOCOMPLETE_WORDS=(int, 20000),
    DD_JIRA_SSL_VERIFY=(bool, True),
    # You can set extra Jira issue types via a simple env var that supports a csv format, like "Work Item,Vulnerability"
    DD_JIRA_EXTRA_ISSUE_TYPES=(str, ''),
    # if you want to keep logging to the console but in json format, change this here to 'json_console'
    DD_LOGGING_HANDLER=(str, 'console'),
    # If true, drf-spectacular will load CSS & JS from default CDN, otherwise from static resources
    DD_DEFAULT_SWAGGER_UI=(bool, True),
    DD_ALERT_REFRESH=(bool, True),
    DD_DISABLE_ALERT_COUNTER=(bool, False),
    # to disable deleting alerts per user set value to -1
    DD_MAX_ALERTS_PER_USER=(int, 999),
    DD_TAG_PREFETCHING=(bool, True),
    DD_QUALYS_WAS_WEAKNESS_IS_VULN=(bool, False),
    # regular expression to exclude one or more parsers
    # could be usefull to limit parser allowed
    # AWS Scout2 Scan Parser is deprecated (see https://github.com/DefectDojo/django-DefectDojo/pull/5268)
    DD_PARSER_EXCLUDE=(str, 'AWS Scout2 Scan'),
    # when enabled in sytem settings,  every minute a job run to delete excess duplicates
    # we limit the amount of duplicates that can be deleted in a single run of that job
    # to prevent overlapping runs of that job from occurrring
    DD_DUPE_DELETE_MAX_PER_RUN=(int, 200),
    # when enabled 'mitigated date' and 'mitigated by' of a finding become editable
    DD_EDITABLE_MITIGATED_DATA=(bool, False),
    # new feature that tracks history across multiple reimports for the same test
    DD_TRACK_IMPORT_HISTORY=(bool, True),
    # Delete Auditlogs older than x month; -1 to keep all logs
    DD_AUDITLOG_FLUSH_RETENTION_PERIOD=(int, -1),
    # Allow grouping of findings in the same test, for example to group findings per dependency
    # DD_FEATURE_FINDING_GROUPS feature is moved to system_settings, will be removed from settings file
    DD_FEATURE_FINDING_GROUPS=(bool, True),
    DD_JIRA_TEMPLATE_ROOT=(str, 'dojo/templates/issue-trackers'),
    DD_TEMPLATE_DIR_PREFIX=(str, 'dojo/templates/'),

    # Initial behaviour in Defect Dojo was to delete all duplicates when an original was deleted
    # New behaviour is to leave the duplicates in place, but set the oldest of duplicates as new original
    # Set to True to revert to the old behaviour where all duplicates are deleted
    DD_DUPLICATE_CLUSTER_CASCADE_DELETE=(str, False),
    # Enable Rate Limiting for the login page
    DD_RATE_LIMITER_ENABLED=(bool, False),
    # Examples include 5/m 100/h and more https://django-ratelimit.readthedocs.io/en/stable/rates.html#simple-rates
    DD_RATE_LIMITER_RATE=(str, '5/m'),
    # Block the requests after rate limit is exceeded
    DD_RATE_LIMITER_BLOCK=(bool, False),
    # Forces the user to change password on next login.
    DD_RATE_LIMITER_ACCOUNT_LOCKOUT=(bool, False),
    # when enabled SonarQube API parser will download the security hotspots
    DD_SONARQUBE_API_PARSER_HOTSPOTS=(bool, True),
    # when enabled, finding importing will occur asynchronously, default False
    DD_ASYNC_FINDING_IMPORT=(bool, False),
    # The number of findings to be processed per celeryworker
    DD_ASYNC_FINDING_IMPORT_CHUNK_SIZE=(int, 100),
    # When enabled, deleting objects will be occur from the bottom up. In the example of deleting an engagement
    # The objects will be deleted as follows Endpoints -> Findings -> Tests -> Engagement
    DD_ASYNC_OBJECT_DELETE=(bool, False),
    # The number of objects to be deleted per celeryworker
    DD_ASYNC_OBEJECT_DELETE_CHUNK_SIZE=(int, 100),
    # When enabled, display the preview of objects to be deleted. This can take a long time to render
    # for very large objects
    DD_DELETE_PREVIEW=(bool, True),
    # List of acceptable file types that can be uploaded to a given object via arbitrary file upload
    DD_FILE_UPLOAD_TYPES=(list, ['.txt', '.pdf', '.json', '.xml', '.csv', '.yml', '.png', '.jpeg',
                                 '.sarif', '.xslx', '.doc', '.html', '.js', '.nessus', '.zip']),
    # Max file size for scan added via API in MB
    DD_SCAN_FILE_MAX_SIZE=(int, 100),
    # When disabled, existing user tokens will not be removed but it will not be
    # possible to create new and it will not be possible to use exising.
    DD_API_TOKENS_ENABLED=(bool, True),
    # You can set extra Jira headers by suppling a dictionary in header: value format (pass as env var like "headr_name=value,another_header=anohter_value")
    DD_ADDITIONAL_HEADERS=(dict, {}),
    # Set fields used by the hashcode generator for deduplication, via en env variable that contains a JSON string
    DD_HASHCODE_FIELDS_PER_SCANNER=(str, ''),
    # Set deduplication algorithms per parser, via en env variable that contains a JSON string
    DD_DEDUPLICATION_ALGORITHM_PER_PARSER=(str, ''),
    # Dictates whether cloud banner is created or not
    DD_CREATE_CLOUD_BANNER=(bool, True),
    # With this setting turned on, Dojo maintains an audit log of changes made to entities (Findings, Tests, Engagements, Procuts, ...)
    # If you run big import you may want to disable this because the way django-auditlog currently works, there's
    # a big performance hit. Especially during (re-)imports.
    DD_ENABLE_AUDITLOG=(bool, True),
    # Specifies whether the "first seen" date of a given report should be used over the "last seen" date
    DD_USE_FIRST_SEEN=(bool, False),
)


def generate_url(scheme, double_slashes, user, password, host, port, path, params):
    result_list = []
    result_list.append(scheme)
    result_list.append(':')
    if double_slashes:
        result_list.append('//')
    result_list.append(user)
    if len(password) > 0:
        result_list.append(':')
        result_list.append(password)
    if len(user) > 0 or len(password) > 0:
        result_list.append('@')
    result_list.append(host)
    if port >= 0:
        result_list.append(':')
        result_list.append(str(port))
    if len(path) > 0 and path[0] != '/':
        result_list.append('/')
    result_list.append(path)
    if len(params) > 0 and params[0] != '?':
        result_list.append('?')
    result_list.append(params)
    return ''.join(result_list)


# Read .env file as default or from the command line, DD_ENV_PATH
if os.path.isfile(root('dojo/settings/.env.prod')) or 'DD_ENV_PATH' in os.environ:
    env.read_env(root('dojo/settings/' + env.str('DD_ENV_PATH', '.env.prod')))

# ------------------------------------------------------------------------------
# GENERAL
# ------------------------------------------------------------------------------

# False if not in os.environ
DEBUG = env('DD_DEBUG')
TEMPLATE_DEBUG = env('DD_TEMPLATE_DEBUG')

# Hosts/domain names that are valid for this site; required if DEBUG is False
# See https://docs.djangoproject.com/en/2.0/ref/settings/#allowed-hosts
SITE_URL = env('DD_SITE_URL')
ALLOWED_HOSTS = tuple(env.list('DD_ALLOWED_HOSTS', default=['localhost', '127.0.0.1']))

# Raises django's ImproperlyConfigured exception if SECRET_KEY not in os.environ
SECRET_KEY = env('DD_SECRET_KEY')

# Local time zone for this installation. Choices can be found here:
# http://en.wikipedia.org/wiki/List_of_tz_zones_by_name
# although not all choices may be available on all operating systems.
# In a Windows environment this must be set to your system time zone.
TIME_ZONE = env('DD_TIME_ZONE')

# Language code for this installation. All choices can be found here:
# http://www.i18nguy.com/unicode/language-identifiers.html
LANGUAGE_CODE = env('DD_LANGUAGE_CODE')

SITE_ID = env('DD_SITE_ID')

# If you set this to False, Django will make some optimizations so as not
# to load the internationalization machinery.
USE_I18N = env('DD_USE_I18N')

# If you set this to False, Django will not use timezone-aware datetimes.
USE_TZ = env('DD_USE_TZ')

TEST_RUNNER = env('DD_TEST_RUNNER')

ALERT_REFRESH = env('DD_ALERT_REFRESH')
DISABLE_ALERT_COUNTER = env("DD_DISABLE_ALERT_COUNTER")
MAX_ALERTS_PER_USER = env("DD_MAX_ALERTS_PER_USER")

TAG_PREFETCHING = env('DD_TAG_PREFETCHING')

# ------------------------------------------------------------------------------
# DATABASE
# ------------------------------------------------------------------------------

# Parse database connection url strings like psql://user:pass@127.0.0.1:8458/db
if os.getenv('DD_DATABASE_URL') is not None:
    DATABASES = {
        'default': env.db('DD_DATABASE_URL')
    }
else:
    DATABASES = {
        'default': {
            'ENGINE': env('DD_DATABASE_ENGINE'),
            'NAME': env('DD_DATABASE_NAME'),
            'TEST': {
                'NAME': env('DD_TEST_DATABASE_NAME'),
            },
            'USER': env('DD_DATABASE_USER'),
            'PASSWORD': env('DD_DATABASE_PASSWORD'),
            'HOST': env('DD_DATABASE_HOST'),
            'PORT': env('DD_DATABASE_PORT'),
        }
    }

# Track migrations through source control rather than making migrations locally
if env('DD_TRACK_MIGRATIONS'):
    MIGRATION_MODULES = {'dojo': 'dojo.db_migrations'}

# Default for automatically created id fields,
# see https://docs.djangoproject.com/en/3.2/releases/3.2/#customizing-type-of-auto-created-primary-keys
DEFAULT_AUTO_FIELD = 'django.db.models.AutoField'

# ------------------------------------------------------------------------------
# MEDIA
# ------------------------------------------------------------------------------

DOJO_ROOT = env('DD_ROOT')

# Absolute filesystem path to the directory that will hold user-uploaded files.
# Example: "/var/www/example.com/media/"
MEDIA_ROOT = env('DD_MEDIA_ROOT')

# URL that handles the media served from MEDIA_ROOT. Make sure to use a
# trailing slash.
# Examples: "http://example.com/media/", "http://media.example.com/"
MEDIA_URL = env('DD_MEDIA_URL')

# ------------------------------------------------------------------------------
# STATIC
# ------------------------------------------------------------------------------

# Absolute path to the directory static files should be collected to.
# Don't put anything in this directory yourself; store your static files
# in apps' "static/" subdirectories and in STATICFILES_DIRS.
# Example: "/var/www/example.com/static/"
STATIC_ROOT = env('DD_STATIC_ROOT')

# URL prefix for static files.
# Example: "http://example.com/static/", "http://static.example.com/"
STATIC_URL = env('DD_STATIC_URL')

# Additional locations of static files
STATICFILES_DIRS = (
    # Put strings here, like "/home/html/static" or "C:/www/django/static".
    # Always use forward slashes, even on Windows.
    # Don't forget to use absolute paths, not relative paths.
    os.path.join(os.path.dirname(DOJO_ROOT), 'components', 'node_modules'),
)

# List of finder classes that know how to find static files in
# various locations.
STATICFILES_FINDERS = (
    'django.contrib.staticfiles.finders.FileSystemFinder',
    'django.contrib.staticfiles.finders.AppDirectoriesFinder',
)

FILE_UPLOAD_HANDLERS = (
    "django.core.files.uploadhandler.TemporaryFileUploadHandler",
)

DATA_UPLOAD_MAX_MEMORY_SIZE = env('DD_DATA_UPLOAD_MAX_MEMORY_SIZE')

# ------------------------------------------------------------------------------
# URLS
# ------------------------------------------------------------------------------
# https://docs.djangoproject.com/en/dev/ref/settings/#root-urlconf

# AUTHENTICATION_BACKENDS = [
# 'axes.backends.AxesModelBackend',
# ]

ROOT_URLCONF = 'dojo.urls'

# Python dotted path to the WSGI application used by Django's runserver.
# https://docs.djangoproject.com/en/dev/ref/settings/#wsgi-application
WSGI_APPLICATION = 'dojo.wsgi.application'

URL_PREFIX = env('DD_URL_PREFIX')

# ------------------------------------------------------------------------------
# AUTHENTICATION
# ------------------------------------------------------------------------------

LOGIN_REDIRECT_URL = env('DD_LOGIN_REDIRECT_URL')
LOGIN_URL = env('DD_LOGIN_URL')

# These are the individidual modules supported by social-auth
AUTHENTICATION_BACKENDS = (
    'social_core.backends.auth0.Auth0OAuth2',
    'social_core.backends.google.GoogleOAuth2',
    'dojo.okta.OktaOAuth2',
    'social_core.backends.azuread_tenant.AzureADTenantOAuth2',
    'social_core.backends.gitlab.GitLabOAuth2',
    'social_core.backends.keycloak.KeycloakOAuth2',
    'social_core.backends.github_enterprise.GithubEnterpriseOAuth2',
    'dojo.remote_user.RemoteUserBackend',
    'django.contrib.auth.backends.RemoteUserBackend',
    'django.contrib.auth.backends.ModelBackend',
)

# Make Argon2 the default password hasher by listing it first
# Unfortunately Django doesn't provide the default built-in
# PASSWORD_HASHERS list here as a variable which we could modify,
# so we have to list all the hashers present in Django :-(
PASSWORD_HASHERS = [
    'django.contrib.auth.hashers.Argon2PasswordHasher',
    'django.contrib.auth.hashers.PBKDF2PasswordHasher',
    'django.contrib.auth.hashers.PBKDF2SHA1PasswordHasher',
    'django.contrib.auth.hashers.BCryptSHA256PasswordHasher',
    'django.contrib.auth.hashers.BCryptPasswordHasher',
    'django.contrib.auth.hashers.SHA1PasswordHasher',
    'django.contrib.auth.hashers.MD5PasswordHasher',
    'django.contrib.auth.hashers.UnsaltedSHA1PasswordHasher',
    'django.contrib.auth.hashers.UnsaltedMD5PasswordHasher',
    'django.contrib.auth.hashers.CryptPasswordHasher',
]

SOCIAL_AUTH_PIPELINE = (
    'social_core.pipeline.social_auth.social_details',
    'dojo.pipeline.social_uid',
    'social_core.pipeline.social_auth.auth_allowed',
    'social_core.pipeline.social_auth.social_user',
    'social_core.pipeline.user.get_username',
    'social_core.pipeline.social_auth.associate_by_email',
    'dojo.pipeline.create_user',
    'dojo.pipeline.modify_permissions',
    'social_core.pipeline.social_auth.associate_user',
    'social_core.pipeline.social_auth.load_extra_data',
    'social_core.pipeline.user.user_details',
    'dojo.pipeline.update_azure_groups',
    'dojo.pipeline.update_product_access',
)

CLASSIC_AUTH_ENABLED = True
FORGOT_PASSWORD = env('DD_FORGOT_PASSWORD')
FORGOT_USERNAME = env('DD_FORGOT_USERNAME')
PASSWORD_RESET_TIMEOUT = env('DD_PASSWORD_RESET_TIMEOUT')
# Showing login form (form is not needed for external auth: OKTA, Google Auth, etc.)
SHOW_LOGIN_FORM = env('DD_SOCIAL_AUTH_SHOW_LOGIN_FORM')
SOCIAL_LOGIN_AUTO_REDIRECT = env('DD_SOCIAL_LOGIN_AUTO_REDIRECT')
SOCIAL_AUTH_CREATE_USER = env('DD_SOCIAL_AUTH_CREATE_USER')

SOCIAL_AUTH_STRATEGY = 'social_django.strategy.DjangoStrategy'
SOCIAL_AUTH_STORAGE = 'social_django.models.DjangoStorage'
SOCIAL_AUTH_ADMIN_USER_SEARCH_FIELDS = ['username', 'first_name', 'last_name', 'email']
SOCIAL_AUTH_USERNAME_IS_FULL_EMAIL = True

GOOGLE_OAUTH_ENABLED = env('DD_SOCIAL_AUTH_GOOGLE_OAUTH2_ENABLED')
SOCIAL_AUTH_GOOGLE_OAUTH2_KEY = env('DD_SOCIAL_AUTH_GOOGLE_OAUTH2_KEY')
SOCIAL_AUTH_GOOGLE_OAUTH2_SECRET = env('DD_SOCIAL_AUTH_GOOGLE_OAUTH2_SECRET')
SOCIAL_AUTH_GOOGLE_OAUTH2_WHITELISTED_DOMAINS = env('DD_SOCIAL_AUTH_GOOGLE_OAUTH2_WHITELISTED_DOMAINS')
SOCIAL_AUTH_GOOGLE_OAUTH2_WHITELISTED_EMAILS = env('DD_SOCIAL_AUTH_GOOGLE_OAUTH2_WHITELISTED_EMAILS')
SOCIAL_AUTH_LOGIN_ERROR_URL = '/login'
SOCIAL_AUTH_BACKEND_ERROR_URL = '/login'

OKTA_OAUTH_ENABLED = env('DD_SOCIAL_AUTH_OKTA_OAUTH2_ENABLED')
SOCIAL_AUTH_OKTA_OAUTH2_KEY = env('DD_SOCIAL_AUTH_OKTA_OAUTH2_KEY')
SOCIAL_AUTH_OKTA_OAUTH2_SECRET = env('DD_SOCIAL_AUTH_OKTA_OAUTH2_SECRET')
SOCIAL_AUTH_OKTA_OAUTH2_API_URL = env('DD_SOCIAL_AUTH_OKTA_OAUTH2_API_URL')

AZUREAD_TENANT_OAUTH2_ENABLED = env('DD_SOCIAL_AUTH_AZUREAD_TENANT_OAUTH2_ENABLED')
SOCIAL_AUTH_AZUREAD_TENANT_OAUTH2_KEY = env('DD_SOCIAL_AUTH_AZUREAD_TENANT_OAUTH2_KEY')
SOCIAL_AUTH_AZUREAD_TENANT_OAUTH2_SECRET = env('DD_SOCIAL_AUTH_AZUREAD_TENANT_OAUTH2_SECRET')
SOCIAL_AUTH_AZUREAD_TENANT_OAUTH2_TENANT_ID = env('DD_SOCIAL_AUTH_AZUREAD_TENANT_OAUTH2_TENANT_ID')
SOCIAL_AUTH_AZUREAD_TENANT_OAUTH2_RESOURCE = env('DD_SOCIAL_AUTH_AZUREAD_TENANT_OAUTH2_RESOURCE')
AZUREAD_TENANT_OAUTH2_GET_GROUPS = env('DD_SOCIAL_AUTH_AZUREAD_TENANT_OAUTH2_GET_GROUPS')
AZUREAD_TENANT_OAUTH2_GROUPS_FILTER = env('DD_SOCIAL_AUTH_AZUREAD_TENANT_OAUTH2_GROUPS_FILTER')
AZUREAD_TENANT_OAUTH2_CLEANUP_GROUPS = env('DD_SOCIAL_AUTH_AZUREAD_TENANT_OAUTH2_CLEANUP_GROUPS')

GITLAB_OAUTH2_ENABLED = env('DD_SOCIAL_AUTH_GITLAB_OAUTH2_ENABLED')
GITLAB_PROJECT_AUTO_IMPORT = env('DD_SOCIAL_AUTH_GITLAB_PROJECT_AUTO_IMPORT')
GITLAB_PROJECT_IMPORT_TAGS = env('DD_SOCIAL_AUTH_GITLAB_PROJECT_IMPORT_TAGS')
GITLAB_PROJECT_IMPORT_URL = env('DD_SOCIAL_AUTH_GITLAB_PROJECT_IMPORT_URL')
GITLAB_PROJECT_MIN_ACCESS_LEVEL = env('DD_SOCIAL_AUTH_GITLAB_PROJECT_MIN_ACCESS_LEVEL')
SOCIAL_AUTH_GITLAB_KEY = env('DD_SOCIAL_AUTH_GITLAB_KEY')
SOCIAL_AUTH_GITLAB_SECRET = env('DD_SOCIAL_AUTH_GITLAB_SECRET')
SOCIAL_AUTH_GITLAB_API_URL = env('DD_SOCIAL_AUTH_GITLAB_API_URL')
SOCIAL_AUTH_GITLAB_SCOPE = env('DD_SOCIAL_AUTH_GITLAB_SCOPE')

# Add required scope if auto import is enabled
if GITLAB_PROJECT_AUTO_IMPORT:
    SOCIAL_AUTH_GITLAB_SCOPE += ['read_repository']

AUTH0_OAUTH2_ENABLED = env('DD_SOCIAL_AUTH_AUTH0_OAUTH2_ENABLED')
SOCIAL_AUTH_AUTH0_KEY = env('DD_SOCIAL_AUTH_AUTH0_KEY')
SOCIAL_AUTH_AUTH0_SECRET = env('DD_SOCIAL_AUTH_AUTH0_SECRET')
SOCIAL_AUTH_AUTH0_DOMAIN = env('DD_SOCIAL_AUTH_AUTH0_DOMAIN')
SOCIAL_AUTH_AUTH0_SCOPE = env('DD_SOCIAL_AUTH_AUTH0_SCOPE')
SOCIAL_AUTH_TRAILING_SLASH = env('DD_SOCIAL_AUTH_TRAILING_SLASH')

KEYCLOAK_OAUTH2_ENABLED = env('DD_SOCIAL_AUTH_KEYCLOAK_OAUTH2_ENABLED')
SOCIAL_AUTH_KEYCLOAK_KEY = env('DD_SOCIAL_AUTH_KEYCLOAK_KEY')
SOCIAL_AUTH_KEYCLOAK_SECRET = env('DD_SOCIAL_AUTH_KEYCLOAK_SECRET')
SOCIAL_AUTH_KEYCLOAK_PUBLIC_KEY = env('DD_SOCIAL_AUTH_KEYCLOAK_PUBLIC_KEY')
SOCIAL_AUTH_KEYCLOAK_AUTHORIZATION_URL = env('DD_SOCIAL_AUTH_KEYCLOAK_AUTHORIZATION_URL')
SOCIAL_AUTH_KEYCLOAK_ACCESS_TOKEN_URL = env('DD_SOCIAL_AUTH_KEYCLOAK_ACCESS_TOKEN_URL')
SOCIAL_AUTH_KEYCLOAK_LOGIN_BUTTON_TEXT = env('DD_SOCIAL_AUTH_KEYCLOAK_LOGIN_BUTTON_TEXT')

GITHUB_ENTERPRISE_OAUTH2_ENABLED = env('DD_SOCIAL_AUTH_GITHUB_ENTERPRISE_OAUTH2_ENABLED')
SOCIAL_AUTH_GITHUB_ENTERPRISE_URL = env('DD_SOCIAL_AUTH_GITHUB_ENTERPRISE_URL')
SOCIAL_AUTH_GITHUB_ENTERPRISE_API_URL = env('DD_SOCIAL_AUTH_GITHUB_ENTERPRISE_API_URL')
SOCIAL_AUTH_GITHUB_ENTERPRISE_KEY = env('DD_SOCIAL_AUTH_GITHUB_ENTERPRISE_KEY')
SOCIAL_AUTH_GITHUB_ENTERPRISE_SECRET = env('DD_SOCIAL_AUTH_GITHUB_ENTERPRISE_SECRET')

DOCUMENTATION_URL = env('DD_DOCUMENTATION_URL')

# Setting SLA_NOTIFY_ACTIVE and SLA_NOTIFY_ACTIVE_VERIFIED to False will disable the feature
# If you import thousands of Active findings through your pipeline everyday,
# and make the choice of enabling SLA notifications for non-verified findings,
# be mindful of performance.
# 'SLA_NOTIFY_ACTIVE', 'SLA_NOTIFY_ACTIVE_VERIFIED_ONLY' and 'SLA_NOTIFY_WITH_JIRA_ONLY' are moved to system settings, will be removed here
SLA_NOTIFY_ACTIVE = env('DD_SLA_NOTIFY_ACTIVE')  # this will include 'verified' findings as well as non-verified.
SLA_NOTIFY_ACTIVE_VERIFIED_ONLY = env('DD_SLA_NOTIFY_ACTIVE_VERIFIED_ONLY')
SLA_NOTIFY_WITH_JIRA_ONLY = env('DD_SLA_NOTIFY_WITH_JIRA_ONLY')  # Based on the 2 above, but only with a JIRA link
SLA_NOTIFY_PRE_BREACH = env('DD_SLA_NOTIFY_PRE_BREACH')  # in days, notify between dayofbreach minus this number until dayofbreach
SLA_NOTIFY_POST_BREACH = env('DD_SLA_NOTIFY_POST_BREACH')  # in days, skip notifications for findings that go past dayofbreach plus this number
SLA_BUSINESS_DAYS = env('DD_SLA_BUSINESS_DAYS')  # Use business days to calculate SLA's and age of a finding instead of calendar days


SEARCH_MAX_RESULTS = env('DD_SEARCH_MAX_RESULTS')
SIMILAR_FINDINGS_MAX_RESULTS = env('DD_SIMILAR_FINDINGS_MAX_RESULTS')
MAX_AUTOCOMPLETE_WORDS = env('DD_MAX_AUTOCOMPLETE_WORDS')

LOGIN_EXEMPT_URLS = (
    r'^%sstatic/' % URL_PREFIX,
    r'^%swebhook/([\w-]+)$' % URL_PREFIX,
    r'^%swebhook/' % URL_PREFIX,
    r'^%sjira/webhook/([\w-]+)$' % URL_PREFIX,
    r'^%sjira/webhook/' % URL_PREFIX,
    r'^%sreports/cover$' % URL_PREFIX,
    r'^%sfinding/image/(?P<token>[^/]+)$' % URL_PREFIX,
    r'^%sapi/v2/' % URL_PREFIX,
    r'complete/',
    r'empty_questionnaire/([\d]+)/answer',
    r'^%spassword_reset/' % URL_PREFIX,
    r'^%sforgot_username' % URL_PREFIX,
    r'^%sreset/' % URL_PREFIX,
)

AUTH_PASSWORD_VALIDATORS = [
    {
        'NAME': 'dojo.user.validators.DojoCommonPasswordValidator',
    },
    {
        'NAME': 'dojo.user.validators.MinLengthValidator'
    },
    {
        'NAME': 'dojo.user.validators.MaxLengthValidator'
    },
    {
        'NAME': 'dojo.user.validators.NumberValidator'
    },
    {
        'NAME': 'dojo.user.validators.UppercaseValidator'
    },
    {
        'NAME': 'dojo.user.validators.LowercaseValidator'
    },
    {
        'NAME': 'dojo.user.validators.SymbolValidator'
    }
]

# https://django-ratelimit.readthedocs.io/en/stable/index.html
RATE_LIMITER_ENABLED = env('DD_RATE_LIMITER_ENABLED')
RATE_LIMITER_RATE = env('DD_RATE_LIMITER_RATE')  # Examples include 5/m 100/h and more https://django-ratelimit.readthedocs.io/en/stable/rates.html#simple-rates
RATE_LIMITER_BLOCK = env('DD_RATE_LIMITER_BLOCK')  # Block the requests after rate limit is exceeded
RATE_LIMITER_ACCOUNT_LOCKOUT = env('DD_RATE_LIMITER_ACCOUNT_LOCKOUT')  # Forces the user to change password on next login.

# ------------------------------------------------------------------------------
# SECURITY DIRECTIVES
# ------------------------------------------------------------------------------

# If True, the SecurityMiddleware redirects all non-HTTPS requests to HTTPS
# (except for those URLs matching a regular expression listed in SECURE_REDIRECT_EXEMPT).
SECURE_SSL_REDIRECT = env('DD_SECURE_SSL_REDIRECT')

# If True, the SecurityMiddleware sets the X-Content-Type-Options: nosniff;
SECURE_CONTENT_TYPE_NOSNIFF = env('DD_SECURE_CONTENT_TYPE_NOSNIFF')

# Whether to use HTTPOnly flag on the session cookie.
# If this is set to True, client-side JavaScript will not to be able to access the session cookie.
SESSION_COOKIE_HTTPONLY = env('DD_SESSION_COOKIE_HTTPONLY')

# Whether to use HttpOnly flag on the CSRF cookie. If this is set to True,
# client-side JavaScript will not to be able to access the CSRF cookie.
CSRF_COOKIE_HTTPONLY = env('DD_CSRF_COOKIE_HTTPONLY')

# Whether to use a secure cookie for the session cookie. If this is set to True,
# the cookie will be marked as secure, which means browsers may ensure that the
# cookie is only sent with an HTTPS connection.
SESSION_COOKIE_SECURE = env('DD_SESSION_COOKIE_SECURE')
SESSION_COOKIE_SAMESITE = env('DD_SESSION_COOKIE_SAMESITE')

# Override default Django behavior for incorrect URLs
APPEND_SLASH = env('DD_APPEND_SLASH')

# Whether to use a secure cookie for the CSRF cookie.
CSRF_COOKIE_SECURE = env('DD_CSRF_COOKIE_SECURE')
CSRF_COOKIE_SAMESITE = env('DD_CSRF_COOKIE_SAMESITE')

# A list of trusted origins for unsafe requests (e.g. POST).
# Use comma-separated list of domains, they will be split to list automatically
# Only specify this settings if the contents is not an empty list (the default)
if env('DD_CSRF_TRUSTED_ORIGINS') != ['[]']:
    CSRF_TRUSTED_ORIGINS = env('DD_CSRF_TRUSTED_ORIGINS')

# Unless set to None, the SecurityMiddleware sets the Cross-Origin Opener Policy
# header on all responses that do not already have it to the value provided.
SECURE_CROSS_ORIGIN_OPENER_POLICY = env('DD_SECURE_CROSS_ORIGIN_OPENER_POLICY') if env('DD_SECURE_CROSS_ORIGIN_OPENER_POLICY') != 'None' else None

if env('DD_SECURE_PROXY_SSL_HEADER'):
    SECURE_PROXY_SSL_HEADER = ('HTTP_X_FORWARDED_PROTO', 'https')

if env('DD_SECURE_HSTS_INCLUDE_SUBDOMAINS'):
    SECURE_HSTS_SECONDS = env('DD_SECURE_HSTS_SECONDS')
    SECURE_HSTS_INCLUDE_SUBDOMAINS = env('DD_SECURE_HSTS_INCLUDE_SUBDOMAINS')

SESSION_EXPIRE_AT_BROWSER_CLOSE = env('DD_SESSION_EXPIRE_AT_BROWSER_CLOSE')
SESSION_COOKIE_AGE = env('DD_SESSION_COOKIE_AGE')

# ------------------------------------------------------------------------------
# DEFECTDOJO SPECIFIC
# ------------------------------------------------------------------------------

# Credential Key
CREDENTIAL_AES_256_KEY = env('DD_CREDENTIAL_AES_256_KEY')
DB_KEY = env('DD_CREDENTIAL_AES_256_KEY')

# Used in a few places to prefix page headings and in email salutations
TEAM_NAME = env('DD_TEAM_NAME')

# Used to configure a custom version in the footer of the base.html template.
FOOTER_VERSION = env('DD_FOOTER_VERSION')

# Django-tagging settings
FORCE_LOWERCASE_TAGS = env('DD_FORCE_LOWERCASE_TAGS')
MAX_TAG_LENGTH = env('DD_MAX_TAG_LENGTH')


# ------------------------------------------------------------------------------
# ADMIN
# ------------------------------------------------------------------------------
from email.utils import getaddresses
ADMINS = getaddresses([env('DD_ADMINS')])

# https://docs.djangoproject.com/en/dev/ref/settings/#managers
MANAGERS = ADMINS

# Django admin enabled
DJANGO_ADMIN_ENABLED = env('DD_DJANGO_ADMIN_ENABLED')

# ------------------------------------------------------------------------------
# API V2
# ------------------------------------------------------------------------------

API_TOKENS_ENABLED = env('DD_API_TOKENS_ENABLED')

REST_FRAMEWORK = {
    'DEFAULT_SCHEMA_CLASS': 'drf_spectacular.openapi.AutoSchema',
    'DEFAULT_AUTHENTICATION_CLASSES': (
        'rest_framework.authentication.SessionAuthentication',
        'rest_framework.authentication.BasicAuthentication',
    ),
    'DEFAULT_PERMISSION_CLASSES': (
        'rest_framework.permissions.DjangoModelPermissions',
    ),
    'DEFAULT_RENDERER_CLASSES': (
        'rest_framework.renderers.JSONRenderer',
    ),
    'DEFAULT_PAGINATION_CLASS': 'rest_framework.pagination.LimitOffsetPagination',
    'PAGE_SIZE': 25,
    'EXCEPTION_HANDLER': 'dojo.api_v2.exception_handler.custom_exception_handler'
}

if API_TOKENS_ENABLED:
    REST_FRAMEWORK['DEFAULT_AUTHENTICATION_CLASSES'] += ('rest_framework.authentication.TokenAuthentication',)

SPECTACULAR_SETTINGS = {
    'TITLE': 'Defect Dojo API v2',
    'DESCRIPTION': 'Defect Dojo - Open Source vulnerability Management made easy. Prefetch related parameters/responses not yet in the schema.',
    'VERSION': __version__,
    'SCHEMA_PATH_PREFIX': "/api/v2",
    # OTHER SETTINGS
    # the following set to False could help some client generators
    # 'ENUM_ADD_EXPLICIT_BLANK_NULL_CHOICE': False,
    'PREPROCESSING_HOOKS': ['dojo.urls.drf_spectacular_preprocessing_filter_spec'],
    'POSTPROCESSING_HOOKS': ['dojo.api_v2.prefetch.schema.prefetch_postprocessing_hook'],
    # show file selection dialogue, see https://github.com/tfranzel/drf-spectacular/issues/455
    "COMPONENT_SPLIT_REQUEST": True,
    "SWAGGER_UI_SETTINGS": {
        "docExpansion": "none"
    }
}

if not env('DD_DEFAULT_SWAGGER_UI'):
    SPECTACULAR_SETTINGS['SWAGGER_UI_DIST'] = 'SIDECAR'
    SPECTACULAR_SETTINGS['SWAGGER_UI_FAVICON_HREF'] = 'SIDECAR'

# ------------------------------------------------------------------------------
# TEMPLATES
# ------------------------------------------------------------------------------

TEMPLATES = [
    {
        'BACKEND': 'django.template.backends.django.DjangoTemplates',
        'APP_DIRS': True,
        'OPTIONS': {
            'debug': env('DD_DEBUG'),
            'context_processors': [
                'django.template.context_processors.debug',
                'django.template.context_processors.request',
                'django.contrib.auth.context_processors.auth',
                'django.contrib.messages.context_processors.messages',
                'social_django.context_processors.backends',
                'social_django.context_processors.login_redirect',
                'dojo.context_processors.globalize_vars',
                'dojo.context_processors.bind_system_settings',
                'dojo.context_processors.bind_alert_count',
                'dojo.context_processors.bind_announcement',
            ],
        },
    },
]

# ------------------------------------------------------------------------------
# APPS
# ------------------------------------------------------------------------------

INSTALLED_APPS = (
    'django.contrib.auth',
    'django.contrib.contenttypes',
    'django.contrib.sessions',
    'django.contrib.sites',
    'django.contrib.messages',
    'django.contrib.staticfiles',
    'polymorphic',  # provides admin templates
    'django.contrib.admin',
    'django.contrib.humanize',
    'gunicorn',
    'auditlog',
    'dojo',
    'watson',
    'tagging',  # not used, but still needed for migration 0065_django_tagulous.py (v1.10.0)
    'imagekit',
    'multiselectfield',
    'rest_framework',
    'rest_framework.authtoken',
    'dbbackup',
    'django_celery_results',
    'social_django',
    'drf_spectacular',
    'drf_spectacular_sidecar',  # required for Django collectstatic discovery
    'tagulous',
    'fontawesomefree'
)

# ------------------------------------------------------------------------------
# MIDDLEWARE
# ------------------------------------------------------------------------------
DJANGO_MIDDLEWARE_CLASSES = [
    'django.middleware.common.CommonMiddleware',
    'dojo.middleware.APITrailingSlashMiddleware',
    'dojo.middleware.DojoSytemSettingsMiddleware',
    'django.contrib.sessions.middleware.SessionMiddleware',
    'django.middleware.csrf.CsrfViewMiddleware',
    'django.middleware.security.SecurityMiddleware',
    'django.contrib.auth.middleware.AuthenticationMiddleware',
    'django.contrib.messages.middleware.MessageMiddleware',
    'django.middleware.clickjacking.XFrameOptionsMiddleware',
    'dojo.middleware.LoginRequiredMiddleware',
    'dojo.middleware.AdditionalHeaderMiddleware',
    'social_django.middleware.SocialAuthExceptionMiddleware',
    'watson.middleware.SearchContextMiddleware',
    'auditlog.middleware.AuditlogMiddleware',
    'crum.CurrentRequestUserMiddleware',
    'dojo.request_cache.middleware.RequestCacheMiddleware',
]

MIDDLEWARE = DJANGO_MIDDLEWARE_CLASSES

# WhiteNoise allows your web app to serve its own static files,
# making it a self-contained unit that can be deployed anywhere without relying on nginx
if env('DD_WHITENOISE'):
    WHITE_NOISE = [
        # Simplified static file serving.
        # https://warehouse.python.org/project/whitenoise/
        'whitenoise.middleware.WhiteNoiseMiddleware',
    ]
    MIDDLEWARE = MIDDLEWARE + WHITE_NOISE

EMAIL_CONFIG = env.email_url(
    'DD_EMAIL_URL', default='smtp://user@:password@localhost:25')

vars().update(EMAIL_CONFIG)

# ------------------------------------------------------------------------------
# SAML
# ------------------------------------------------------------------------------
# For more configuration and customization options, see djangosaml2 documentation
# https://djangosaml2.readthedocs.io/contents/setup.html#configuration
# To override not configurable settings, you can use local_settings.py
# function that helps convert env var into the djangosaml2 attribute mapping format
# https://djangosaml2.readthedocs.io/contents/setup.html#users-attributes-and-account-linking


def saml2_attrib_map_format(dict):
    dout = {}
    for i in dict:
        dout[i] = (dict[i],)
    return dout


SAML2_ENABLED = env('DD_SAML2_ENABLED')
SAML2_LOGIN_BUTTON_TEXT = env('DD_SAML2_LOGIN_BUTTON_TEXT')
SAML2_LOGOUT_URL = env('DD_SAML2_LOGOUT_URL')
if SAML2_ENABLED:
    import saml2
    import saml2.saml
    from os import path
    # SSO_URL = env('DD_SSO_URL')
    SAML_METADATA = {}
    if len(env('DD_SAML2_METADATA_AUTO_CONF_URL')) > 0:
        SAML_METADATA['remote'] = [{"url": env('DD_SAML2_METADATA_AUTO_CONF_URL')}]
    if len(env('DD_SAML2_METADATA_LOCAL_FILE_PATH')) > 0:
        SAML_METADATA['local'] = [env('DD_SAML2_METADATA_LOCAL_FILE_PATH')]
    INSTALLED_APPS += ('djangosaml2',)
    MIDDLEWARE.append('djangosaml2.middleware.SamlSessionMiddleware')
    AUTHENTICATION_BACKENDS += (env('DD_SAML2_AUTHENTICATION_BACKENDS'),)
    LOGIN_EXEMPT_URLS += (r'^%ssaml2/' % URL_PREFIX,)
    SAML_LOGOUT_REQUEST_PREFERRED_BINDING = saml2.BINDING_HTTP_POST
    SAML_IGNORE_LOGOUT_ERRORS = True
    SAML_DJANGO_USER_MAIN_ATTRIBUTE = 'username'
#    SAML_DJANGO_USER_MAIN_ATTRIBUTE_LOOKUP = '__iexact'
    SAML_USE_NAME_ID_AS_USERNAME = True
    SAML_CREATE_UNKNOWN_USER = env('DD_SAML2_CREATE_USER')
    SAML_ATTRIBUTE_MAPPING = saml2_attrib_map_format(env('DD_SAML2_ATTRIBUTES_MAP'))
    SAML_FORCE_AUTH = env('DD_SAML2_FORCE_AUTH')
    SAML_ALLOW_UNKNOWN_ATTRIBUTES = env('DD_SAML2_ALLOW_UNKNOWN_ATTRIBUTE')
    BASEDIR = path.dirname(path.abspath(__file__))
    if len(env('DD_SAML2_ENTITY_ID')) == 0:
        SAML2_ENTITY_ID = '%s/saml2/metadata/' % SITE_URL
    else:
        SAML2_ENTITY_ID = env('DD_SAML2_ENTITY_ID')

    SAML_CONFIG = {
        # full path to the xmlsec1 binary programm
        'xmlsec_binary': '/usr/bin/xmlsec1',

        # your entity id, usually your subdomain plus the url to the metadata view
        'entityid': '%s' % SAML2_ENTITY_ID,

        # directory with attribute mapping
        'attribute_map_dir': path.join(BASEDIR, 'attribute-maps'),
        # do now discard attributes not specified in attribute-maps
        'allow_unknown_attributes': SAML_ALLOW_UNKNOWN_ATTRIBUTES,
        # this block states what services we provide
        'service': {
            # we are just a lonely SP
            'sp': {
                'name': 'Defect_Dojo',
                'name_id_format': saml2.saml.NAMEID_FORMAT_TRANSIENT,
                'want_response_signed': False,
                'want_assertions_signed': True,
                'force_authn': SAML_FORCE_AUTH,
                'allow_unsolicited': True,

                # For Okta add signed logout requets. Enable this:
                # "logout_requests_signed": True,

                'endpoints': {
                    # url and binding to the assetion consumer service view
                    # do not change the binding or service name
                    'assertion_consumer_service': [
                        ('%s/saml2/acs/' % SITE_URL,
                        saml2.BINDING_HTTP_POST),
                    ],
                    # url and binding to the single logout service view
                    # do not change the binding or service name
                    'single_logout_service': [
                        # Disable next two lines for HTTP_REDIRECT for IDP's that only support HTTP_POST. Ex. Okta:
                        ('%s/saml2/ls/' % SITE_URL,
                        saml2.BINDING_HTTP_REDIRECT),
                        ('%s/saml2/ls/post' % SITE_URL,
                        saml2.BINDING_HTTP_POST),
                    ],
                },

                # attributes that this project need to identify a user
                'required_attributes': ['Email', 'UserName'],

                # attributes that may be useful to have but not required
                'optional_attributes': ['Firstname', 'Lastname'],

                # in this section the list of IdPs we talk to are defined
                # This is not mandatory! All the IdP available in the metadata will be considered.
                # 'idp': {
                #     # we do not need a WAYF service since there is
                #     # only an IdP defined here. This IdP should be
                #     # present in our metadata

                #     # the keys of this dictionary are entity ids
                #     'https://localhost/simplesaml/saml2/idp/metadata.php': {
                #         'single_sign_on_service': {
                #             saml2.BINDING_HTTP_REDIRECT: 'https://localhost/simplesaml/saml2/idp/SSOService.php',
                #         },
                #         'single_logout_service': {
                #             saml2.BINDING_HTTP_REDIRECT: 'https://localhost/simplesaml/saml2/idp/SingleLogoutService.php',
                #         },
                #     },
                # },
            },
        },

        # where the remote metadata is stored, local, remote or mdq server.
        # One metadatastore or many ...
        'metadata': SAML_METADATA,

        # set to 1 to output debugging information
        'debug': 0,

        # Signing
        # 'key_file': path.join(BASEDIR, 'private.key'),  # private part
        # 'cert_file': path.join(BASEDIR, 'public.pem'),  # public part

        # Encryption
        # 'encryption_keypairs': [{
        #     'key_file': path.join(BASEDIR, 'private.key'),  # private part
        #     'cert_file': path.join(BASEDIR, 'public.pem'),  # public part
        # }],

        # own metadata settings
        'contact_person': [
            {'given_name': 'Lorenzo',
            'sur_name': 'Gil',
            'company': 'Yaco Sistemas',
            'email_address': 'lgs@yaco.es',
            'contact_type': 'technical'},
            {'given_name': 'Angel',
            'sur_name': 'Fernandez',
            'company': 'Yaco Sistemas',
            'email_address': 'angel@yaco.es',
            'contact_type': 'administrative'},
        ],
        # you can set multilanguage information here
        'organization': {
            'name': [('Yaco Sistemas', 'es'), ('Yaco Systems', 'en')],
            'display_name': [('Yaco', 'es'), ('Yaco', 'en')],
            'url': [('http://www.yaco.es', 'es'), ('http://www.yaco.com', 'en')],
        },
        'valid_for': 24,  # how long is our metadata valid
    }

# ------------------------------------------------------------------------------
# REMOTE_USER
# ------------------------------------------------------------------------------

AUTH_REMOTEUSER_ENABLED = env('DD_AUTH_REMOTEUSER_ENABLED')
AUTH_REMOTEUSER_USERNAME_HEADER = env('DD_AUTH_REMOTEUSER_USERNAME_HEADER')
AUTH_REMOTEUSER_EMAIL_HEADER = env('DD_AUTH_REMOTEUSER_EMAIL_HEADER')
AUTH_REMOTEUSER_FIRSTNAME_HEADER = env('DD_AUTH_REMOTEUSER_FIRSTNAME_HEADER')
AUTH_REMOTEUSER_LASTNAME_HEADER = env('DD_AUTH_REMOTEUSER_LASTNAME_HEADER')
AUTH_REMOTEUSER_GROUPS_HEADER = env('DD_AUTH_REMOTEUSER_GROUPS_HEADER')
AUTH_REMOTEUSER_GROUPS_CLEANUP = env('DD_AUTH_REMOTEUSER_GROUPS_CLEANUP')

AUTH_REMOTEUSER_TRUSTED_PROXY = IPSet()
for ip_range in env('DD_AUTH_REMOTEUSER_TRUSTED_PROXY'):
    AUTH_REMOTEUSER_TRUSTED_PROXY.add(IPNetwork(ip_range))

if env('DD_AUTH_REMOTEUSER_LOGIN_ONLY'):
    RemoteUserMiddleware = 'dojo.remote_user.PersistentRemoteUserMiddleware'
else:
    RemoteUserMiddleware = 'dojo.remote_user.RemoteUserMiddleware'
# we need to add middleware just behindAuthenticationMiddleware as described in https://docs.djangoproject.com/en/3.2/howto/auth-remote-user/#configuration
for i in range(len(MIDDLEWARE)):
    if MIDDLEWARE[i] == 'django.contrib.auth.middleware.AuthenticationMiddleware':
        MIDDLEWARE.insert(i + 1, RemoteUserMiddleware)
        break

if AUTH_REMOTEUSER_ENABLED:
    REST_FRAMEWORK['DEFAULT_AUTHENTICATION_CLASSES'] = \
        ('dojo.remote_user.RemoteUserAuthentication',) + \
        REST_FRAMEWORK['DEFAULT_AUTHENTICATION_CLASSES']

# ------------------------------------------------------------------------------
# CELERY
# ------------------------------------------------------------------------------

# Celery settings
CELERY_BROKER_URL = env('DD_CELERY_BROKER_URL') \
    if len(env('DD_CELERY_BROKER_URL')) > 0 else generate_url(
    env('DD_CELERY_BROKER_SCHEME'),
    True,
    env('DD_CELERY_BROKER_USER'),
    env('DD_CELERY_BROKER_PASSWORD'),
    env('DD_CELERY_BROKER_HOST'),
    env('DD_CELERY_BROKER_PORT'),
    env('DD_CELERY_BROKER_PATH'),
    env('DD_CELERY_BROKER_PARAMS')
)
CELERY_TASK_IGNORE_RESULT = env('DD_CELERY_TASK_IGNORE_RESULT')
CELERY_RESULT_BACKEND = env('DD_CELERY_RESULT_BACKEND')
CELERY_TIMEZONE = TIME_ZONE
CELERY_RESULT_EXPIRES = env('DD_CELERY_RESULT_EXPIRES')
CELERY_BEAT_SCHEDULE_FILENAME = env('DD_CELERY_BEAT_SCHEDULE_FILENAME')
CELERY_ACCEPT_CONTENT = ['pickle', 'json', 'msgpack', 'yaml']
CELERY_TASK_SERIALIZER = env('DD_CELERY_TASK_SERIALIZER')
CELERY_PASS_MODEL_BY_ID = env('DD_CELERY_PASS_MODEL_BY_ID')

if len(env('DD_CELERY_BROKER_TRANSPORT_OPTIONS')) > 0:
    CELERY_BROKER_TRANSPORT_OPTIONS = json.loads(env('DD_CELERY_BROKER_TRANSPORT_OPTIONS'))

CELERY_IMPORTS = ('dojo.tools.tool_issue_updater', )

# Celery beat scheduled tasks
CELERY_BEAT_SCHEDULE = {
    'add-alerts': {
        'task': 'dojo.tasks.add_alerts',
        'schedule': timedelta(hours=1),
        'args': [timedelta(hours=1)]
    },
    'cleanup-alerts': {
        'task': 'dojo.tasks.cleanup_alerts',
        'schedule': timedelta(hours=8),
    },
    'dedupe-delete': {
        'task': 'dojo.tasks.async_dupe_delete',
        'schedule': timedelta(minutes=1),
        'args': [timedelta(minutes=1)]
    },
    'flush_auditlog': {
        'task': 'dojo.tasks.flush_auditlog',
        'schedule': timedelta(hours=8),
    },
    'update-findings-from-source-issues': {
        'task': 'dojo.tools.tool_issue_updater.update_findings_from_source_issues',
        'schedule': timedelta(hours=3),
    },
    'compute-sla-age-and-notify': {
        'task': 'dojo.tasks.async_sla_compute_and_notify_task',
        'schedule': crontab(hour=7, minute=30),
    },
    'risk_acceptance_expiration_handler': {
        'task': 'dojo.risk_acceptance.helper.expiration_handler',
        'schedule': crontab(minute=0, hour='*/3'),  # every 3 hours
    },
    # 'jira_status_reconciliation': {
    #     'task': 'dojo.tasks.jira_status_reconciliation_task',
    #     'schedule': timedelta(hours=12),
    #     'kwargs': {'mode': 'reconcile', 'dryrun': True, 'daysback': 10, 'product': None, 'engagement': None}
    # },
    # 'fix_loop_duplicates': {
    #     'task': 'dojo.tasks.fix_loop_duplicates_task',
    #     'schedule': timedelta(hours=12)
    # },


}

# ------------------------------------
# Monitoring Metrics
# ------------------------------------
# address issue when running ./manage.py collectstatic
# reference: https://github.com/korfuri/django-prometheus/issues/34
PROMETHEUS_EXPORT_MIGRATIONS = False
# django metrics for monitoring
if env('DD_DJANGO_METRICS_ENABLED'):
    DJANGO_METRICS_ENABLED = env('DD_DJANGO_METRICS_ENABLED')
    INSTALLED_APPS = INSTALLED_APPS + ('django_prometheus',)
    MIDDLEWARE = ['django_prometheus.middleware.PrometheusBeforeMiddleware', ] + \
        MIDDLEWARE + \
        ['django_prometheus.middleware.PrometheusAfterMiddleware', ]
    database_engine = DATABASES.get('default').get('ENGINE')
    DATABASES['default']['ENGINE'] = database_engine.replace('django.', 'django_prometheus.', 1)
    # CELERY_RESULT_BACKEND.replace('django.core','django_prometheus.', 1)
    LOGIN_EXEMPT_URLS += (r'^%sdjango_metrics/' % URL_PREFIX,)


# ------------------------------------
# Hashcode configuration
# ------------------------------------
# List of fields used to compute the hash_code
# The fields must be one of HASHCODE_ALLOWED_FIELDS
# If not present, default is the legacy behavior: see models.py, compute_hash_code_legacy function
# legacy is:
#   static scanner:  ['title', 'cwe', 'line', 'file_path', 'description']
#   dynamic scanner: ['title', 'cwe', 'line', 'file_path', 'description']
HASHCODE_FIELDS_PER_SCANNER = {
    # In checkmarx, same CWE may appear with different severities: example "sql injection" (high) and "blind sql injection" (low).
    # Including the severity in the hash_code keeps those findings not duplicate
    'Anchore Engine Scan': ['title', 'severity', 'component_name', 'component_version', 'file_path'],
    'AnchoreCTL Vuln Report': ['title', 'severity', 'component_name', 'component_version', 'file_path'],
    'AnchoreCTL Policies Report': ['title', 'severity', 'component_name', 'file_path'],
    'Anchore Enterprise Policy Check': ['title', 'severity', 'component_name', 'file_path'],
    'Anchore Grype': ['title', 'severity', 'component_name', 'component_version'],
    'Aqua Scan': ['severity', 'vulnerability_ids', 'component_name', 'component_version'],
    'Bandit Scan': ['file_path', 'line', 'vuln_id_from_tool'],
    'CargoAudit Scan': ['vulnerability_ids', 'severity', 'component_name', 'component_version', 'vuln_id_from_tool'],
    'Checkmarx Scan': ['cwe', 'severity', 'file_path'],
    'Checkmarx OSA': ['vulnerability_ids', 'component_name'],
    'Cloudsploit Scan': ['title', 'description'],
    'SonarQube Scan': ['cwe', 'severity', 'file_path'],
    'SonarQube API Import': ['title', 'file_path', 'line'],
    'Sonatype Application Scan': ['title', 'cwe', 'file_path', 'component_name', 'component_version', 'vulnerability_ids'],
    'Dependency Check Scan': ['title', 'cwe', 'file_path'],
    'Dockle Scan': ['title', 'description', 'vuln_id_from_tool'],
    'Dependency Track Finding Packaging Format (FPF) Export': ['component_name', 'component_version', 'vulnerability_ids'],
    'Mobsfscan Scan': ['title', 'severity', 'cwe'],
    'Tenable Scan': ['title', 'severity', 'vulnerability_ids', 'cwe'],
    'Nexpose Scan': ['title', 'severity', 'vulnerability_ids', 'cwe'],
    # possible improvement: in the scanner put the library name into file_path, then dedup on cwe + file_path + severity
    'NPM Audit Scan': ['title', 'severity', 'file_path', 'vulnerability_ids', 'cwe'],
    # possible improvement: in the scanner put the library name into file_path, then dedup on cwe + file_path + severity
    'Yarn Audit Scan': ['title', 'severity', 'file_path', 'vulnerability_ids', 'cwe'],
    # possible improvement: in the scanner put the library name into file_path, then dedup on vulnerability_ids + file_path + severity
    'Mend Scan': ['title', 'severity', 'description'],
    'ZAP Scan': ['title', 'cwe', 'severity'],
    'Qualys Scan': ['title', 'severity', 'endpoints'],
    # 'Qualys Webapp Scan': ['title', 'unique_id_from_tool'],
    'PHP Symfony Security Check': ['title', 'vulnerability_ids'],
    'Clair Scan': ['title', 'vulnerability_ids', 'description', 'severity'],
    'Clair Klar Scan': ['title', 'description', 'severity'],
    # for backwards compatibility because someone decided to rename this scanner:
    'Symfony Security Check': ['title', 'vulnerability_ids'],
    'DSOP Scan': ['vulnerability_ids'],
    'Acunetix Scan': ['title', 'description'],
    'Acunetix360 Scan': ['title', 'description'],
    'Terrascan Scan': ['vuln_id_from_tool', 'title', 'severity', 'file_path', 'line', 'component_name'],
    'Trivy Operator Scan': ['title', 'severity', 'vulnerability_ids'],
    'Trivy Scan': ['title', 'severity', 'vulnerability_ids', 'cwe', 'description'],
    'TFSec Scan': ['severity', 'vuln_id_from_tool', 'file_path', 'line'],
    'Snyk Scan': ['vuln_id_from_tool', 'file_path', 'component_name', 'component_version'],
    'GitLab Dependency Scanning Report': ['title', 'vulnerability_ids', 'file_path', 'component_name', 'component_version'],
    'SpotBugs Scan': ['cwe', 'severity', 'file_path', 'line'],
    'JFrog Xray Unified Scan': ['vulnerability_ids', 'file_path', 'component_name', 'component_version'],
    'JFrog Xray On Demand Binary Scan': ["title", "component_name", "component_version"],
    'Scout Suite Scan': ['file_path', 'vuln_id_from_tool'],  # for now we use file_path as there is no attribute for "service"
    'Meterian Scan': ['cwe', 'component_name', 'component_version', 'description', 'severity'],
    'Github Vulnerability Scan': ['title', 'severity', 'component_name', 'vulnerability_ids', 'file_path'],
    'Solar Appscreener Scan': ['title', 'file_path', 'line', 'severity'],
    'pip-audit Scan': ['vuln_id_from_tool', 'component_name', 'component_version'],
    'Rubocop Scan': ['vuln_id_from_tool', 'file_path', 'line'],
    'JFrog Xray Scan': ['title', 'description', 'component_name', 'component_version'],
    'CycloneDX Scan': ['vuln_id_from_tool', 'component_name', 'component_version'],
    'SSLyze Scan (JSON)': ['title', 'description'],
    'Harbor Vulnerability Scan': ['title', 'mitigation'],
    'Rusty Hog Scan': ['file_path', 'payload'],
    'StackHawk HawkScan': ['vuln_id_from_tool', 'component_name', 'component_version'],
    'Hydra Scan': ['title', 'description'],
    'DrHeader JSON Importer': ['title', 'description'],
    'Whispers': ['vuln_id_from_tool', 'file_path', 'line'],
    'Blackduck Hub Scan': ['title', 'vulnerability_ids', 'component_name', 'component_version'],
    'Veracode SourceClear Scan': ['title', 'vulnerability_ids', 'component_name', 'component_version', 'severity'],
    'Vulners Scan': ['vuln_id_from_tool', 'component_name'],
    'Twistlock Image Scan': ['title', 'severity', 'component_name', 'component_version'],
    'NeuVector (REST)': ['title', 'severity', 'component_name', 'component_version'],
    'NeuVector (compliance)': ['title', 'vuln_id_from_tool', 'description'],
    'Wpscan': ['title', 'description', 'severity'],
    'Popeye Scan': ['title', 'description'],
    'Nuclei Scan': ['title', 'cwe', 'severity'],
    'KubeHunter Scan': ['title', 'description'],
    'kube-bench Scan': ['title', 'vuln_id_from_tool', 'description'],
    'Threagile risks report': ['title', 'cwe', "severity"],
    'Trufflehog Scan': ['title', 'description', 'line'],
    'Humble Json Importer': ['title'],
    'MSDefender Parser': ['title', 'description'],
    'HCLAppScan XML': ['title', 'description'],
    'KICS Scan': ['file_path', 'line', 'severity', 'description', 'title'],
    'MobSF Scan': ['title', 'description', 'severity'],
}

# Override the hardcoded settings here via the env var
if len(env('DD_HASHCODE_FIELDS_PER_SCANNER')) > 0:
    env_hashcode_fields_per_scanner = json.loads(env('DD_HASHCODE_FIELDS_PER_SCANNER'))
    for key, value in env_hashcode_fields_per_scanner.items():
        if key in HASHCODE_FIELDS_PER_SCANNER:
            logger.info("Replacing {} with value {} (previously set to {}) from env var DD_HASHCODE_FIELDS_PER_SCANNER".format(key, value, HASHCODE_FIELDS_PER_SCANNER[key]))
            HASHCODE_FIELDS_PER_SCANNER[key] = value
        if key not in HASHCODE_FIELDS_PER_SCANNER:
            logger.info("Adding {} with value {} from env var DD_HASHCODE_FIELDS_PER_SCANNER".format(key, value))
            HASHCODE_FIELDS_PER_SCANNER[key] = value


# This tells if we should accept cwe=0 when computing hash_code with a configurable list of fields from HASHCODE_FIELDS_PER_SCANNER (this setting doesn't apply to legacy algorithm)
# If False and cwe = 0, then the hash_code computation will fallback to legacy algorithm for the concerned finding
# Default is True (if scanner is not configured here but is configured in HASHCODE_FIELDS_PER_SCANNER, it allows null cwe)
HASHCODE_ALLOWS_NULL_CWE = {
    'Anchore Engine Scan': True,
    'AnchoreCTL Vuln Report': True,
    'AnchoreCTL Policies Report': True,
    'Anchore Enterprise Policy Check': True,
    'Anchore Grype': True,
    'AWS Prowler Scan': True,
    'AWS Prowler V3': True,
    'Checkmarx Scan': False,
    'Checkmarx OSA': True,
    'Cloudsploit Scan': True,
    'SonarQube Scan': False,
    'Dependency Check Scan': True,
    'Mobsfscan Scan': False,
    'Tenable Scan': True,
    'Nexpose Scan': True,
    'NPM Audit Scan': True,
    'Yarn Audit Scan': True,
    'Mend Scan': True,
    'ZAP Scan': False,
    'Qualys Scan': True,
    'DSOP Scan': True,
    'Acunetix Scan': True,
    'Acunetix360 Scan': True,
    'Trivy Operator Scan': True,
    'Trivy Scan': True,
    'SpotBugs Scan': False,
    'Scout Suite Scan': True,
    'AWS Security Hub Scan': True,
    'Meterian Scan': True,
    'SARIF': True,
    'Hadolint Dockerfile check': True,
    'Semgrep JSON Report': True,
    'Generic Findings Import': True,
    'Edgescan Scan': True,
    'Bugcrowd API Import': True,
    'Veracode SourceClear Scan': True,
    'Vulners Scan': True,
    'Twistlock Image Scan': True,
    'Wpscan': True,
    'Rusty Hog Scan': True,
    'Codechecker Report native': True,
    'Wazuh': True,
    'Nuclei Scan': True,
    'Threagile risks report': True
}

# List of fields that are known to be usable in hash_code computation)
# 'endpoints' is a pseudo field that uses the endpoints (for dynamic scanners)
# 'unique_id_from_tool' is often not needed here as it can be used directly in the dedupe algorithm, but it's also possible to use it for hashing
HASHCODE_ALLOWED_FIELDS = ['title', 'cwe', 'vulnerability_ids', 'line', 'file_path', 'payload', 'component_name', 'component_version', 'description', 'endpoints', 'unique_id_from_tool', 'severity', 'vuln_id_from_tool', 'mitigation']

# Adding fields to the hash_code calculation regardless of the previous settings
HASH_CODE_FIELDS_ALWAYS = ['service']

# ------------------------------------
# Deduplication configuration
# ------------------------------------
# List of algorithms
# legacy one with multiple conditions (default mode)
DEDUPE_ALGO_LEGACY = 'legacy'
# based on dojo_finding.unique_id_from_tool only (for checkmarx detailed, or sonarQube detailed for example)
DEDUPE_ALGO_UNIQUE_ID_FROM_TOOL = 'unique_id_from_tool'
# based on dojo_finding.hash_code only
DEDUPE_ALGO_HASH_CODE = 'hash_code'
# unique_id_from_tool or hash_code
# Makes it possible to deduplicate on a technical id (same parser) and also on some functional fields (cross-parsers deduplication)
DEDUPE_ALGO_UNIQUE_ID_FROM_TOOL_OR_HASH_CODE = 'unique_id_from_tool_or_hash_code'

# Allows to deduplicate with endpoints if endpoints is not included in the hashcode.
# Possible values are: scheme, host, port, path, query, fragment, userinfo, and user. For a details description see https://hyperlink.readthedocs.io/en/latest/api.html#attributes.
# Example:
# Finding A and B have the same hashcode. Finding A has endpoint http://defectdojo.com and finding B has endpoint https://defectdojo.com/finding.
# - An empyt list ([]) means, no fields are used. B is marked as duplicated of A.
# - Host (['host']) means: B is marked as duplicate of A because the host (defectdojo.com) is the same.
# - Host and path (['host', 'path']) means: A and B stay untouched because the path is different.
#
# If a finding has more than one endpoint, only one endpoint pair must match to mark the finding as duplicate.
DEDUPE_ALGO_ENDPOINT_FIELDS = ['host', 'path']

# Choice of deduplication algorithm per parser
# Key = the scan_type from factory.py (= the test_type)
# Default is DEDUPE_ALGO_LEGACY
DEDUPLICATION_ALGORITHM_PER_PARSER = {
    'Anchore Engine Scan': DEDUPE_ALGO_HASH_CODE,
    'AnchoreCTL Vuln Report': DEDUPE_ALGO_HASH_CODE,
    'AnchoreCTL Policies Report': DEDUPE_ALGO_HASH_CODE,
    'Anchore Enterprise Policy Check': DEDUPE_ALGO_HASH_CODE,
    'Anchore Grype': DEDUPE_ALGO_HASH_CODE,
    'Aqua Scan': DEDUPE_ALGO_HASH_CODE,
    'AuditJS Scan': DEDUPE_ALGO_UNIQUE_ID_FROM_TOOL,
    'AWS Prowler Scan': DEDUPE_ALGO_HASH_CODE,
    'AWS Prowler V3': DEDUPE_ALGO_UNIQUE_ID_FROM_TOOL,
    "AWS Security Finding Format (ASFF) Scan": DEDUPE_ALGO_UNIQUE_ID_FROM_TOOL,
    'Burp REST API': DEDUPE_ALGO_UNIQUE_ID_FROM_TOOL,
    'Bandit Scan': DEDUPE_ALGO_HASH_CODE,
    'CargoAudit Scan': DEDUPE_ALGO_HASH_CODE,
    'Checkmarx Scan detailed': DEDUPE_ALGO_UNIQUE_ID_FROM_TOOL,
    'Checkmarx Scan': DEDUPE_ALGO_HASH_CODE,
    'Checkmarx OSA': DEDUPE_ALGO_UNIQUE_ID_FROM_TOOL_OR_HASH_CODE,
    'Codechecker Report native': DEDUPE_ALGO_UNIQUE_ID_FROM_TOOL,
    'Coverity API': DEDUPE_ALGO_UNIQUE_ID_FROM_TOOL,
    'Cobalt.io API': DEDUPE_ALGO_UNIQUE_ID_FROM_TOOL,
    'Dependency Track Finding Packaging Format (FPF) Export': DEDUPE_ALGO_HASH_CODE,
    'Mobsfscan Scan': DEDUPE_ALGO_HASH_CODE,
    'SonarQube Scan detailed': DEDUPE_ALGO_UNIQUE_ID_FROM_TOOL,
    'SonarQube Scan': DEDUPE_ALGO_HASH_CODE,
    'SonarQube API Import': DEDUPE_ALGO_HASH_CODE,
    'Sonatype Application Scan': DEDUPE_ALGO_HASH_CODE,
    'Dependency Check Scan': DEDUPE_ALGO_HASH_CODE,
    'Dockle Scan': DEDUPE_ALGO_HASH_CODE,
    'Tenable Scan': DEDUPE_ALGO_HASH_CODE,
    'Nexpose Scan': DEDUPE_ALGO_HASH_CODE,
    'NPM Audit Scan': DEDUPE_ALGO_HASH_CODE,
    'Yarn Audit Scan': DEDUPE_ALGO_HASH_CODE,
    'Mend Scan': DEDUPE_ALGO_HASH_CODE,
    'ZAP Scan': DEDUPE_ALGO_HASH_CODE,
    'Qualys Scan': DEDUPE_ALGO_HASH_CODE,
    'PHP Symfony Security Check': DEDUPE_ALGO_HASH_CODE,
    'Acunetix Scan': DEDUPE_ALGO_HASH_CODE,
    'Acunetix360 Scan': DEDUPE_ALGO_HASH_CODE,
    'Clair Scan': DEDUPE_ALGO_HASH_CODE,
    'Clair Klar Scan': DEDUPE_ALGO_HASH_CODE,
    # 'Qualys Webapp Scan': DEDUPE_ALGO_UNIQUE_ID_FROM_TOOL,  # Must also uncomment qualys webapp line in hashcode fields per scanner
    'Veracode Scan': DEDUPE_ALGO_UNIQUE_ID_FROM_TOOL_OR_HASH_CODE,
    'Veracode SourceClear Scan': DEDUPE_ALGO_HASH_CODE,
    # for backwards compatibility because someone decided to rename this scanner:
    'Symfony Security Check': DEDUPE_ALGO_HASH_CODE,
    'DSOP Scan': DEDUPE_ALGO_HASH_CODE,
    'Terrascan Scan': DEDUPE_ALGO_HASH_CODE,
    'Trivy Operator Scan': DEDUPE_ALGO_HASH_CODE,
    'Trivy Scan': DEDUPE_ALGO_HASH_CODE,
    'TFSec Scan': DEDUPE_ALGO_HASH_CODE,
    'HackerOne Cases': DEDUPE_ALGO_UNIQUE_ID_FROM_TOOL_OR_HASH_CODE,
    'Snyk Scan': DEDUPE_ALGO_HASH_CODE,
    'GitLab Dependency Scanning Report': DEDUPE_ALGO_HASH_CODE,
    'GitLab SAST Report': DEDUPE_ALGO_HASH_CODE,
    'Govulncheck Scanner': DEDUPE_ALGO_UNIQUE_ID_FROM_TOOL,
    'GitLab Container Scan': DEDUPE_ALGO_HASH_CODE,
    'GitLab Secret Detection Report': DEDUPE_ALGO_HASH_CODE,
    'Checkov Scan': DEDUPE_ALGO_HASH_CODE,
    'SpotBugs Scan': DEDUPE_ALGO_HASH_CODE,
    'JFrog Xray Unified Scan': DEDUPE_ALGO_HASH_CODE,
    'JFrog Xray On Demand Binary Scan': DEDUPE_ALGO_HASH_CODE,
    'Scout Suite Scan': DEDUPE_ALGO_HASH_CODE,
    'AWS Security Hub Scan': DEDUPE_ALGO_UNIQUE_ID_FROM_TOOL,
    'Meterian Scan': DEDUPE_ALGO_HASH_CODE,
    'Github Vulnerability Scan': DEDUPE_ALGO_HASH_CODE,
    'Cloudsploit Scan': DEDUPE_ALGO_HASH_CODE,
    'SARIF': DEDUPE_ALGO_UNIQUE_ID_FROM_TOOL_OR_HASH_CODE,
    'Azure Security Center Recommendations Scan': DEDUPE_ALGO_UNIQUE_ID_FROM_TOOL,
    'Hadolint Dockerfile check': DEDUPE_ALGO_HASH_CODE,
    'Semgrep JSON Report': DEDUPE_ALGO_UNIQUE_ID_FROM_TOOL_OR_HASH_CODE,
    'Generic Findings Import': DEDUPE_ALGO_HASH_CODE,
    'Trufflehog Scan': DEDUPE_ALGO_HASH_CODE,
    'Trufflehog3 Scan': DEDUPE_ALGO_HASH_CODE,
    'Detect-secrets Scan': DEDUPE_ALGO_HASH_CODE,
    'Solar Appscreener Scan': DEDUPE_ALGO_HASH_CODE,
    'Gitleaks Scan': DEDUPE_ALGO_HASH_CODE,
    'pip-audit Scan': DEDUPE_ALGO_HASH_CODE,
    'Edgescan Scan': DEDUPE_ALGO_UNIQUE_ID_FROM_TOOL,
    'Bugcrowd API Import': DEDUPE_ALGO_UNIQUE_ID_FROM_TOOL,
    'Rubocop Scan': DEDUPE_ALGO_HASH_CODE,
    'JFrog Xray Scan': DEDUPE_ALGO_HASH_CODE,
    'CycloneDX Scan': DEDUPE_ALGO_HASH_CODE,
    'SSLyze Scan (JSON)': DEDUPE_ALGO_HASH_CODE,
    'Harbor Vulnerability Scan': DEDUPE_ALGO_HASH_CODE,
    'Rusty Hog Scan': DEDUPE_ALGO_HASH_CODE,
    'StackHawk HawkScan': DEDUPE_ALGO_HASH_CODE,
    'Hydra Scan': DEDUPE_ALGO_HASH_CODE,
    'DrHeader JSON Importer': DEDUPE_ALGO_HASH_CODE,
    'PWN SAST': DEDUPE_ALGO_UNIQUE_ID_FROM_TOOL,
    'Whispers': DEDUPE_ALGO_HASH_CODE,
    'Blackduck Hub Scan': DEDUPE_ALGO_HASH_CODE,
    'BlackDuck API': DEDUPE_ALGO_UNIQUE_ID_FROM_TOOL,
    'Blackduck Binary Analysis': DEDUPE_ALGO_UNIQUE_ID_FROM_TOOL,
    'docker-bench-security Scan': DEDUPE_ALGO_UNIQUE_ID_FROM_TOOL,
    'Vulners Scan': DEDUPE_ALGO_HASH_CODE,
    'Twistlock Image Scan': DEDUPE_ALGO_HASH_CODE,
    'NeuVector (REST)': DEDUPE_ALGO_HASH_CODE,
    'NeuVector (compliance)': DEDUPE_ALGO_HASH_CODE,
    'Wpscan': DEDUPE_ALGO_HASH_CODE,
    'Popeye Scan': DEDUPE_ALGO_HASH_CODE,
    'Nuclei Scan': DEDUPE_ALGO_HASH_CODE,
    'KubeHunter Scan': DEDUPE_ALGO_HASH_CODE,
    'kube-bench Scan': DEDUPE_ALGO_HASH_CODE,
    'Threagile risks report': DEDUPE_ALGO_UNIQUE_ID_FROM_TOOL_OR_HASH_CODE,
    'Humble Json Importer': DEDUPE_ALGO_HASH_CODE,
    'Wazuh Scan': DEDUPE_ALGO_UNIQUE_ID_FROM_TOOL,
    'MSDefender Parser': DEDUPE_ALGO_HASH_CODE,
    'HCLAppScan XML': DEDUPE_ALGO_HASH_CODE,
    'KICS Scan': DEDUPE_ALGO_HASH_CODE,
    'MobSF Scan': DEDUPE_ALGO_HASH_CODE,
}

# Override the hardcoded settings here via the env var
if len(env('DD_DEDUPLICATION_ALGORITHM_PER_PARSER')) > 0:
    env_dedup_algorithm_per_parser = json.loads(env('DD_DEDUPLICATION_ALGORITHM_PER_PARSER'))
    for key, value in env_dedup_algorithm_per_parser.items():
        if key in DEDUPLICATION_ALGORITHM_PER_PARSER:
            logger.info("Replacing {} with value {} (previously set to {}) from env var DD_DEDUPLICATION_ALGORITHM_PER_PARSER".format(key, value, DEDUPLICATION_ALGORITHM_PER_PARSER[key]))
            DEDUPLICATION_ALGORITHM_PER_PARSER[key] = value
        if key not in DEDUPLICATION_ALGORITHM_PER_PARSER:
            logger.info("Adding {} with value {} from env var DD_DEDUPLICATION_ALGORITHM_PER_PARSER".format(key, value))
            DEDUPLICATION_ALGORITHM_PER_PARSER[key] = value

DUPE_DELETE_MAX_PER_RUN = env('DD_DUPE_DELETE_MAX_PER_RUN')

DISABLE_FINDING_MERGE = env('DD_DISABLE_FINDING_MERGE')

TRACK_IMPORT_HISTORY = env('DD_TRACK_IMPORT_HISTORY')

# ------------------------------------------------------------------------------
# JIRA
# ------------------------------------------------------------------------------
# The 'Bug' issue type is mandatory, as it is used as the default choice.
JIRA_ISSUE_TYPE_CHOICES_CONFIG = (
    ('Task', 'Task'),
    ('Story', 'Story'),
    ('Epic', 'Epic'),
    ('Spike', 'Spike'),
    ('Bug', 'Bug'),
    ('Security', 'Security')
)

if env('DD_JIRA_EXTRA_ISSUE_TYPES') != '':
    if env('DD_JIRA_EXTRA_ISSUE_TYPES').count(',') > 0:
        for extra_type in env('DD_JIRA_EXTRA_ISSUE_TYPES').split(','):
            JIRA_ISSUE_TYPE_CHOICES_CONFIG += (extra_type, extra_type),
    else:
        JIRA_ISSUE_TYPE_CHOICES_CONFIG += (env('DD_JIRA_EXTRA_ISSUE_TYPES'), env('DD_JIRA_EXTRA_ISSUE_TYPES')),

JIRA_SSL_VERIFY = env('DD_JIRA_SSL_VERIFY')

# ------------------------------------------------------------------------------
# LOGGING
# ------------------------------------------------------------------------------
# See http://docs.djangoproject.com/en/dev/topics/logging for
# more details on how to customize your logging configuration.
LOGGING_HANDLER = env('DD_LOGGING_HANDLER')

LOG_LEVEL = env('DD_LOG_LEVEL')
if not LOG_LEVEL:
    LOG_LEVEL = 'DEBUG' if DEBUG else 'INFO'

LOGGING = {
    'version': 1,
    'disable_existing_loggers': False,
    'formatters': {
        'verbose': {
            'format': '[%(asctime)s] %(levelname)s [%(name)s:%(lineno)d] %(message)s',
            'datefmt': '%d/%b/%Y %H:%M:%S',
        },
        'simple': {
            'format': '%(levelname)s %(funcName)s %(lineno)d %(message)s'
        },
        'json': {
            '()': 'json_log_formatter.JSONFormatter',
        },
    },
    'filters': {
        'require_debug_false': {
            '()': 'django.utils.log.RequireDebugFalse'
        },
        'require_debug_true': {
            '()': 'django.utils.log.RequireDebugTrue'
        },
    },
    'handlers': {
        'mail_admins': {
            'level': 'ERROR',
            'filters': ['require_debug_false'],
            'class': 'django.utils.log.AdminEmailHandler'
        },
        'console': {
            'class': 'logging.StreamHandler',
            'formatter': 'verbose'
        },
        'json_console': {
            'class': 'logging.StreamHandler',
            'formatter': 'json'
        },
    },
    'loggers': {
        'django.request': {
            'handlers': ['mail_admins', 'console'],
            'level': '%s' % LOG_LEVEL,
            'propagate': False,
        },
        'django.security': {
            'handlers': [r'%s' % LOGGING_HANDLER],
            'level': '%s' % LOG_LEVEL,
            'propagate': False,
        },
        'celery': {
            'handlers': [r'%s' % LOGGING_HANDLER],
            'level': '%s' % LOG_LEVEL,
            'propagate': False,
            # workaround some celery logging known issue
            'worker_hijack_root_logger': False,
        },
        'dojo': {
            'handlers': [r'%s' % LOGGING_HANDLER],
            'level': '%s' % LOG_LEVEL,
            'propagate': False,
        },
        'dojo.specific-loggers.deduplication': {
            'handlers': [r'%s' % LOGGING_HANDLER],
            'level': '%s' % LOG_LEVEL,
            'propagate': False,
        },
        'saml2': {
            'handlers': [r'%s' % LOGGING_HANDLER],
            'level': '%s' % LOG_LEVEL,
            'propagate': False,
        },
        'MARKDOWN': {
            # The markdown library is too verbose in it's logging, reducing the verbosity in our logs.
            'handlers': [r'%s' % LOGGING_HANDLER],
            'level': '%s' % LOG_LEVEL,
            'propagate': False,
        },
        'titlecase': {
            # The titlecase library is too verbose in it's logging, reducing the verbosity in our logs.
            'handlers': [r'%s' % LOGGING_HANDLER],
            'level': '%s' % LOG_LEVEL,
            'propagate': False,
        },
    }
}

# override filter to ensure sensitive variables are also hidden when DEBUG = True
DEFAULT_EXCEPTION_REPORTER_FILTER = 'dojo.settings.exception_filter.CustomExceptionReporterFilter'

# As we require `innodb_large_prefix = ON` for MySQL, we can silence the
# warning about large varchar with unique indices.
SILENCED_SYSTEM_CHECKS = ['mysql.E001']

# Issue on benchmark : "The number of GET/POST parameters exceeded settings.DATA_UPLOAD_MAX_NUMBER_FIELD S"
DATA_UPLOAD_MAX_NUMBER_FIELDS = 10240

# Maximum size of a scan file in MB
SCAN_FILE_MAX_SIZE = env("DD_SCAN_FILE_MAX_SIZE")

# Apply a severity level to "Security Weaknesses" in Qualys WAS
QUALYS_WAS_WEAKNESS_IS_VULN = env("DD_QUALYS_WAS_WEAKNESS_IS_VULN")

# Create a unique finding for all findings in qualys WAS parser
# If using this, lines for Qualys WAS deduplication functions must be un-commented
QUALYS_WAS_UNIQUE_ID = False

# exclusion list for parsers
PARSER_EXCLUDE = env("DD_PARSER_EXCLUDE")

SERIALIZATION_MODULES = {
    'xml': 'tagulous.serializers.xml_serializer',
    'json': 'tagulous.serializers.json',
    'python': 'tagulous.serializers.python',
    'yaml': 'tagulous.serializers.pyyaml',
}

# There seems to be no way just use the default and just leave out jquery, so we have to copy...
# ... and keep it up-to-date.
TAGULOUS_AUTOCOMPLETE_JS = (
    # 'tagulous/lib/jquery.js',
    'tagulous/lib/select2-4/js/select2.full.min.js',
    'tagulous/tagulous.js',
    'tagulous/adaptor/select2-4.js',
)

# using 'element' for width should take width from css defined in template, but it doesn't. So set to 70% here.
TAGULOUS_AUTOCOMPLETE_SETTINGS = {'placeholder': "Enter some tags (comma separated, use enter to select / create a new tag)", 'width': '70%'}

EDITABLE_MITIGATED_DATA = env('DD_EDITABLE_MITIGATED_DATA')

# FEATURE_FINDING_GROUPS feature is moved to system_settings, will be removed from settings file
FEATURE_FINDING_GROUPS = env('DD_FEATURE_FINDING_GROUPS')
JIRA_TEMPLATE_ROOT = env('DD_JIRA_TEMPLATE_ROOT')
TEMPLATE_DIR_PREFIX = env('DD_TEMPLATE_DIR_PREFIX')

DUPLICATE_CLUSTER_CASCADE_DELETE = env('DD_DUPLICATE_CLUSTER_CASCADE_DELETE')

# Deside if SonarQube API parser should download the security hotspots
SONARQUBE_API_PARSER_HOTSPOTS = env("DD_SONARQUBE_API_PARSER_HOTSPOTS")

# when enabled, finding importing will occur asynchronously, default False
ASYNC_FINDING_IMPORT = env("DD_ASYNC_FINDING_IMPORT")
# The number of findings to be processed per celeryworker
ASYNC_FINDING_IMPORT_CHUNK_SIZE = env("DD_ASYNC_FINDING_IMPORT_CHUNK_SIZE")
# When enabled, deleting objects will be occur from the bottom up. In the example of deleting an engagement
# The objects will be deleted as follows Endpoints -> Findings -> Tests -> Engagement
ASYNC_OBJECT_DELETE = env("DD_ASYNC_OBJECT_DELETE")
# The number of objects to be deleted per celeryworker
ASYNC_OBEJECT_DELETE_CHUNK_SIZE = env("DD_ASYNC_OBEJECT_DELETE_CHUNK_SIZE")
# When enabled, display the preview of objects to be deleted. This can take a long time to render
# for very large objects
DELETE_PREVIEW = env("DD_DELETE_PREVIEW")

# django-auditlog imports django-jsonfield-backport raises a warning that can be ignored,
# see https://github.com/laymonage/django-jsonfield-backport
SILENCED_SYSTEM_CHECKS = ["django_jsonfield_backport.W001"]

VULNERABILITY_URLS = {
    'CVE': 'https://nvd.nist.gov/vuln/detail/',
    'GHSA': 'https://github.com/advisories/',
    'OSV': 'https://osv.dev/vulnerability/',
    'PYSEC': 'https://osv.dev/vulnerability/',
    'SNYK': 'https://snyk.io/vuln/',
    'RUSTSEC': 'https://rustsec.org/advisories/',
    'VNS': 'https://vulners.com/',
}
# List of acceptable file types that can be uploaded to a given object via arbitrary file upload
FILE_UPLOAD_TYPES = env("DD_FILE_UPLOAD_TYPES")
# Fixes error
# AttributeError: Problem installing fixture '/app/dojo/fixtures/defect_dojo_sample_data.json': 'Settings' object has no attribute 'AUDITLOG_DISABLE_ON_RAW_SAVE'
AUDITLOG_DISABLE_ON_RAW_SAVE = False
#  You can set extra Jira headers by suppling a dictionary in header: value format (pass as env var like "headr_name=value,another_header=anohter_value")
ADDITIONAL_HEADERS = env('DD_ADDITIONAL_HEADERS')
# Dictates whether cloud banner is created or not
CREATE_CLOUD_BANNER = env('DD_CREATE_CLOUD_BANNER')

# ------------------------------------------------------------------------------
# Auditlog
# ------------------------------------------------------------------------------
AUDITLOG_FLUSH_RETENTION_PERIOD = env('DD_AUDITLOG_FLUSH_RETENTION_PERIOD')
ENABLE_AUDITLOG = env('DD_ENABLE_AUDITLOG')
USE_FIRST_SEEN = env('DD_USE_FIRST_SEEN')


# ------------------------------------------------------------------------------
# Ignored Warnings
# ------------------------------------------------------------------------------
# These warnings are produce by polymorphic beacuser of weirdness around cascade deletes. We had to do
# some pretty out of pocket things to correct this behaviors to correct this weirdness, and therefore
# some warnings are produced trying to steer us in the right direction. Ignore those
# Reference issue: https://github.com/jazzband/django-polymorphic/issues/229
warnings.filterwarnings("ignore", message="polymorphic.base.ManagerInheritanceWarning.*")
warnings.filterwarnings("ignore", message="PolymorphicModelBase._default_manager.*")


# TODO - these warnings needs to be removed after all warnings have been removed
if DEBUG:
    from django.utils.deprecation import RemovedInDjango50Warning
    warnings.filterwarnings("ignore", category=RemovedInDjango50Warning)
    warnings.filterwarnings("ignore", message="'cgi' is deprecated and slated for removal in Python 3\\.13")
    warnings.filterwarnings("ignore", message="unclosed file .+")<|MERGE_RESOLUTION|>--- conflicted
+++ resolved
@@ -8,10 +8,7 @@
 import json
 import logging
 import warnings
-<<<<<<< HEAD
-
-=======
->>>>>>> b0d75ca5
+
 
 logger = logging.getLogger(__name__)
 
