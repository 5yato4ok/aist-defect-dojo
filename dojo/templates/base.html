--- conflicted
+++ resolved
@@ -247,12 +247,8 @@
                                     <a href="{% url 'jira' %}"><i class="fa fa-cog fa-fw"></i>
                                         <span>Configuration</span></a>
                                     <ul class="nav nav-second-level">
-<<<<<<< HEAD
                                         <li><a href="{% url 'notifications' %}">Notifications </a></li>
-                                        {% if request.user.is_staff %}
-=======
                                         {% if request.user.is_superuser%}
->>>>>>> fa21f322
                                         <li><a href="{% url 'system_settings' %}">System Settings </a></li>
                                         {% endif %}
                                         <li><a href="{% url 'cred' %}">Credential Manager </a></li>
