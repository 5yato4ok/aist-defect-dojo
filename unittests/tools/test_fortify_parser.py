from dojo.models import Test
from dojo.tools.fortify.parser import FortifyParser
from unittests.dojo_test_case import DojoTestCase, get_unit_tests_scans_path


class TestFortifyParser(DojoTestCase):
    def test_fortify_many_findings(self):
        with (get_unit_tests_scans_path("fortify") / "fortify_many_findings.xml").open(encoding="utf-8") as testfile:
            parser = FortifyParser()
            findings = parser.get_findings(testfile, Test())
            self.assertEqual(324, len(findings))
            with self.subTest(i=0):
                finding = findings[0]
                self.assertEqual("Poor Logging Practice: Use of a System Output Stream - XXE.java: 81", finding.title)
                self.assertEqual("Low", finding.severity)
                self.assertEqual("src/main/java/org/joychou/controller/XXE.java", finding.file_path)
                self.assertEqual(81, finding.line)

    def test_fortify_few_findings(self):
        with (get_unit_tests_scans_path("fortify") / "fortify_few_findings.xml").open(encoding="utf-8") as testfile:
            parser = FortifyParser()
            findings = parser.get_findings(testfile, Test())
            self.assertEqual(2, len(findings))
            with self.subTest(i=0):
                finding = findings[0]
                self.assertEqual("Privilege Management: Unnecessary Permission - AndroidManifest.xml: 11", finding.title)
                self.assertEqual("High", finding.severity)
                self.assertEqual("app/build/intermediates/bundle_manifest/developDebug/processDevelopDebugManifest/bundle-manifest/AndroidManifest.xml", finding.file_path)
            with self.subTest(i=1):
                self.assertEqual(11, finding.line)
                self.assertEqual("53C25D2FC6950554F16D3CEF9E41EF6F", finding.unique_id_from_tool)

    def test_fortify_few_findings_count_chart(self):
        with (get_unit_tests_scans_path("fortify") / "fortify_few_findings_count_chart.xml").open(encoding="utf-8") as testfile:
            parser = FortifyParser()
            findings = parser.get_findings(testfile, Test())
            self.assertEqual(3, len(findings))
            with self.subTest(i=0):
                finding = findings[0]
                self.assertEqual("Privilege Management: Unnecessary Permission - AndroidManifest.xml: 11", finding.title)
                self.assertEqual("High", finding.severity)
                self.assertEqual("app/build/intermediates/bundle_manifest/developDebug/processDevelopDebugManifest/bundle-manifest/AndroidManifest.xml", finding.file_path)
                self.assertEqual(11, finding.line)
                self.assertEqual("53C25D2FC6950554F16D3CEF9E41EF6F", finding.unique_id_from_tool)

    def test_fortify_issue6260(self):
        with (get_unit_tests_scans_path("fortify") / "issue6260.xml").open(encoding="utf-8") as testfile:
            parser = FortifyParser()
            findings = parser.get_findings(testfile, Test())
            self.assertEqual(16, len(findings))
            with self.subTest(i=0):
                finding = findings[0]
                self.assertEqual("Command Injection - command.java: 40", finding.title)
                self.assertEqual("Low", finding.severity)
                self.assertEqual("src/main/java/command.java", finding.file_path)
                self.assertEqual(40, finding.line)
                self.assertEqual("7A2F1C728BDDBB17C7CB31CEDF5D8F85", finding.unique_id_from_tool)

    def test_fortify_issue6082(self):
        with (get_unit_tests_scans_path("fortify") / "issue6082.xml").open(encoding="utf-8") as testfile:
            parser = FortifyParser()
            findings = parser.get_findings(testfile, Test())
            self.assertEqual(2, len(findings))
            with self.subTest(i=0):
                finding = findings[0]
                self.assertEqual("Privacy Violation: Autocomplete - login.html: 19", finding.title)
                self.assertEqual("High", finding.severity)
                self.assertEqual("login.html", finding.file_path)
                self.assertEqual(19, finding.line)
                self.assertEqual("F46C9EF7203D77D83D3486BCDC78565F", finding.unique_id_from_tool)
            with self.subTest(i=1):
                finding = findings[1]
                self.assertEqual("Unreleased Resource: Database - MyContextListener.java: 28", finding.title)
                self.assertEqual("High", finding.severity)
                self.assertEqual("src/adrui/MyContextListener.java", finding.file_path)
                self.assertEqual(28, finding.line)
                self.assertEqual("B5B15F27E10F4D7799BD0ED1E6D34C5D", finding.unique_id_from_tool)

    def test_fortify_many_fdr_findings(self):
        with (get_unit_tests_scans_path("fortify") / "many_findings.fpr").open(encoding="utf-8") as testfile:
            parser = FortifyParser()
            findings = parser.get_findings(testfile, Test())
            self.assertEqual(61, len(findings))
            # for i in range(len(findings)):
            #     print(f"{i}: {findings[i]}: {findings[i].severity}")

            with self.subTest(i=0):
                finding = findings[0]
                self.assertEqual("Cross-Site Request Forgery - category.html: 219 (114E5A67-3446-4DD5-B578-D0E6FDBB304E)", finding.title)
                self.assertEqual("Low", finding.severity)
                self.assertEqual("1B87289954501EF8FD3861819DD98C27", finding.unique_id_from_tool)
                self.assertEqual("public/category.html", finding.file_path)
                self.assertEqual(219, finding.line)
            with self.subTest(i=1):
                finding = findings[50]
                self.assertEqual("Insecure Transport - footer.html: 104 (C72A3E77-8324-4FF9-B958-74FCDDF39D17)", finding.title)
                self.assertEqual("Medium", finding.severity)
                self.assertEqual("D739B2E51B127BDFA4FE07B5A7662A45", finding.unique_id_from_tool)
                self.assertEqual("public/footer.html", finding.file_path)
                self.assertEqual(104, finding.line)

<<<<<<< HEAD
    def test_fortify_hello_world_fpr_findings(self):
        with open(get_unit_tests_scans_path("fortify") / "hello_world.fpr", encoding="utf-8") as testfile:
=======
    def test_fortify_hello_world_fdr_findings(self):
        with (get_unit_tests_scans_path("fortify") / "hello_world.fpr").open(encoding="utf-8") as testfile:
>>>>>>> a6b411a8
            parser = FortifyParser()
            findings = parser.get_findings(testfile, Test())
            self.assertEqual(4, len(findings))
            # for i in range(len(findings)):
            #     print(f"{i}: {findings[i]}: {findings[i].severity}")

            with self.subTest(i=0):
                finding = findings[0]
                self.assertEqual("Password Management - HelloWorld.java: 5 (720E3A66-55AC-4D2D-8DB9-DC30E120A52F)", finding.title)
                self.assertEqual("Low", finding.severity)
                self.assertEqual("A5338E223E737FF81F8A806C50A05969", finding.unique_id_from_tool)
                self.assertEqual("src/main/java/hello/HelloWorld.java", finding.file_path)
                self.assertEqual(5, finding.line)
            with self.subTest(i=1):
                finding = findings[1]
                self.assertEqual("Password Management - HelloWorld.java: 13 (9C5BD1B5-C296-48d4-B5F5-5D2958661BC4)", finding.title)
                self.assertEqual("High", finding.severity)
                self.assertEqual("D3166922519EDD92D132761602EB71B4", finding.unique_id_from_tool)
                self.assertEqual("src/main/java/hello/HelloWorld.java", finding.file_path)
                self.assertEqual(13, finding.line)

    def test_fortify_webinspect_4_2_many_findings(self):
        with (get_unit_tests_scans_path("fortify") / "webinspect_4_2_many_findings.xml").open(encoding="utf-8") as testfile:
            parser = FortifyParser()
            findings = parser.get_findings(testfile, Test())
            self.assertEqual(15, len(findings))
            with self.subTest(i=0):
                finding = findings[0]
                self.assertEqual("Cookie Security: Cookie not Sent Over SSL", finding.title)
                self.assertEqual("Medium", finding.severity)

    def test_fortify_fpr_suppressed_finding(self):
        with open(get_unit_tests_scans_path("fortify") / "fortify_suppressed_with_comments.fpr", encoding="utf-8") as testfile:
            parser = FortifyParser()
            findings = parser.get_findings(testfile, Test())
            self.assertEqual(4, len(findings))
            # for i in range(len(findings)):
            #     print(f"{i}: {findings[i]}: {findings[i].active}")

            with self.subTest(i=0):
                finding = findings[0]
                self.assertEqual("Password Management - HelloWorld.java: 5 (720E3A66-55AC-4D2D-8DB9-DC30E120A52F)", finding.title)
                self.assertEqual("A5338E223E737FF81F8A806C50A05969", finding.unique_id_from_tool)
                self.assertTrue(finding.active)
                self.assertFalse(finding.false_p)
                self.assertEqual("", finding.impact)
            with self.subTest(i=1):
                finding = findings[2]
                self.assertEqual("Build Misconfiguration - pom.xml: 1 (FF57412F-DD28-44DE-8F4F-0AD39620768C)", finding.title)
                self.assertEqual("87E3EC5CC8154C006783CC461A6DDEEB", finding.unique_id_from_tool)
                self.assertFalse(finding.active)
                self.assertTrue(finding.false_p)
                self.assertEqual("Threaded Comments:\n2025-03-10T20:52:28.964+05:30 - (testuser): Not an issue. Handled in server config to refer to internal Artifactory\n", finding.impact)<|MERGE_RESOLUTION|>--- conflicted
+++ resolved
@@ -99,13 +99,8 @@
                 self.assertEqual("public/footer.html", finding.file_path)
                 self.assertEqual(104, finding.line)
 
-<<<<<<< HEAD
     def test_fortify_hello_world_fpr_findings(self):
         with open(get_unit_tests_scans_path("fortify") / "hello_world.fpr", encoding="utf-8") as testfile:
-=======
-    def test_fortify_hello_world_fdr_findings(self):
-        with (get_unit_tests_scans_path("fortify") / "hello_world.fpr").open(encoding="utf-8") as testfile:
->>>>>>> a6b411a8
             parser = FortifyParser()
             findings = parser.get_findings(testfile, Test())
             self.assertEqual(4, len(findings))
